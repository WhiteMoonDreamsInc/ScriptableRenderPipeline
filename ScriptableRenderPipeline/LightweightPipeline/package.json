{
    "name": "com.unity.render-pipelines.lightweight",
    "description": "Lightweight Render Pipeline for Unity.",
    "dependencies": {
<<<<<<< HEAD
        "com.unity.shadergraph": "1.1.3-preview",
        "com.unity.postprocessing": "2.0.3-preview",
        "com.unity.render-pipelines.core": "1.1.4-preview"
    },
    "version": "1.1.4-preview",
    "unity": "2018.1"
=======
        "com.unity.postprocessing": "2.0.2-preview",
        "com.unity.render-pipelines.core": "0.1.33"
    }
>>>>>>> cdff6cf0
}<|MERGE_RESOLUTION|>--- conflicted
+++ resolved
@@ -1,17 +1,10 @@
 {
     "name": "com.unity.render-pipelines.lightweight",
     "description": "Lightweight Render Pipeline for Unity.",
+    "version": "0.1.33",
+    "unity": "2018.1",
     "dependencies": {
-<<<<<<< HEAD
-        "com.unity.shadergraph": "1.1.3-preview",
-        "com.unity.postprocessing": "2.0.3-preview",
-        "com.unity.render-pipelines.core": "1.1.4-preview"
-    },
-    "version": "1.1.4-preview",
-    "unity": "2018.1"
-=======
         "com.unity.postprocessing": "2.0.2-preview",
         "com.unity.render-pipelines.core": "0.1.33"
     }
->>>>>>> cdff6cf0
 }