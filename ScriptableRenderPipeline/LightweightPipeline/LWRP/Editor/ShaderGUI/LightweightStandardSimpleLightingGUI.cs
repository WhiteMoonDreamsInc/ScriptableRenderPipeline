using System;
using UnityEditor;
using UnityEngine;
using UnityEditor.Experimental.Rendering.LightweightPipeline;
using UnityEngine.Experimental.Rendering;

public class LightweightStandardSimpleLightingGUI : LightweightShaderGUI
{
    private const float kMinShininessValue = 0.01f;
    private MaterialProperty surfaceTypeProp;
    private MaterialProperty blendModeProp;
    private MaterialProperty culling;
    private MaterialProperty alphaClip;
    private MaterialProperty albedoMapProp;
    private MaterialProperty albedoColorProp;
    private MaterialProperty alphaThresholdProp;
    private MaterialProperty specularSourceProp;
    private MaterialProperty glossinessSourceProp;
    private MaterialProperty specularGlossMapProp;
    private MaterialProperty specularColorProp;
    private MaterialProperty shininessProp;
    private MaterialProperty bumpMapProp;
    private MaterialProperty emissionMapProp;
    private MaterialProperty emissionColorProp;

    private static class Styles
    {
        public static GUIContent twoSidedLabel = new GUIContent("Two Sided", "Render front and back faces");
        public static GUIContent alphaClipLabel = new GUIContent("Alpha Clip", "Enable Alpha Clip");

        public static GUIContent[] albedoGlosinessLabels =
        {
            new GUIContent("Base (RGB) Glossiness (A)", "Base Color (RGB) and Glossiness (A)"),
            new GUIContent("Base (RGB)", "Base Color (RGB)")
        };

        public static GUIContent albedoAlphaLabel = new GUIContent("Base (RGB) Alpha (A)",
                "Base Color (RGB) and Transparency (A)");

        public static GUIContent[] specularGlossMapLabels =
        {
            new GUIContent("Specular Map (RGB)", "Specular Color (RGB)"),
            new GUIContent("Specular Map (RGB) Glossiness (A)", "Specular Color (RGB) Glossiness (A)")
        };

        public static GUIContent normalMapText = new GUIContent("Normal Map", "Normal Map");
        public static GUIContent emissionMapLabel = new GUIContent("Emission Map", "Emission Map");

        public static readonly string[] surfaceNames = Enum.GetNames(typeof(SurfaceType));
        public static readonly string[] blendNames = Enum.GetNames(typeof(UpgradeBlendMode));
        public static readonly string[] glossinessSourceNames = Enum.GetNames(typeof(GlossinessSource));

        public static string surfaceTypeLabel = "Surface Type";
        public static string blendingModeLabel = "Blending Mode";
        public static string specularSourceLabel = "Specular";
        public static string glossinessSourceLabel = "Glossiness Source";
        public static string glossinessSource = "Glossiness Source";
        public static string albedoColorLabel = "Base Color";
        public static string albedoMapAlphaLabel = "Base(RGB) Alpha(A)";
        public static string albedoMapGlossinessLabel = "Base(RGB) Glossiness (A)";
        public static string clipThresholdLabel = "Clip Threshold";
        public static string shininessLabel = "Shininess";
        public static string normalMapLabel = "Normal map";
        public static string emissionColorLabel = "Emission Color";
        public static string advancedText = "Advanced Options";
    }

    public override void FindProperties(MaterialProperty[] properties)
    {
        surfaceTypeProp = FindProperty("_Surface", properties);
        blendModeProp = FindProperty("_Blend", properties);
        culling = FindProperty("_Cull", properties);
        alphaClip  = FindProperty("_AlphaClip", properties);
        albedoMapProp = FindProperty("_MainTex", properties);
        albedoColorProp = FindProperty("_Color", properties);
        alphaThresholdProp = FindProperty("_Cutoff", properties);
        specularSourceProp = FindProperty("_SpecSource", properties);
        glossinessSourceProp = FindProperty("_GlossinessSource", properties);
        specularGlossMapProp = FindProperty("_SpecGlossMap", properties);
        specularColorProp = FindProperty("_SpecColor", properties);
        shininessProp = FindProperty("_Shininess", properties);
        bumpMapProp = FindProperty("_BumpMap", properties);
        emissionMapProp = FindProperty("_EmissionMap", properties);
        emissionColorProp = FindProperty("_EmissionColor", properties);
    }

    public override void ShaderPropertiesGUI(Material material)
    {
        EditorGUI.BeginChangeCheck();
        {
            DoSurfaceArea();
            DoSpecular();

            EditorGUILayout.Space();
            m_MaterialEditor.TexturePropertySingleLine(Styles.normalMapText, bumpMapProp);

            EditorGUILayout.Space();
            DoEmissionArea(material);

            EditorGUI.BeginChangeCheck();
            m_MaterialEditor.TextureScaleOffsetProperty(albedoMapProp);
            if (EditorGUI.EndChangeCheck())
                emissionMapProp.textureScaleAndOffset = albedoMapProp.textureScaleAndOffset; // Apply the main texture scale and offset to the emission texture as well, for Enlighten's sake

            GUILayout.Label(Styles.advancedText, EditorStyles.boldLabel);
            EditorGUI.indentLevel++;
            m_MaterialEditor.EnableInstancingField();
            EditorGUI.indentLevel--;
        }
        if (EditorGUI.EndChangeCheck())
        {
            foreach (var obj in blendModeProp.targets)
                MaterialChanged((Material)obj);
        }

        EditorGUILayout.Space();
        EditorGUILayout.Space();
    }

    public override void MaterialChanged(Material material)
    {
        material.shaderKeywords = null;
        SetupMaterialBlendMode(material);
        SetMaterialKeywords(material);
    }

    private void SetMaterialKeywords(Material material)
    {
        material.shaderKeywords = null;
        SetupMaterialBlendMode(material);
        UpdateMaterialSpecularSource(material);
        CoreUtils.SetKeyword(material, "_NORMALMAP", material.GetTexture("_BumpMap"));

        // A material's GI flag internally keeps track of whether emission is enabled at all, it's enabled but has no effect
        // or is enabled and may be modified at runtime. This state depends on the values of the current flag and emissive color.
        // The fixup routine makes sure that the material is in the correct state if/when changes are made to the mode or color.
        MaterialEditor.FixupEmissiveFlag(material);
        bool shouldEmissionBeEnabled = (material.globalIlluminationFlags & MaterialGlobalIlluminationFlags.EmissiveIsBlack) == 0;
        CoreUtils.SetKeyword(material, "_EMISSION", shouldEmissionBeEnabled);
    }

    private void UpdateMaterialSpecularSource(Material material)
    {
        SpecularSource specSource = (SpecularSource)material.GetFloat("_SpecSource");
        if (specSource == SpecularSource.NoSpecular)
        {
            CoreUtils.SetKeyword(material, "_SPECGLOSSMAP", false);
            CoreUtils.SetKeyword(material, "_SPECULAR_COLOR", false);
            CoreUtils.SetKeyword(material, "_GLOSSINESS_FROM_BASE_ALPHA", false);
        }
        else
        {
            GlossinessSource glossSource = (GlossinessSource)material.GetFloat("_GlossinessSource");
            bool hasGlossMap = material.GetTexture("_SpecGlossMap");
            CoreUtils.SetKeyword(material, "_SPECGLOSSMAP", hasGlossMap);
            CoreUtils.SetKeyword(material, "_SPECULAR_COLOR", !hasGlossMap);
            CoreUtils.SetKeyword(material, "_GLOSSINESS_FROM_BASE_ALPHA", glossSource == GlossinessSource.BaseAlpha);
        }
    }

    public override void AssignNewShaderToMaterial(Material material, Shader oldShader, Shader newShader)
    {
        base.AssignNewShaderToMaterial(material, oldShader, newShader);

        // Shininess value cannot be zero since it will produce undefined values for cases where pow(0, 0).
        float shininess = material.GetFloat("_Shininess");
        material.SetFloat("_Shininess", Mathf.Clamp(shininess, kMinShininessValue, 1.0f));

        string oldShaderName = oldShader.name;
        string[] shaderStrings = oldShaderName.Split('/');

        if (shaderStrings[0].Equals("Legacy Shaders") || shaderStrings[0].Equals("Mobile"))
        {
            ConvertFromLegacy(material, oldShaderName);
        }

        StandardSimpleLightingUpgrader.UpdateMaterialKeywords(material);
    }

<<<<<<< HEAD
    private void DoSurfaceArea()
    {
        int surfaceTypeValue = (int)surfaceTypeProp.floatValue;
        EditorGUI.BeginChangeCheck();
        surfaceTypeValue = EditorGUILayout.Popup(Styles.surfaceTypeLabel, surfaceTypeValue, Styles.surfaceNames);
        if (EditorGUI.EndChangeCheck())
            surfaceTypeProp.floatValue = surfaceTypeValue;

        if((SurfaceType)surfaceTypeValue == SurfaceType.Transparent)
        {
            int blendModeValue = (int)blendModeProp.floatValue;
            EditorGUI.BeginChangeCheck();
            blendModeValue = EditorGUILayout.Popup(Styles.blendingModeLabel, blendModeValue, Styles.blendNames);
            if (EditorGUI.EndChangeCheck())
                blendModeProp.floatValue = blendModeValue;
        }

        EditorGUI.BeginChangeCheck();
        bool twoSidedEnabled = EditorGUILayout.Toggle(Styles.twoSidedLabel, culling.floatValue == 0);
        if (EditorGUI.EndChangeCheck())
            culling.floatValue = twoSidedEnabled ? 0 : 2;
=======
    private bool RequiresAlpha()
    {
        SurfaceType surfaceType = (SurfaceType) surfaceTypeProp.floatValue;
        return alphaClip.floatValue > 0.0f || surfaceType == SurfaceType.Transparent;
    }

    private void DoSurfaceArea()
    {
        int surfaceTypeValue = (int)surfaceTypeProp.floatValue;
        EditorGUI.BeginChangeCheck();
        surfaceTypeValue = EditorGUILayout.Popup(Styles.surfaceTypeLabel, surfaceTypeValue, Styles.surfaceNames);
        if (EditorGUI.EndChangeCheck())
            surfaceTypeProp.floatValue = surfaceTypeValue;

        if((SurfaceType)surfaceTypeValue == SurfaceType.Transparent)
        {
            int blendModeValue = (int)blendModeProp.floatValue;
            EditorGUI.BeginChangeCheck();
            blendModeValue = EditorGUILayout.Popup(Styles.blendingModeLabel, blendModeValue, Styles.blendNames);
            if (EditorGUI.EndChangeCheck())
                blendModeProp.floatValue = blendModeValue;
        }

        EditorGUI.BeginChangeCheck();
        bool twoSidedEnabled = EditorGUILayout.Toggle(Styles.twoSidedLabel, culling.floatValue == 0);
        if (EditorGUI.EndChangeCheck())
            culling.floatValue = twoSidedEnabled ? 0 : 2;

        EditorGUI.BeginChangeCheck();
        bool alphaClipEnabled = EditorGUILayout.Toggle(Styles.alphaClipLabel, alphaClip.floatValue == 1);
        if (EditorGUI.EndChangeCheck())
            alphaClip.floatValue = alphaClipEnabled ? 1 : 0;
>>>>>>> 3e3304e7

        EditorGUI.BeginChangeCheck();
        bool alphaClipEnabled = EditorGUILayout.Toggle(Styles.alphaClipLabel, alphaClip.floatValue == 1);
        if (EditorGUI.EndChangeCheck())
            alphaClip.floatValue = alphaClipEnabled ? 1 : 0;
        
        EditorGUILayout.Space();

        if ((SurfaceType)surfaceTypeValue == SurfaceType.Opaque)
        {
            int glossSource = (int)glossinessSourceProp.floatValue;
            m_MaterialEditor.TexturePropertySingleLine(Styles.albedoGlosinessLabels[glossSource], albedoMapProp,
                albedoColorProp);
        }
        else
        {
            m_MaterialEditor.TexturePropertySingleLine(Styles.albedoAlphaLabel, albedoMapProp, albedoColorProp);
        }
        if (alphaClipEnabled)
            m_MaterialEditor.ShaderProperty(alphaThresholdProp, Styles.clipThresholdLabel, MaterialEditor.kMiniTextureFieldLabelIndentLevel + 1);
    }

    private void DoSpecular()
    {
        EditorGUILayout.Space();

        SpecularSource specularSource = (SpecularSource)specularSourceProp.floatValue;
        EditorGUI.BeginChangeCheck();
        bool enabled = EditorGUILayout.Toggle(Styles.specularSourceLabel, specularSource == SpecularSource.SpecularTextureAndColor);
        if (EditorGUI.EndChangeCheck())
            specularSourceProp.floatValue = enabled ? (float)SpecularSource.SpecularTextureAndColor : (float)SpecularSource.NoSpecular;

        SpecularSource specSource = (SpecularSource)specularSourceProp.floatValue;
        if (specSource != SpecularSource.NoSpecular)
        {
            bool hasSpecularMap = specularGlossMapProp.textureValue != null;
            m_MaterialEditor.TexturePropertySingleLine(Styles.specularGlossMapLabels[(int)glossinessSourceProp.floatValue], specularGlossMapProp, hasSpecularMap ? null : specularColorProp);

            EditorGUI.indentLevel += 2;
            if (RequiresAlpha())
            {
                GUI.enabled = false;
                glossinessSourceProp.floatValue = (float)EditorGUILayout.Popup(Styles.glossinessSourceLabel, (int) GlossinessSource.SpecularAlpha, Styles.glossinessSourceNames);
                GUI.enabled = true;
            }
            else
            {
                int glossinessSource = (int)glossinessSourceProp.floatValue;
                EditorGUI.BeginChangeCheck();
                glossinessSource = EditorGUILayout.Popup(Styles.glossinessSourceLabel, glossinessSource, Styles.glossinessSourceNames);
                if (EditorGUI.EndChangeCheck())
                    glossinessSourceProp.floatValue = glossinessSource;
                GUI.enabled = true;
            }

            EditorGUI.BeginChangeCheck();
            float shininess = EditorGUILayout.Slider(Styles.shininessLabel, shininessProp.floatValue,
                kMinShininessValue, 1.0f);
            if (EditorGUI.EndChangeCheck())
                shininessProp.floatValue = shininess;
            EditorGUI.indentLevel -= 2;
        }
    }

    void DoEmissionArea(Material material)
    {
        // Emission for GI?
        if (m_MaterialEditor.EmissionEnabledProperty())
        {
            bool hadEmissionTexture = emissionMapProp.textureValue != null;

            // Texture and HDR color controls
            m_MaterialEditor.TexturePropertyWithHDRColor(Styles.emissionMapLabel, emissionMapProp, emissionColorProp, false);

            // If texture was assigned and color was black set color to white
            float brightness = emissionColorProp.colorValue.maxColorComponent;
            if (emissionMapProp.textureValue != null && !hadEmissionTexture && brightness <= 0f)
                emissionColorProp.colorValue = Color.white;

            // LW does not support RealtimeEmissive. We set it to bake emissive and handle the emissive is black right.
            material.globalIlluminationFlags = MaterialGlobalIlluminationFlags.BakedEmissive;
            if (brightness <= 0f)
                material.globalIlluminationFlags |= MaterialGlobalIlluminationFlags.EmissiveIsBlack;
        }
    }

    private void ConvertFromLegacy(Material material, string oldShaderName)
    {
        UpgradeParams shaderUpgradeParams;

        if (oldShaderName.Contains("Transp"))
        {
            shaderUpgradeParams.surfaceType = UpgradeSurfaceType.Transparent;
            shaderUpgradeParams.blendMode = UpgradeBlendMode.Alpha;
            shaderUpgradeParams.alphaClip = false;
            shaderUpgradeParams.glosinessSource = GlossinessSource.SpecularAlpha;
        }
        else if (oldShaderName.Contains("Cutout"))
        {
            shaderUpgradeParams.surfaceType = UpgradeSurfaceType.Opaque;
            shaderUpgradeParams.blendMode = UpgradeBlendMode.Alpha;
            shaderUpgradeParams.alphaClip = true;
            shaderUpgradeParams.glosinessSource = GlossinessSource.SpecularAlpha;
        }
        else
        {
            shaderUpgradeParams.surfaceType = UpgradeSurfaceType.Opaque;
            shaderUpgradeParams.blendMode = UpgradeBlendMode.Alpha;
            shaderUpgradeParams.alphaClip = false;
            shaderUpgradeParams.glosinessSource = GlossinessSource.BaseAlpha;
        }

        if (oldShaderName.Contains("Spec"))
            shaderUpgradeParams.specularSource = SpecularSource.SpecularTextureAndColor;
        else
            shaderUpgradeParams.specularSource = SpecularSource.NoSpecular;

        material.SetFloat("_Surface", (float)shaderUpgradeParams.surfaceType);
        material.SetFloat("_Blend", (float)shaderUpgradeParams.blendMode);
        material.SetFloat("_SpecSource", (float)shaderUpgradeParams.specularSource);
        material.SetFloat("_GlossinessSource", (float)shaderUpgradeParams.glosinessSource);

        if (oldShaderName.Contains("Self-Illumin"))
        {
            material.SetTexture("_EmissionMap", material.GetTexture("_MainTex"));
            material.SetTexture("_MainTex", null);
            material.SetColor("_EmissionColor", Color.white);
        }
    }
}<|MERGE_RESOLUTION|>--- conflicted
+++ resolved
@@ -177,7 +177,12 @@
         StandardSimpleLightingUpgrader.UpdateMaterialKeywords(material);
     }
 
-<<<<<<< HEAD
+    private bool RequiresAlpha()
+    {
+        SurfaceType surfaceType = (SurfaceType) surfaceTypeProp.floatValue;
+        return alphaClip.floatValue > 0.0f || surfaceType == SurfaceType.Transparent;
+    }
+
     private void DoSurfaceArea()
     {
         int surfaceTypeValue = (int)surfaceTypeProp.floatValue;
@@ -199,46 +204,12 @@
         bool twoSidedEnabled = EditorGUILayout.Toggle(Styles.twoSidedLabel, culling.floatValue == 0);
         if (EditorGUI.EndChangeCheck())
             culling.floatValue = twoSidedEnabled ? 0 : 2;
-=======
-    private bool RequiresAlpha()
-    {
-        SurfaceType surfaceType = (SurfaceType) surfaceTypeProp.floatValue;
-        return alphaClip.floatValue > 0.0f || surfaceType == SurfaceType.Transparent;
-    }
-
-    private void DoSurfaceArea()
-    {
-        int surfaceTypeValue = (int)surfaceTypeProp.floatValue;
-        EditorGUI.BeginChangeCheck();
-        surfaceTypeValue = EditorGUILayout.Popup(Styles.surfaceTypeLabel, surfaceTypeValue, Styles.surfaceNames);
-        if (EditorGUI.EndChangeCheck())
-            surfaceTypeProp.floatValue = surfaceTypeValue;
-
-        if((SurfaceType)surfaceTypeValue == SurfaceType.Transparent)
-        {
-            int blendModeValue = (int)blendModeProp.floatValue;
-            EditorGUI.BeginChangeCheck();
-            blendModeValue = EditorGUILayout.Popup(Styles.blendingModeLabel, blendModeValue, Styles.blendNames);
-            if (EditorGUI.EndChangeCheck())
-                blendModeProp.floatValue = blendModeValue;
-        }
-
-        EditorGUI.BeginChangeCheck();
-        bool twoSidedEnabled = EditorGUILayout.Toggle(Styles.twoSidedLabel, culling.floatValue == 0);
-        if (EditorGUI.EndChangeCheck())
-            culling.floatValue = twoSidedEnabled ? 0 : 2;
 
         EditorGUI.BeginChangeCheck();
         bool alphaClipEnabled = EditorGUILayout.Toggle(Styles.alphaClipLabel, alphaClip.floatValue == 1);
         if (EditorGUI.EndChangeCheck())
             alphaClip.floatValue = alphaClipEnabled ? 1 : 0;
->>>>>>> 3e3304e7
-
-        EditorGUI.BeginChangeCheck();
-        bool alphaClipEnabled = EditorGUILayout.Toggle(Styles.alphaClipLabel, alphaClip.floatValue == 1);
-        if (EditorGUI.EndChangeCheck())
-            alphaClip.floatValue = alphaClipEnabled ? 1 : 0;
-        
+
         EditorGUILayout.Space();
 
         if ((SurfaceType)surfaceTypeValue == SurfaceType.Opaque)
