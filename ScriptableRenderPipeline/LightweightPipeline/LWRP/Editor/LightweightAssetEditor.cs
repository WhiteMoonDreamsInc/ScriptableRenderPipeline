--- conflicted
+++ resolved
@@ -117,8 +117,6 @@
                     EditorGUILayout.PropertyField(prop, content);
         }
 
-<<<<<<< HEAD
-=======
         void DrawAnimatedPopup(SerializedProperty prop, GUIContent content, string[] options, AnimBool animation)
         {
             using (var group = new EditorGUILayout.FadeGroupScope(animation.faded))
@@ -126,7 +124,6 @@
                     CoreEditorUtils.DrawPopup(content, prop, options);
         }
 
->>>>>>> cdff6cf0
         public override void OnInspectorGUI()
         {
             serializedObject.Update();
@@ -159,10 +156,6 @@
             EditorGUI.indentLevel++;
             CoreEditorUtils.DrawPopup(Styles.shadowType, m_ShadowTypeProp, Styles.shadowTypeOptions);
             EditorGUILayout.PropertyField(m_ShadowAtlasResolutionProp, Styles.shadowAtlasResolution);
-<<<<<<< HEAD
-            EditorGUILayout.PropertyField(m_ShadowNearPlaneOffsetProp, Styles.shadowNearPlaneOffset);
-=======
->>>>>>> cdff6cf0
             m_ShadowDistanceProp.floatValue = Mathf.Max(0.0f, EditorGUILayout.FloatField(Styles.shadowDistante, m_ShadowDistanceProp.floatValue));
             CoreEditorUtils.DrawPopup(Styles.shadowCascades, m_ShadowCascadesProp, Styles.shadowCascadeOptions);
 
