using System;
using System.Collections.Generic;
using System.Diagnostics;
using System.Text;
using UnityEngine.Experimental.GlobalIllumination;
using UnityEngine.Rendering;
using UnityEngine.Rendering.PostProcessing;
using UnityEngine.XR;

namespace UnityEngine.Experimental.Rendering.LightweightPipeline
{
    [Serializable]
    public class ShadowSettings
    {
        public bool     enabled;
        public int      shadowAtlasWidth;
        public int      shadowAtlasHeight;

        public float    maxShadowDistance;
        public int      directionalLightCascadeCount;
        public Vector3  directionalLightCascades;
        public float    directionalLightNearPlaneOffset;

        public RenderTextureFormat renderTextureFormat;

        static ShadowSettings defaultShadowSettings = null;

        public static ShadowSettings Default
        {
            get
            {
                if (defaultShadowSettings == null)
                {
                    defaultShadowSettings = new ShadowSettings();
                    defaultShadowSettings.enabled = true;
                    defaultShadowSettings.shadowAtlasHeight = defaultShadowSettings.shadowAtlasWidth = 4096;
                    defaultShadowSettings.directionalLightCascadeCount = 1;
                    defaultShadowSettings.directionalLightCascades = new Vector3(0.05F, 0.2F, 0.3F);
                    defaultShadowSettings.directionalLightNearPlaneOffset = 5;
                    defaultShadowSettings.maxShadowDistance = 1000.0F;
                    defaultShadowSettings.renderTextureFormat = RenderTextureFormat.Shadowmap;
                }
                return defaultShadowSettings;
            }
        }
    }

    public struct ShadowSliceData
    {
        public Matrix4x4    shadowTransform;
        public int          atlasX;
        public int          atlasY;
        public int          shadowResolution;
    }

    public struct LightData
    {
        public int pixelAdditionalLightsCount;
        public int totalAdditionalLightsCount;
        public int mainLightIndex;
        public LightShadows shadowMapSampleType;
    }

    public enum MixedLightingSetup
    {
        None = 0,
        ShadowMask,
        Subtractive,
    };

    public static class AdvancedFeatureIDs
    {

    //SSAO
    //############################################
    public static readonly int _AmbientOcclusionTexture = Shader.PropertyToID("_AmbientOcclusionTexture");
    public static readonly int _AmbientOcclusionParam   = Shader.PropertyToID("_AmbientOcclusionParam");
    //############################################

    }

    public static class CameraRenderTargetID
    {
        // Camera color target. Not used when camera is rendering to backbuffer or camera
        // is rendering to a texture (offscreen camera)
        public static int color;

        // Camera copy color texture. In case there is a single BeforeTransparent postFX
        // we need use copyColor RT as a work RT.
        public static int copyColor;

        // Camera depth target. Only used when post processing, soft particles, or screen space shadows are enabled.
        public static int depth;

        // If soft particles are enabled and no depth prepass is performed we need to copy depth.
        public static int depthCopy;
    }

    public class LightweightPipeline : RenderPipeline
    {
        private readonly LightweightPipelineAsset m_Asset;

        // Maximum amount of visible lights the shader can process. This controls the constant global light buffer size.
        // It must match the MAX_VISIBLE_LIGHTS in LightweightInput.cginc
        private static readonly int kMaxVisibleLights = 16;

        // Lights are culled per-object. This holds the maximum amount of lights that can be shaded per-object.
        // The engine fills in the lights indices per-object in unity4_LightIndices0 and unity_4LightIndices1
        private static readonly int kMaxPerObjectLights = 8;

        private static readonly int kMaxVertexLights = 4;

        // We have no good approach exposed to skip shader variants, e.g, ideally we would like to skip _CASCADE for all punctual lights
        // We combine light and shadow classification keywords to reduce the amount of shader variants.
        // Lightweight shader library declares defines based on these keywords to avoid having to check them in the shaders
        // Core.hlsl defines _MAIN_LIGHT_DIRECTIONAL and _MAIN_LIGHT_SPOT (point lights can't be main light)
        // Shadow.hlsl defines _SHADOWS_ENABLED, _SHADOWS_SOFT, _SHADOWS_CASCADE, _SHADOWS_PERSPECTIVE
        private static readonly string[] kMainLightKeywords =
        {
            "_MAIN_LIGHT_DIRECTIONAL_SHADOW",
            "_MAIN_LIGHT_DIRECTIONAL_SHADOW_CASCADE",
            "_MAIN_LIGHT_DIRECTIONAL_SHADOW_SOFT",
            "_MAIN_LIGHT_DIRECTIONAL_SHADOW_CASCADE_SOFT",

            "_MAIN_LIGHT_SPOT_SHADOW",
            "_MAIN_LIGHT_SPOT_SHADOW_SOFT"
        };

        private StringBuilder m_MainLightKeywordString = new StringBuilder(43);

        private bool m_IsOffscreenCamera;

        private Vector4 kDefaultLightPosition = new Vector4(0.0f, 0.0f, 1.0f, 0.0f);
        private Vector4 kDefaultLightColor = Color.black;
        private Vector4 kDefaultLightAttenuation = new Vector4(0.0f, 1.0f, 0.0f, 1.0f);
        private Vector4 kDefaultLightSpotDirection = new Vector4(0.0f, 0.0f, 1.0f, 0.0f);
        private Vector4 kDefaultLightSpotAttenuation = new Vector4(0.0f, 1.0f, 0.0f, 0.0f);

        private Vector4[] m_LightPositions = new Vector4[kMaxVisibleLights];
        private Vector4[] m_LightColors = new Vector4[kMaxVisibleLights];
        private Vector4[] m_LightDistanceAttenuations = new Vector4[kMaxVisibleLights];
        private Vector4[] m_LightSpotDirections = new Vector4[kMaxVisibleLights];
        private Vector4[] m_LightSpotAttenuations = new Vector4[kMaxVisibleLights];

        private Camera m_CurrCamera;

        private const int kMaxCascades = 4;
        private int m_ShadowCasterCascadesCount;
        private int m_ShadowMapRTID;
        private int m_ScreenSpaceShadowMapRTID;
        private Matrix4x4[] m_ShadowMatrices = new Matrix4x4[kMaxCascades + 1];
        private RenderTargetIdentifier m_CurrCameraColorRT;
        private RenderTargetIdentifier m_ShadowMapRT;
        private RenderTargetIdentifier m_ScreenSpaceShadowMapRT;
        private RenderTargetIdentifier m_ColorRT;
        private RenderTargetIdentifier m_CopyColorRT;
        private RenderTargetIdentifier m_DepthRT;
        private RenderTargetIdentifier m_CopyDepth;
        private RenderTargetIdentifier m_Color;

        private bool m_IntermediateTextureArray;
        private bool m_RequireDepthTexture;
        private bool m_RequireCopyColor;
        private bool m_DepthRenderBuffer;
        private bool m_RequireScreenSpaceShadows;
        private MixedLightingSetup m_MixedLightingSetup;

        private const int kDepthStencilBufferBits = 32;
        private Vector4[] m_DirectionalShadowSplitDistances = new Vector4[kMaxCascades];
        private Vector4 m_DirectionalShadowSplitRadii;

        private ShadowSettings m_ShadowSettings = ShadowSettings.Default;
        private ShadowSliceData[] m_ShadowSlices = new ShadowSliceData[kMaxCascades];

        // Pipeline pass names
        private static readonly ShaderPassName m_DepthPrepass = new ShaderPassName("DepthOnly");
        private static readonly ShaderPassName m_LitPassName = new ShaderPassName("LightweightForward");
        private static readonly ShaderPassName m_UnlitPassName = new ShaderPassName("SRPDefaultUnlit"); // Renders all shaders without a lightmode tag

        // Legacy pass names
        public static readonly ShaderPassName s_AlwaysName = new ShaderPassName("Always");
        public static readonly ShaderPassName s_ForwardBaseName = new ShaderPassName("ForwardBase");
        public static readonly ShaderPassName s_PrepassBaseName = new ShaderPassName("PrepassBase");
        public static readonly ShaderPassName s_VertexName = new ShaderPassName("Vertex");
        public static readonly ShaderPassName s_VertexLMRGBMName = new ShaderPassName("VertexLMRGBM");
        public static readonly ShaderPassName s_VertexLMName = new ShaderPassName("VertexLM");
        public static readonly ShaderPassName[] s_LegacyPassNames =
        {
            s_AlwaysName, s_ForwardBaseName, s_PrepassBaseName, s_VertexName, s_VertexLMRGBMName, s_VertexLMName
        };

        private RenderTextureFormat m_ColorFormat;
        private PostProcessRenderContext m_PostProcessRenderContext;
        private PostProcessLayer m_CameraPostProcessLayer;

        private CameraComparer m_CameraComparer = new CameraComparer();
        private LightComparer m_LightComparer = new LightComparer();

        // Maps from sorted light indices to original unsorted. We need this for shadow rendering
        // and per-object light lists.
        private List<int> m_SortedLightIndexMap = new List<int>();

        private Dictionary<VisibleLight, int> m_VisibleLightsIDMap = new Dictionary<VisibleLight, int>(new LightEqualityComparer());

        private Mesh m_BlitQuad;
        private Material m_BlitMaterial;
        private Material m_CopyDepthMaterial;
        private Material m_ErrorMaterial;
        private Material m_ScreenSpaceShadowsMaterial;
        private int m_BlitTexID = Shader.PropertyToID("_BlitTex");

        private CopyTextureSupport m_CopyTextureSupport;

        public LightweightPipeline(LightweightPipelineAsset asset)
        {
            m_Asset = asset;

            BuildShadowSettings();
            SetRenderingFeatures();

            PerFrameBuffer._GlossyEnvironmentColor = Shader.PropertyToID("_GlossyEnvironmentColor");
            PerFrameBuffer._SubtractiveShadowColor = Shader.PropertyToID("_SubtractiveShadowColor");

            // Lights are culled per-camera. Therefore we need to reset light buffers on each camera render
            PerCameraBuffer._MainLightPosition = Shader.PropertyToID("_MainLightPosition");
            PerCameraBuffer._MainLightColor = Shader.PropertyToID("_MainLightColor");
            PerCameraBuffer._MainLightDistanceAttenuation = Shader.PropertyToID("_MainLightDistanceAttenuation");
            PerCameraBuffer._MainLightSpotDir = Shader.PropertyToID("_MainLightSpotDir");
            PerCameraBuffer._MainLightSpotAttenuation = Shader.PropertyToID("_MainLightSpotAttenuation");
            PerCameraBuffer._MainLightCookie = Shader.PropertyToID("_MainLightCookie");
            PerCameraBuffer._WorldToLight = Shader.PropertyToID("_WorldToLight");
            PerCameraBuffer._AdditionalLightCount = Shader.PropertyToID("_AdditionalLightCount");
            PerCameraBuffer._AdditionalLightPosition = Shader.PropertyToID("_AdditionalLightPosition");
            PerCameraBuffer._AdditionalLightColor = Shader.PropertyToID("_AdditionalLightColor");
            PerCameraBuffer._AdditionalLightDistanceAttenuation = Shader.PropertyToID("_AdditionalLightDistanceAttenuation");
            PerCameraBuffer._AdditionalLightSpotDir = Shader.PropertyToID("_AdditionalLightSpotDir");
            PerCameraBuffer._AdditionalLightSpotAttenuation = Shader.PropertyToID("_AdditionalLightSpotAttenuation");

            ShadowConstantBuffer._WorldToShadow = Shader.PropertyToID("_WorldToShadow");
            ShadowConstantBuffer._ShadowData = Shader.PropertyToID("_ShadowData");
            ShadowConstantBuffer._DirShadowSplitSpheres = Shader.PropertyToID("_DirShadowSplitSpheres");
            ShadowConstantBuffer._DirShadowSplitSphereRadii = Shader.PropertyToID("_DirShadowSplitSphereRadii");
            ShadowConstantBuffer._ShadowOffset0 = Shader.PropertyToID("_ShadowOffset0");
            ShadowConstantBuffer._ShadowOffset1 = Shader.PropertyToID("_ShadowOffset1");
            ShadowConstantBuffer._ShadowOffset2 = Shader.PropertyToID("_ShadowOffset2");
            ShadowConstantBuffer._ShadowOffset3 = Shader.PropertyToID("_ShadowOffset3");
            ShadowConstantBuffer._ShadowmapSize = Shader.PropertyToID("_ShadowmapSize");
            ShadowConstantBuffer._FrustumCorners = Shader.PropertyToID("_FrustumCorners");

            m_ShadowMapRTID = Shader.PropertyToID("_ShadowMap");
            m_ScreenSpaceShadowMapRTID = Shader.PropertyToID("_ScreenSpaceShadowMap");

            CameraRenderTargetID.color = Shader.PropertyToID("_CameraColorRT");
            CameraRenderTargetID.copyColor = Shader.PropertyToID("_CameraCopyColorRT");
            CameraRenderTargetID.depth = Shader.PropertyToID("_CameraDepthTexture");
            CameraRenderTargetID.depthCopy = Shader.PropertyToID("_CameraCopyDepthTexture");

            m_ShadowMapRT = new RenderTargetIdentifier(m_ShadowMapRTID);
            m_ScreenSpaceShadowMapRT = new RenderTargetIdentifier(m_ScreenSpaceShadowMapRTID);

            m_ColorRT = new RenderTargetIdentifier(CameraRenderTargetID.color);
            m_CopyColorRT = new RenderTargetIdentifier(CameraRenderTargetID.copyColor);
            m_DepthRT = new RenderTargetIdentifier(CameraRenderTargetID.depth);
            m_CopyDepth = new RenderTargetIdentifier(CameraRenderTargetID.depthCopy);
            m_PostProcessRenderContext = new PostProcessRenderContext();

            m_CopyTextureSupport = SystemInfo.copyTextureSupport;

            for (int i = 0; i < kMaxCascades; ++i)
                m_DirectionalShadowSplitDistances[i] = new Vector4(0.0f, 0.0f, 0.0f, 0.0f);
            m_DirectionalShadowSplitRadii = new Vector4(0.0f, 0.0f, 0.0f, 0.0f);

            // Let engine know we have MSAA on for cases where we support MSAA backbuffer
            if (QualitySettings.antiAliasing != m_Asset.MSAASampleCount)
                QualitySettings.antiAliasing = m_Asset.MSAASampleCount;

            Shader.globalRenderPipeline = "LightweightPipeline";

            m_BlitQuad = LightweightUtils.CreateQuadMesh(false);
            m_BlitMaterial = CoreUtils.CreateEngineMaterial(m_Asset.BlitShader);
            m_CopyDepthMaterial = CoreUtils.CreateEngineMaterial(m_Asset.CopyDepthShader);
            m_ErrorMaterial = CoreUtils.CreateEngineMaterial("Hidden/InternalErrorShader");
            m_ScreenSpaceShadowsMaterial = CoreUtils.CreateEngineMaterial("Hidden/LightweightPipeline/ScreenSpaceShadows");
        }

        public override void Dispose()
        {
            base.Dispose();
            Shader.globalRenderPipeline = "";

            SupportedRenderingFeatures.active = new SupportedRenderingFeatures();

            CoreUtils.Destroy(m_ErrorMaterial);
            CoreUtils.Destroy(m_CopyDepthMaterial);
            CoreUtils.Destroy(m_BlitMaterial);
        }

        private void SetRenderingFeatures()
        {
#if UNITY_EDITOR
            SupportedRenderingFeatures.active = new SupportedRenderingFeatures()
            {
                reflectionProbeSupportFlags = SupportedRenderingFeatures.ReflectionProbeSupportFlags.None,
                defaultMixedLightingMode = SupportedRenderingFeatures.LightmapMixedBakeMode.Subtractive,
                supportedMixedLightingModes = SupportedRenderingFeatures.LightmapMixedBakeMode.Subtractive,
                supportedLightmapBakeTypes = LightmapBakeType.Baked | LightmapBakeType.Mixed,
                supportedLightmapsModes = LightmapsMode.CombinedDirectional | LightmapsMode.NonDirectional,
                rendererSupportsLightProbeProxyVolumes = false,
                rendererSupportsMotionVectors = false,
                rendererSupportsReceiveShadows = true,
                rendererSupportsReflectionProbes = true
            };
#endif
        }

        CullResults m_CullResults;
        public override void Render(ScriptableRenderContext context, Camera[] cameras)
        {
            base.Render(context, cameras);

            GraphicsSettings.lightsUseLinearIntensity = true;
            SetupPerFrameShaderConstants();

            // Sort cameras array by camera depth
            Array.Sort(cameras, m_CameraComparer);
            foreach (Camera camera in cameras)
            {
                bool sceneViewCamera = camera.cameraType == CameraType.SceneView;
                bool stereoEnabled = XRSettings.isDeviceActive && !sceneViewCamera;
                m_CurrCamera = camera;
                m_IsOffscreenCamera = m_CurrCamera.targetTexture != null && m_CurrCamera.cameraType != CameraType.SceneView;

                ScriptableCullingParameters cullingParameters;
                if (!CullResults.GetCullingParameters(m_CurrCamera, stereoEnabled, out cullingParameters))
                    continue;

                cullingParameters.shadowDistance = Mathf.Min(m_ShadowSettings.maxShadowDistance,
                        m_CurrCamera.farClipPlane);

#if UNITY_EDITOR
                // Emit scene view UI
                if (sceneViewCamera)
                    ScriptableRenderContext.EmitWorldGeometryForSceneView(camera);
#endif

                CullResults.Cull(ref cullingParameters, context, ref m_CullResults);
                List<VisibleLight> visibleLights = m_CullResults.visibleLights;

                LightData lightData;
                InitializeLightData(visibleLights, out lightData);

                ShadowPass(visibleLights, ref context, ref lightData);

                FrameRenderingConfiguration frameRenderingConfiguration;
                SetupFrameRenderingConfiguration(out frameRenderingConfiguration, stereoEnabled);
                SetupIntermediateResources(frameRenderingConfiguration, ref context);

                // SetupCameraProperties does the following:
                // Setup Camera RenderTarget and Viewport
                // VR Camera Setup and SINGLE_PASS_STEREO props
                // Setup camera view, proj and their inv matrices.
                // Setup properties: _WorldSpaceCameraPos, _ProjectionParams, _ScreenParams, _ZBufferParams, unity_OrthoParams
                // Setup camera world clip planes props
                // setup HDR keyword
                // Setup global time properties (_Time, _SinTime, _CosTime)
                context.SetupCameraProperties(m_CurrCamera, stereoEnabled);

                if (LightweightUtils.HasFlag(frameRenderingConfiguration, FrameRenderingConfiguration.DepthPrePass))
                {
                    DepthPass(ref context);
<<<<<<< HEAD
                    RenderMSVO(ref context);
                    
                    if(m_ShadowCasterCascadesCount > 1) 
                        ShadowCollectPass(ref context, visibleLights, ref lightData);
=======
                    if(m_RequireScreenSpaceShadows) 
                        ShadowCollectPass(visibleLights, ref context, ref lightData);
>>>>>>> c33c9aee
                }

                ForwardPass(visibleLights, frameRenderingConfiguration, ref context, ref lightData, stereoEnabled);

                // Release temporary RT
                var cmd = CommandBufferPool.Get("After Camera Render");
                cmd.ReleaseTemporaryRT(m_ShadowMapRTID);
                cmd.ReleaseTemporaryRT(CameraRenderTargetID.depthCopy);
                cmd.ReleaseTemporaryRT(CameraRenderTargetID.depth);
                cmd.ReleaseTemporaryRT(CameraRenderTargetID.color);
                cmd.ReleaseTemporaryRT(CameraRenderTargetID.copyColor);
                context.ExecuteCommandBuffer(cmd);
                CommandBufferPool.Release(cmd);

                context.Submit();
            }
        }

        private void RenderMSVO(ref ScriptableRenderContext context)
        {
            if(m_CameraPostProcessLayer == null) return;

            CommandBuffer cmd = CommandBufferPool.Get("MSVO");
            var settings = m_CameraPostProcessLayer.GetSettings<AmbientOcclusion>();

            if(settings.IsEnabledAndSupported(null))
            {
                cmd.GetTemporaryRT(AdvancedFeatureIDs._AmbientOcclusionTexture, new RenderTextureDescriptor(m_CurrCamera.pixelWidth, m_CurrCamera.pixelHeight, RenderTextureFormat.R8, 0)
                {
                    sRGB = false,
                    enableRandomWrite = true
                }, FilterMode.Bilinear);

                m_CameraPostProcessLayer.BakeMSVOMap(cmd, m_CurrCamera, AdvancedFeatureIDs._AmbientOcclusionTexture, m_DepthRT, true);
                cmd.SetGlobalVector(AdvancedFeatureIDs._AmbientOcclusionParam, new Vector4(settings.color.value.r, settings.color.value.g, settings.color.value.b, settings.directLightingStrength.value));
            }
            else 
            {
                cmd.SetGlobalTexture(AdvancedFeatureIDs._AmbientOcclusionTexture, RuntimeUtilities.blackTexture); // Neutral is black, see the comment in the shaders
                cmd.SetGlobalVector(AdvancedFeatureIDs._AmbientOcclusionParam, Vector4.zero);
            }

            context.ExecuteCommandBuffer(cmd);
            CommandBufferPool.Release(cmd);
        }

        private void ShadowPass(List<VisibleLight> visibleLights, ref ScriptableRenderContext context, ref LightData lightData)
        {
            if (m_Asset.AreShadowsEnabled() && lightData.mainLightIndex != -1)
            {
                VisibleLight mainLight = visibleLights[lightData.mainLightIndex];

                if (mainLight.light.shadows != LightShadows.None)
                {
                    if (!LightweightUtils.IsSupportedShadowType(mainLight.lightType))
                    {
                        Debug.LogWarning("Only directional and spot shadows are supported by LightweightPipeline.");
                        return;
                    }

                    // There's no way to map shadow light indices. We need to pass in the original unsorted index.
                    // If no additional lights then no light sorting is performed and the indices match.
                    int shadowOriginalIndex = (lightData.totalAdditionalLightsCount > 0) ? GetLightUnsortedIndex(lightData.mainLightIndex) : lightData.mainLightIndex;
                    bool shadowsRendered = RenderShadows(ref m_CullResults, ref mainLight,
                            shadowOriginalIndex, ref context);
                    if (shadowsRendered)
                    {
                        lightData.shadowMapSampleType = (m_Asset.ShadowSetting != ShadowType.SOFT_SHADOWS)
                            ? LightShadows.Hard
                            : mainLight.light.shadows;
                    }
                    else
                    {
                        lightData.shadowMapSampleType = LightShadows.None;
                    }
                }
            }
        }

        private void ShadowCollectPass(List<VisibleLight> visibleLights, ref ScriptableRenderContext context, ref LightData lightData)
        {
            if (m_Asset.AreShadowsEnabled() && lightData.mainLightIndex != -1)
            {
                CommandBuffer cmd = CommandBufferPool.Get("Collect Shadows");

                //Keywords and constants are set up in advance for the collect pass.
                SetupShadowReceiverConstants(cmd, visibleLights[lightData.mainLightIndex]); 
                SetMainLightShaderKeywords(cmd, ref lightData, visibleLights);

                cmd.GetTemporaryRT(m_ScreenSpaceShadowMapRTID, m_CurrCamera.pixelWidth, m_CurrCamera.pixelHeight, 0, FilterMode.Bilinear, RenderTextureFormat.R8);
                cmd.Blit(null, m_ScreenSpaceShadowMapRT, m_ScreenSpaceShadowsMaterial);

                context.ExecuteCommandBuffer(cmd);
                CommandBufferPool.Release(cmd);
            }
        }

        private void DepthPass(ref ScriptableRenderContext context)
        {
            CommandBuffer cmd = CommandBufferPool.Get("Depth Prepass");
            SetRenderTarget(cmd, m_DepthRT, ClearFlag.Depth);
            context.ExecuteCommandBuffer(cmd);
            CommandBufferPool.Release(cmd);

            var opaqueDrawSettings = new DrawRendererSettings(m_CurrCamera, m_DepthPrepass);
            opaqueDrawSettings.sorting.flags = SortFlags.CommonOpaque;

            var opaqueFilterSettings = new FilterRenderersSettings(true)
            {
                renderQueueRange = RenderQueueRange.opaque
            };

            context.DrawRenderers(m_CullResults.visibleRenderers, ref opaqueDrawSettings, opaqueFilterSettings);
        }

        private void ForwardPass(List<VisibleLight> visibleLights, FrameRenderingConfiguration frameRenderingConfiguration, ref ScriptableRenderContext context, ref LightData lightData, bool stereoEnabled)
        {
            SetupShaderConstants(visibleLights, ref context, ref lightData);

            RendererConfiguration rendererSettings = GetRendererSettings(ref lightData);

            BeginForwardRendering(ref context, frameRenderingConfiguration);
            RenderOpaques(ref context, rendererSettings);
            AfterOpaque(ref context, frameRenderingConfiguration);
            RenderTransparents(ref context, rendererSettings);
            AfterTransparent(ref context, frameRenderingConfiguration);
            EndForwardRendering(ref context, frameRenderingConfiguration);
        }

        private void RenderOpaques(ref ScriptableRenderContext context, RendererConfiguration settings)
        {
            var opaqueDrawSettings = new DrawRendererSettings(m_CurrCamera, m_LitPassName);
            opaqueDrawSettings.SetShaderPassName(1, m_UnlitPassName);
            opaqueDrawSettings.sorting.flags = SortFlags.CommonOpaque;
            opaqueDrawSettings.rendererConfiguration = settings;

            var opaqueFilterSettings = new FilterRenderersSettings(true)
            {
                renderQueueRange = RenderQueueRange.opaque
            };

            context.DrawRenderers(m_CullResults.visibleRenderers, ref opaqueDrawSettings, opaqueFilterSettings);

            // Render objects that did not match any shader pass with error shader
            RenderObjectsWithError(ref context, opaqueFilterSettings, SortFlags.None);

            if (m_CurrCamera.clearFlags == CameraClearFlags.Skybox)
                context.DrawSkybox(m_CurrCamera);
        }

        private void AfterOpaque(ref ScriptableRenderContext context, FrameRenderingConfiguration config)
        {
            if (!m_RequireDepthTexture)
                return;

            CommandBuffer cmd = CommandBufferPool.Get("After Opaque");
            cmd.SetGlobalTexture(CameraRenderTargetID.depth, m_DepthRT);

            bool setRenderTarget = false;
            RenderTargetIdentifier depthRT = m_DepthRT;

            // TODO: There's currently an issue in the PostFX stack that has a one frame delay when an effect is enabled/disabled
            // when an effect is disabled, HasOpaqueOnlyEffects returns true in the first frame, however inside render the effect
            // state is update, causing RenderPostProcess here to not blit to FinalColorRT. Until the next frame the RT will have garbage.
            if (LightweightUtils.HasFlag(config, FrameRenderingConfiguration.BeforeTransparentPostProcess))
            {
                // When only have one effect in the stack we blit to a work RT then blit it back to active color RT.
                // This seems like an extra blit but it saves us a depth copy/blit which has some corner cases like msaa depth resolve.
                if (m_RequireCopyColor)
                {
                    RenderPostProcess(cmd, m_CurrCameraColorRT, m_CopyColorRT, true);
                    cmd.Blit(m_CopyColorRT, m_CurrCameraColorRT);
                }
                else
                    RenderPostProcess(cmd, m_CurrCameraColorRT, m_CurrCameraColorRT, true);

                setRenderTarget = true;
                SetRenderTarget(cmd, m_CurrCameraColorRT, m_DepthRT);
            }

            if (LightweightUtils.HasFlag(config, FrameRenderingConfiguration.DepthCopy))
            {
                CopyTexture(cmd, m_DepthRT, m_CopyDepth, m_CopyDepthMaterial);
                depthRT = m_CopyDepth;
                setRenderTarget = true;
            }

            if (setRenderTarget)
                SetRenderTarget(cmd, m_CurrCameraColorRT, depthRT);
            context.ExecuteCommandBuffer(cmd);
            CommandBufferPool.Release(cmd);
        }

        private void RenderTransparents(ref ScriptableRenderContext context, RendererConfiguration config)
        {
            var transparentSettings = new DrawRendererSettings(m_CurrCamera, m_LitPassName);
            transparentSettings.SetShaderPassName(1, m_UnlitPassName);
            transparentSettings.sorting.flags = SortFlags.CommonTransparent;
            transparentSettings.rendererConfiguration = config;

            var transparentFilterSettings = new FilterRenderersSettings(true)
            {
                renderQueueRange = RenderQueueRange.transparent
            };

            context.DrawRenderers(m_CullResults.visibleRenderers, ref transparentSettings, transparentFilterSettings);

            // Render objects that did not match any shader pass with error shader
            RenderObjectsWithError(ref context, transparentFilterSettings, SortFlags.None);
        }

        private void AfterTransparent(ref ScriptableRenderContext context, FrameRenderingConfiguration config)
        {
            if (!LightweightUtils.HasFlag(config, FrameRenderingConfiguration.PostProcess))
                return;

            CommandBuffer cmd = CommandBufferPool.Get("After Transparent");
            RenderPostProcess(cmd, m_CurrCameraColorRT, BuiltinRenderTextureType.CameraTarget, false);
            context.ExecuteCommandBuffer(cmd);
            CommandBufferPool.Release(cmd);
        }

        [Conditional("DEVELOPMENT_BUILD"), Conditional("UNITY_EDITOR")]
        private void RenderObjectsWithError(ref ScriptableRenderContext context, FilterRenderersSettings filterSettings, SortFlags sortFlags)
        {
            if (m_ErrorMaterial != null)
            {
                DrawRendererSettings errorSettings = new DrawRendererSettings(m_CurrCamera, s_LegacyPassNames[0]);
                for (int i = 1; i < s_LegacyPassNames.Length; ++i)
                    errorSettings.SetShaderPassName(i, s_LegacyPassNames[i]);

                errorSettings.sorting.flags = sortFlags;
                errorSettings.rendererConfiguration = RendererConfiguration.None;
                errorSettings.SetOverrideMaterial(m_ErrorMaterial, 0);
                context.DrawRenderers(m_CullResults.visibleRenderers, ref errorSettings, filterSettings);
            }
        }

        private void BuildShadowSettings()
        {
            m_ShadowSettings = ShadowSettings.Default;
            m_ShadowSettings.directionalLightCascadeCount = m_Asset.CascadeCount;

            m_ShadowSettings.shadowAtlasWidth = m_Asset.ShadowAtlasResolution;
            m_ShadowSettings.shadowAtlasHeight = m_Asset.ShadowAtlasResolution;
            m_ShadowSettings.maxShadowDistance = m_Asset.ShadowDistance;
            m_ShadowSettings.renderTextureFormat = SystemInfo.SupportsRenderTextureFormat(RenderTextureFormat.Shadowmap)
                ? RenderTextureFormat.Shadowmap
                : RenderTextureFormat.Depth;

            switch (m_ShadowSettings.directionalLightCascadeCount)
            {
                case 1:
                    m_ShadowSettings.directionalLightCascades = new Vector3(1.0f, 0.0f, 0.0f);
                    break;

                case 2:
                    m_ShadowSettings.directionalLightCascades = new Vector3(m_Asset.Cascade2Split, 1.0f, 0.0f);
                    break;

                default:
                    m_ShadowSettings.directionalLightCascades = m_Asset.Cascade4Split;
                    break;
            }
        }

        private void SetupFrameRenderingConfiguration(out FrameRenderingConfiguration configuration, bool stereoEnabled)
        {
            configuration = (stereoEnabled) ? FrameRenderingConfiguration.Stereo : FrameRenderingConfiguration.None;
            if (stereoEnabled && XRSettings.eyeTextureDesc.dimension == TextureDimension.Tex2DArray)
                m_IntermediateTextureArray = true;
            else
                m_IntermediateTextureArray = false;

            bool hdrEnabled = m_Asset.SupportsHDR && m_CurrCamera.allowHDR;
            bool intermediateTexture = m_CurrCamera.targetTexture != null || m_CurrCamera.cameraType == CameraType.SceneView ||
                m_Asset.RenderScale < 1.0f || hdrEnabled;

            m_ColorFormat = hdrEnabled ? RenderTextureFormat.DefaultHDR : RenderTextureFormat.Default;
            m_RequireCopyColor = false;
            m_DepthRenderBuffer = false;
            m_CameraPostProcessLayer = m_CurrCamera.GetComponent<PostProcessLayer>();

            bool msaaEnabled = m_CurrCamera.allowMSAA && m_Asset.MSAASampleCount > 1 && (m_CurrCamera.targetTexture == null || m_CurrCamera.targetTexture.antiAliasing > 1);

            // TODO: PostProcessing and SoftParticles are currently not support for VR
            bool postProcessEnabled = m_CameraPostProcessLayer != null && m_CameraPostProcessLayer.enabled && !stereoEnabled;
            m_RequireDepthTexture = m_Asset.RequireDepthTexture && !stereoEnabled;
            if (postProcessEnabled)
            {
                m_RequireDepthTexture = true;
                intermediateTexture = true;

                configuration |= FrameRenderingConfiguration.PostProcess;
                if (m_CameraPostProcessLayer.HasOpaqueOnlyEffects(m_PostProcessRenderContext))
                {
                    configuration |= FrameRenderingConfiguration.BeforeTransparentPostProcess;
                    if (m_CameraPostProcessLayer.sortedBundles[PostProcessEvent.BeforeTransparent].Count == 1)
                        m_RequireCopyColor = true;
                }
            }

            m_RequireScreenSpaceShadows = m_Asset.CascadeCount > 1;
            if (m_RequireScreenSpaceShadows)
            {
                m_RequireDepthTexture = true;

                if(!msaaEnabled) 
                    intermediateTexture = true;
            }

            if (msaaEnabled)
            {
                configuration |= FrameRenderingConfiguration.Msaa;
                intermediateTexture = intermediateTexture || !LightweightUtils.PlatformSupportsMSAABackBuffer();
            }

            if (m_RequireDepthTexture)
            {
                // If msaa is enabled we don't use a depth renderbuffer as we might not have support to Texture2DMS to resolve depth.
                // Instead we use a depth prepass and whenever depth is needed we use the 1 sample depth from prepass.
                // Screen space shadows require depth before opaque shading.
                if (!msaaEnabled && !m_RequireScreenSpaceShadows)
                {
                    bool supportsDepthCopy = m_CopyTextureSupport != CopyTextureSupport.None && m_Asset.CopyDepthShader.isSupported;
                    m_DepthRenderBuffer = true;
                    intermediateTexture = true;

                    // If requiring a camera depth texture we need separate depth as it reads/write to depth at same time
                    // Post process doesn't need the copy
                    if (!m_Asset.RequireDepthTexture && postProcessEnabled)
                        configuration |= (supportsDepthCopy) ? FrameRenderingConfiguration.DepthCopy : FrameRenderingConfiguration.DepthPrePass;
                }
                else
                {
                    configuration |= FrameRenderingConfiguration.DepthPrePass;
                }
            }
          
            Rect cameraRect = m_CurrCamera.rect;
            if (!(Math.Abs(cameraRect.x) > 0.0f || Math.Abs(cameraRect.y) > 0.0f || Math.Abs(cameraRect.width) < 1.0f || Math.Abs(cameraRect.height) < 1.0f))
                configuration |= FrameRenderingConfiguration.DefaultViewport;
            else
                intermediateTexture = true;

            if (intermediateTexture)
                configuration |= FrameRenderingConfiguration.IntermediateTexture;
        }

        private void SetupIntermediateResources(FrameRenderingConfiguration renderingConfig, ref ScriptableRenderContext context)
        {
            CommandBuffer cmd = CommandBufferPool.Get("Setup Intermediate Resources");

            int msaaSamples = (m_IsOffscreenCamera) ? Math.Min(m_CurrCamera.targetTexture.antiAliasing, m_Asset.MSAASampleCount) : m_Asset.MSAASampleCount;
            msaaSamples = (LightweightUtils.HasFlag(renderingConfig, FrameRenderingConfiguration.Msaa)) ? msaaSamples : 1;
            m_CurrCameraColorRT = BuiltinRenderTextureType.CameraTarget;

            if (LightweightUtils.HasFlag(renderingConfig, FrameRenderingConfiguration.IntermediateTexture))
            {
                if (LightweightUtils.HasFlag(renderingConfig, FrameRenderingConfiguration.Stereo))
                    SetupIntermediateResourcesStereo(cmd, msaaSamples);
                else
                    SetupIntermediateResourcesSingle(cmd, renderingConfig, msaaSamples);
            }

            context.ExecuteCommandBuffer(cmd);
            CommandBufferPool.Release(cmd);
        }

        private void SetupIntermediateResourcesSingle(CommandBuffer cmd, FrameRenderingConfiguration renderingConfig, int msaaSamples)
        {
            float renderScale = (m_CurrCamera.cameraType == CameraType.Game) ? m_Asset.RenderScale : 1.0f;
            int rtWidth = (int)((float)m_CurrCamera.pixelWidth * renderScale);
            int rtHeight = (int)((float)m_CurrCamera.pixelHeight * renderScale);

            if (m_RequireDepthTexture)
            {
                RenderTextureDescriptor depthRTDesc = new RenderTextureDescriptor(rtWidth, rtHeight, RenderTextureFormat.Depth, kDepthStencilBufferBits);
                cmd.GetTemporaryRT(CameraRenderTargetID.depth, depthRTDesc, FilterMode.Bilinear);

                if (LightweightUtils.HasFlag(renderingConfig, FrameRenderingConfiguration.DepthCopy))
                    cmd.GetTemporaryRT(CameraRenderTargetID.depthCopy, depthRTDesc, FilterMode.Bilinear);
            }

            RenderTextureDescriptor colorRTDesc = new RenderTextureDescriptor(rtWidth, rtHeight, m_ColorFormat, kDepthStencilBufferBits);
            colorRTDesc.msaaSamples = msaaSamples;
            colorRTDesc.enableRandomWrite = false;

            // When offscreen camera current rendertarget is CameraTarget
            if (!m_IsOffscreenCamera)
            {
                cmd.GetTemporaryRT(CameraRenderTargetID.color, colorRTDesc, FilterMode.Bilinear);
                m_CurrCameraColorRT = m_ColorRT;
            }

            // When BeforeTransparent PostFX is enabled and only one effect is in the stack we need to create a temp
            // color RT to blit the effect.
            if (m_RequireCopyColor)
                cmd.GetTemporaryRT(CameraRenderTargetID.copyColor, colorRTDesc, FilterMode.Point);
        }

        private void SetupIntermediateResourcesStereo(CommandBuffer cmd, int msaaSamples)
        {
            RenderTextureDescriptor rtDesc = new RenderTextureDescriptor();
            rtDesc = XRSettings.eyeTextureDesc;
            rtDesc.colorFormat = m_ColorFormat;
            rtDesc.msaaSamples = msaaSamples;

            cmd.GetTemporaryRT(CameraRenderTargetID.color, rtDesc, FilterMode.Bilinear);
        }

        private void SetupShaderConstants(List<VisibleLight> visibleLights, ref ScriptableRenderContext context, ref LightData lightData)
        {
            CommandBuffer cmd = CommandBufferPool.Get("SetupShaderConstants");
            SetupShaderLightConstants(cmd, visibleLights, ref lightData);
            SetShaderKeywords(cmd, ref lightData, visibleLights);
            context.ExecuteCommandBuffer(cmd);
            CommandBufferPool.Release(cmd);
        }

        private void InitializeLightData(List<VisibleLight> visibleLights, out LightData lightData)
        {
            int visibleLightsCount = Math.Min(visibleLights.Count, m_Asset.MaxPixelLights);
            m_SortedLightIndexMap.Clear();

            lightData.shadowMapSampleType = LightShadows.None;

            if (visibleLightsCount <= 1)
                lightData.mainLightIndex = GetMainLight(visibleLights);
            else
                lightData.mainLightIndex = SortLights(visibleLights);

            // If we have a main light we don't shade it in the per-object light loop. We also remove it from the per-object cull list
            int mainLightPresent = (lightData.mainLightIndex >= 0) ? 1 : 0;
            int additionalPixelLightsCount = visibleLightsCount - mainLightPresent;
            int vertexLightCount = (m_Asset.SupportsVertexLight) ? Math.Min(visibleLights.Count, kMaxPerObjectLights) - additionalPixelLightsCount - mainLightPresent : 0;
            vertexLightCount = Math.Min(vertexLightCount, kMaxVertexLights);

            lightData.pixelAdditionalLightsCount = additionalPixelLightsCount;
            lightData.totalAdditionalLightsCount = additionalPixelLightsCount + vertexLightCount;

            m_MixedLightingSetup = MixedLightingSetup.None;
        }

        private int SortLights(List<VisibleLight> visibleLights)
        {
            int totalVisibleLights = visibleLights.Count;

            m_VisibleLightsIDMap.Clear();
            for (int i = 0; i < totalVisibleLights; ++i)
                m_VisibleLightsIDMap.Add(visibleLights[i], i);

            // Sorts light so we have all directionals first, then local lights.
            // Directionals are sorted further by shadow, cookie and intensity
            // Locals are sorted further by shadow, cookie and distance to camera
            m_LightComparer.CurrCamera = m_CurrCamera;
            visibleLights.Sort(m_LightComparer);

            for (int i = 0; i < totalVisibleLights; ++i)
                m_SortedLightIndexMap.Add(m_VisibleLightsIDMap[visibleLights[i]]);

            return GetMainLight(visibleLights);
        }

        // How main light is decided:
        // If shadows enabled, main light is always a shadow casting light. Directional has priority over local lights.
        // Otherwise directional lights have priority based on cookie support and intensity
        private int GetMainLight(List<VisibleLight> visibleLights)
        {
            int totalVisibleLights = visibleLights.Count;
            bool shadowsEnabled = m_Asset.AreShadowsEnabled();

            if (totalVisibleLights == 0 || m_Asset.MaxPixelLights == 0)
                return -1;

            int brighestDirectionalIndex = -1;
            for (int i = 0; i < totalVisibleLights; ++i)
            {
                VisibleLight currLight = visibleLights[i];

                // Particle system lights have the light property as null. We sort lights so all particles lights
                // come last. Therefore, if first light is particle light then all lights are particle lights.
                // In this case we either have no main light or already found it.
                if (currLight.light == null)
                    break;

                // Shadow lights are sorted by type (directional > puctual) and intensity
                // The first shadow light we find in the list is the main light
                if (shadowsEnabled && currLight.light.shadows != LightShadows.None && LightweightUtils.IsSupportedShadowType(currLight.lightType))
                    return i;

                // In case no shadow light is present we will return the brightest directional light
                if (currLight.lightType == LightType.Directional && brighestDirectionalIndex == -1)
                    brighestDirectionalIndex = i;
            }

            return brighestDirectionalIndex;
        }

        private void InitializeLightConstants(List<VisibleLight> lights, int lightIndex, out Vector4 lightPos, out Vector4 lightColor, out Vector4 lightDistanceAttenuation, out Vector4 lightSpotDir,
            out Vector4 lightSpotAttenuation)
        {
            lightPos = kDefaultLightPosition;
            lightColor = kDefaultLightColor;
            lightDistanceAttenuation = kDefaultLightSpotAttenuation;
            lightSpotDir = kDefaultLightSpotDirection;
            lightSpotAttenuation = kDefaultLightAttenuation;

            // When no lights are visible, main light will be set to -1.
            // In this case we initialize it to default values and return
            if (lightIndex < 0)
                return;

            VisibleLight lightData = lights[lightIndex];
            if (lightData.lightType == LightType.Directional)
            {
                Vector4 dir = -lightData.localToWorld.GetColumn(2);
                lightPos = new Vector4(dir.x, dir.y, dir.z, 0.0f);
            }
            else
            {
                Vector4 pos = lightData.localToWorld.GetColumn(3);
                lightPos = new Vector4(pos.x, pos.y, pos.z, 1.0f);
            }

            // VisibleLight.finalColor already returns color in active color space
            lightColor = lightData.finalColor;

            // Directional Light attenuation is initialize so distance attenuation always be 1.0
            if (lightData.lightType != LightType.Directional)
            {
                // Light attenuation in lightweight matches the unity vanilla one.
                // attenuation = 1.0 / 1.0 + distanceToLightSqr * quadraticAttenuation
                // then a smooth factor is applied to linearly fade attenuation to light range
                // the attenuation smooth factor starts having effect at 80% of light range
                // smoothFactor = (lightRangeSqr - distanceToLightSqr) / (lightRangeSqr - fadeStartDistanceSqr)
                // We rewrite smoothFactor to be able to pre compute the constant terms below and apply the smooth factor
                // with one MAD instruction
                // smoothFactor =  distanceSqr * (1.0 / (fadeDistanceSqr - lightRangeSqr)) + (-lightRangeSqr / (fadeDistanceSqr - lightRangeSqr)
                //                 distanceSqr *           oneOverFadeRangeSqr             +              lightRangeSqrOverFadeRangeSqr
                float lightRangeSqr = lightData.range * lightData.range;
                float fadeStartDistanceSqr = 0.8f * 0.8f * lightRangeSqr;
                float fadeRangeSqr = (fadeStartDistanceSqr - lightRangeSqr);
                float oneOverFadeRangeSqr = 1.0f / fadeRangeSqr;
                float lightRangeSqrOverFadeRangeSqr = -lightRangeSqr / fadeRangeSqr;
                float quadAtten = 25.0f / lightRangeSqr;
                lightDistanceAttenuation = new Vector4(quadAtten, oneOverFadeRangeSqr, lightRangeSqrOverFadeRangeSqr, 1.0f);
            }

            if (lightData.lightType == LightType.Spot)
            {
                Vector4 dir = lightData.localToWorld.GetColumn(2);
                lightSpotDir = new Vector4(-dir.x, -dir.y, -dir.z, 0.0f);

                // Spot Attenuation with a linear falloff can be defined as
                // (SdotL - cosOuterAngle) / (cosInnerAngle - cosOuterAngle)
                // This can be rewritten as
                // invAngleRange = 1.0 / (cosInnerAngle - cosOuterAngle)
                // SdotL * invAngleRange + (-cosOuterAngle * invAngleRange)
                // If we precompute the terms in a MAD instruction
                float cosOuterAngle = Mathf.Cos(Mathf.Deg2Rad * lightData.spotAngle * 0.5f);
                float cosInneAngle = Mathf.Cos(LightmapperUtils.ExtractInnerCone(lightData.light) * 0.5f);
                float smoothAngleRange = Mathf.Max(0.001f, cosInneAngle - cosOuterAngle);
                float invAngleRange = 1.0f / smoothAngleRange;
                float add = -cosOuterAngle * invAngleRange;
                lightSpotAttenuation = new Vector4(invAngleRange, add, 0.0f);
            }

            Light light = lightData.light;

            // TODO: Add support to shadow mask
            if (light != null && light.bakingOutput.mixedLightingMode == MixedLightingMode.Subtractive && light.bakingOutput.lightmapBakeType == LightmapBakeType.Mixed)
            {
                if (m_MixedLightingSetup == MixedLightingSetup.None && lightData.light.shadows != LightShadows.None)
                {
                    m_MixedLightingSetup = MixedLightingSetup.Subtractive;
                    lightDistanceAttenuation.w = 0.0f;
                }
            }
        }

        private void SetupPerFrameShaderConstants()
        {
            // When glossy reflections are OFF in the shader we set a constant color to use as indirect specular
            SphericalHarmonicsL2 ambientSH = RenderSettings.ambientProbe;
            Color linearGlossyEnvColor = new Color(ambientSH[0, 0], ambientSH[1, 0], ambientSH[2, 0]) * RenderSettings.reflectionIntensity;
            Color glossyEnvColor = CoreUtils.ConvertLinearToActiveColorSpace(linearGlossyEnvColor);
            Shader.SetGlobalVector(PerFrameBuffer._GlossyEnvironmentColor, glossyEnvColor);

            // Used when subtractive mode is selected
            Shader.SetGlobalVector(PerFrameBuffer._SubtractiveShadowColor, CoreUtils.ConvertSRGBToActiveColorSpace(RenderSettings.subtractiveShadowColor));
        }

        private void SetupShaderLightConstants(CommandBuffer cmd, List<VisibleLight> lights, ref LightData lightData)
        {
            // Main light has an optimized shader path for main light. This will benefit games that only care about a single light.
            // Lightweight pipeline also supports only a single shadow light, if available it will be the main light.
            SetupMainLightConstants(cmd, lights, lightData.mainLightIndex);
            if (lightData.shadowMapSampleType != LightShadows.None && !m_RequireScreenSpaceShadows)
                SetupShadowReceiverConstants(cmd, lights[lightData.mainLightIndex]);

            SetupAdditionalListConstants(cmd, lights, ref lightData);
        }

        private void SetupMainLightConstants(CommandBuffer cmd, List<VisibleLight> lights, int lightIndex)
        {
            Vector4 lightPos, lightColor, lightDistanceAttenuation, lightSpotDir, lightSpotAttenuation;
            InitializeLightConstants(lights, lightIndex, out lightPos, out lightColor, out lightDistanceAttenuation, out lightSpotDir, out lightSpotAttenuation);

            if (lightIndex >= 0)
            {
                LightType mainLightType = lights[lightIndex].lightType;
                Light mainLight = lights[lightIndex].light;

                if (LightweightUtils.IsSupportedCookieType(mainLightType) && mainLight.cookie != null)
                {
                    Matrix4x4 lightCookieMatrix;
                    LightweightUtils.GetLightCookieMatrix(lights[lightIndex], out lightCookieMatrix);
                    cmd.SetGlobalTexture(PerCameraBuffer._MainLightCookie, mainLight.cookie);
                    cmd.SetGlobalMatrix(PerCameraBuffer._WorldToLight, lightCookieMatrix);
                }
            }

            cmd.SetGlobalVector(PerCameraBuffer._MainLightPosition, lightPos);
            cmd.SetGlobalVector(PerCameraBuffer._MainLightColor, lightColor);
            cmd.SetGlobalVector(PerCameraBuffer._MainLightDistanceAttenuation, lightDistanceAttenuation);
            cmd.SetGlobalVector(PerCameraBuffer._MainLightSpotDir, lightSpotDir);
            cmd.SetGlobalVector(PerCameraBuffer._MainLightSpotAttenuation, lightSpotAttenuation);
        }

        private void SetupAdditionalListConstants(CommandBuffer cmd, List<VisibleLight> lights, ref LightData lightData)
        {
            int additionalLightIndex = 0;

            if (lightData.totalAdditionalLightsCount > 0)
            {
                // We need to update per-object light list with the proper map to our global additional light buffer
                // First we initialize all lights in the map to -1 to tell the system to discard main light index and
                // remaining lights in the scene that don't fit the max additional light buffer (kMaxVisibileAdditionalLights)
                int[] perObjectLightIndexMap = m_CullResults.GetLightIndexMap();
                for (int i = 0; i < lights.Count; ++i)
                    perObjectLightIndexMap[i] = -1;

                for (int i = 0; i < lights.Count && additionalLightIndex < kMaxVisibleLights; ++i)
                {
                    if (i != lightData.mainLightIndex)
                    {
                        // The engine performs per-object light culling and initialize 8 light indices into two vec4 constants unity_4LightIndices0 and unity_4LightIndices1.
                        // In the shader we iterate over each visible light using the indices provided in these constants to index our global light buffer
                        // ex: first light position would be m_LightPosisitions[unity_4LightIndices[0]];

                        // However since we sorted the lights we need to tell the engine how to map the original/unsorted indices to our global buffer
                        // We do it by settings the perObjectLightIndexMap to the appropriate additionalLightIndex.
                        perObjectLightIndexMap[GetLightUnsortedIndex(i)] = additionalLightIndex;
                        InitializeLightConstants(lights, i, out m_LightPositions[additionalLightIndex],
                            out m_LightColors[additionalLightIndex],
                            out m_LightDistanceAttenuations[additionalLightIndex],
                            out m_LightSpotDirections[additionalLightIndex],
                            out m_LightSpotAttenuations[additionalLightIndex]);
                        additionalLightIndex++;
                    }
                }
                m_CullResults.SetLightIndexMap(perObjectLightIndexMap);

                cmd.SetGlobalVector(PerCameraBuffer._AdditionalLightCount, new Vector4(lightData.pixelAdditionalLightsCount,
                        lightData.totalAdditionalLightsCount, 0.0f, 0.0f));
            }
            else
            {
                cmd.SetGlobalVector(PerCameraBuffer._AdditionalLightCount, Vector4.zero);

                // Clear to default all light cosntant data
                for (int i = 0; i < kMaxVisibleLights; ++i)
                    InitializeLightConstants(lights, -1, out m_LightPositions[additionalLightIndex],
                            out m_LightColors[additionalLightIndex],
                            out m_LightDistanceAttenuations[additionalLightIndex],
                            out m_LightSpotDirections[additionalLightIndex],
                            out m_LightSpotAttenuations[additionalLightIndex]);
            }

            cmd.SetGlobalVectorArray(PerCameraBuffer._AdditionalLightPosition, m_LightPositions);
            cmd.SetGlobalVectorArray(PerCameraBuffer._AdditionalLightColor, m_LightColors);
            cmd.SetGlobalVectorArray(PerCameraBuffer._AdditionalLightDistanceAttenuation, m_LightDistanceAttenuations);
            cmd.SetGlobalVectorArray(PerCameraBuffer._AdditionalLightSpotDir, m_LightSpotDirections);
            cmd.SetGlobalVectorArray(PerCameraBuffer._AdditionalLightSpotAttenuation, m_LightSpotAttenuations);
        }

        private void SetupShadowCasterConstants(CommandBuffer cmd, ref VisibleLight visibleLight, Matrix4x4 proj, float cascadeResolution)
        {
            Light light = visibleLight.light;
            float bias = 0.0f;
            float normalBias = 0.0f;

            // Use same kernel radius as built-in pipeline so we can achieve same bias results
            // with the default light bias parameters.
            const float kernelRadius = 3.65f;

            if (visibleLight.lightType == LightType.Directional)
            {
                // Scale bias by cascade's world space depth range.
                // Directional shadow lights have orthogonal projection.
                // proj.m22 = -2 / (far - near) since the projection's depth range is [-1.0, 1.0]
                // In order to be correct we should multiply bias by 0.5 but this introducing aliasing along cascades more visible.
                float sign = (SystemInfo.usesReversedZBuffer) ? 1.0f : -1.0f;
                bias = light.shadowBias * proj.m22 * sign;

                // Currently only square POT cascades resolutions are used.
                // We scale normalBias
                double frustumWidth = 2.0 / (double)proj.m00;
                double frustumHeight = 2.0 / (double)proj.m11;
                float texelSizeX = (float)(frustumWidth / (double)cascadeResolution);
                float texelSizeY = (float)(frustumHeight / (double)cascadeResolution);
                float texelSize = Mathf.Max(texelSizeX, texelSizeY);

                // Since we are applying normal bias on caster side we want an inset normal offset
                // thus we use a negative normal bias.
                normalBias = -light.shadowNormalBias * texelSize * kernelRadius;
            }
            else if (visibleLight.lightType == LightType.Spot)
            {
                float sign = (SystemInfo.usesReversedZBuffer) ? -1.0f : 1.0f;
                bias = light.shadowBias * sign;
                normalBias = 0.0f;
            }
            else
            {
                Debug.LogWarning("Only spot and directional shadow casters are supported in lightweight pipeline");
            }

            Vector3 lightDirection = -visibleLight.localToWorld.GetColumn(2);
            cmd.SetGlobalVector("_ShadowBias", new Vector4(bias, normalBias, 0.0f, 0.0f));
            cmd.SetGlobalVector("_LightDirection", new Vector4(lightDirection.x, lightDirection.y, lightDirection.z, 0.0f));
        }

        private void SetupShadowReceiverConstants(CommandBuffer cmd, VisibleLight shadowLight)
        {
            Light light = shadowLight.light;

            int cascadeCount = m_ShadowCasterCascadesCount;
            for (int i = 0; i < kMaxCascades; ++i)
                m_ShadowMatrices[i] = (cascadeCount >= i) ? m_ShadowSlices[i].shadowTransform : Matrix4x4.identity;

            // We setup and additional a no-op WorldToShadow matrix in the last index
            // because the ComputeCascadeIndex function in Shadows.hlsl can return an index
            // out of bounds. (position not inside any cascade) and we want to avoid branching
            Matrix4x4 noOpShadowMatrix = Matrix4x4.zero;
            noOpShadowMatrix.m33 = (SystemInfo.usesReversedZBuffer) ? 1.0f : 0.0f;
            m_ShadowMatrices[kMaxCascades] = noOpShadowMatrix;

            float invShadowResolution = 1.0f / m_Asset.ShadowAtlasResolution;
            float invHalfShadowResolution = 0.5f * invShadowResolution;
            cmd.SetGlobalMatrixArray(ShadowConstantBuffer._WorldToShadow, m_ShadowMatrices);
            cmd.SetGlobalVector(ShadowConstantBuffer._ShadowData, new Vector4(light.shadowStrength, 0.0f, 0.0f, 0.0f));
            cmd.SetGlobalVectorArray(ShadowConstantBuffer._DirShadowSplitSpheres, m_DirectionalShadowSplitDistances);
            cmd.SetGlobalVector(ShadowConstantBuffer._DirShadowSplitSphereRadii, m_DirectionalShadowSplitRadii);
            cmd.SetGlobalVector(ShadowConstantBuffer._ShadowOffset0, new Vector4(-invHalfShadowResolution, -invHalfShadowResolution, 0.0f, 0.0f));
            cmd.SetGlobalVector(ShadowConstantBuffer._ShadowOffset1, new Vector4( invHalfShadowResolution, -invHalfShadowResolution, 0.0f, 0.0f));
            cmd.SetGlobalVector(ShadowConstantBuffer._ShadowOffset2, new Vector4(-invHalfShadowResolution,  invHalfShadowResolution, 0.0f, 0.0f));
            cmd.SetGlobalVector(ShadowConstantBuffer._ShadowOffset3, new Vector4( invHalfShadowResolution,  invHalfShadowResolution, 0.0f, 0.0f));
            cmd.SetGlobalVector(ShadowConstantBuffer._ShadowmapSize, new Vector4(invShadowResolution, invShadowResolution, m_Asset.ShadowAtlasResolution, m_Asset.ShadowAtlasResolution));
            cmd.SetGlobalVectorArray(ShadowConstantBuffer._FrustumCorners, m_RequireScreenSpaceShadows ? LightweightUtils.GetFarPlaneCorners(m_CurrCamera) : new Vector4[4] );
        }

        private void SetShaderKeywords(CommandBuffer cmd, ref LightData lightData, List<VisibleLight> visibleLights)
        {
            int vertexLightsCount = lightData.totalAdditionalLightsCount - lightData.pixelAdditionalLightsCount;

            if(!m_RequireScreenSpaceShadows) 
                SetMainLightShaderKeywords(cmd, ref lightData, visibleLights);

            CoreUtils.SetKeyword(cmd, "_ADDITIONAL_LIGHTS", lightData.totalAdditionalLightsCount > 0);
            CoreUtils.SetKeyword(cmd, "_MIXED_LIGHTING_SUBTRACTIVE", m_MixedLightingSetup == MixedLightingSetup.Subtractive);
            CoreUtils.SetKeyword(cmd, "_VERTEX_LIGHTS", vertexLightsCount > 0);
            CoreUtils.SetKeyword(cmd, "SOFTPARTICLES_ON", m_RequireDepthTexture && m_Asset.RequireSoftParticles);
           
            bool linearFogModeEnabled = false;
            bool exponentialFogModeEnabled = false;
            if (RenderSettings.fog)
            {
                if (RenderSettings.fogMode == FogMode.Linear)
                    linearFogModeEnabled = true;
                else
                    exponentialFogModeEnabled = true;
            }

            CoreUtils.SetKeyword(cmd, "FOG_LINEAR", linearFogModeEnabled);
            CoreUtils.SetKeyword(cmd, "FOG_EXP2", exponentialFogModeEnabled);
        }

        private void SetMainLightShaderKeywords(CommandBuffer cmd, ref LightData lightData, List<VisibleLight> visibleLights)
        {
            int mainLightIndex = lightData.mainLightIndex;

            for (int i = 0; i < kMainLightKeywords.Length; ++i)
                cmd.DisableShaderKeyword(kMainLightKeywords[i]);

            if (mainLightIndex != -1 && (lightData.shadowMapSampleType != LightShadows.None))
            {
                m_MainLightKeywordString.Length = 0;
                m_MainLightKeywordString.Append("_MAIN_LIGHT");
                LightType mainLightType = visibleLights[mainLightIndex].lightType;
                if (mainLightType == LightType.Directional)
                {
                    m_MainLightKeywordString.Append("_DIRECTIONAL_SHADOW");
                    if (m_Asset.CascadeCount > 1)
                        m_MainLightKeywordString.Append("_CASCADE");
                }
                else
                {
                    m_MainLightKeywordString.Append("_SPOT_SHADOW");
                }

                if (lightData.shadowMapSampleType == LightShadows.Soft)
                    m_MainLightKeywordString.Append("_SOFT");
                string keyword = m_MainLightKeywordString.ToString();
                cmd.EnableShaderKeyword(keyword);
            }

            CoreUtils.SetKeyword(cmd, "_MAIN_LIGHT_COOKIE", mainLightIndex != -1 && LightweightUtils.IsSupportedCookieType(visibleLights[mainLightIndex].lightType) && visibleLights[mainLightIndex].light.cookie != null);
        }

        private bool RenderShadows(ref CullResults cullResults, ref VisibleLight shadowLight, int shadowLightIndex, ref ScriptableRenderContext context)
        {
            m_ShadowCasterCascadesCount = m_ShadowSettings.directionalLightCascadeCount;

            if (shadowLight.lightType == LightType.Spot)
                m_ShadowCasterCascadesCount = 1;

            int shadowResolution = GetMaxTileResolutionInAtlas(m_ShadowSettings.shadowAtlasWidth, m_ShadowSettings.shadowAtlasHeight, m_ShadowCasterCascadesCount);

            Bounds bounds;
            if (!cullResults.GetShadowCasterBounds(shadowLightIndex, out bounds))
                return false;

            float shadowNearPlane = m_Asset.ShadowNearOffset;

            Matrix4x4 view, proj;
            var settings = new DrawShadowsSettings(cullResults, shadowLightIndex);
            bool success = false;

            var cmd = CommandBufferPool.Get("Prepare Shadowmap");
            cmd.GetTemporaryRT(m_ShadowMapRTID, m_ShadowSettings.shadowAtlasWidth,
                m_ShadowSettings.shadowAtlasHeight, kDepthStencilBufferBits, FilterMode.Bilinear, m_ShadowSettings.renderTextureFormat);
            SetRenderTarget(cmd, m_ShadowMapRT, ClearFlag.Depth);

            if (shadowLight.lightType == LightType.Spot)
            {
                success = cullResults.ComputeSpotShadowMatricesAndCullingPrimitives(shadowLightIndex, out view, out proj,
                        out settings.splitData);

                if (success)
                {
                    SetupShadowCasterConstants(cmd, ref shadowLight, proj, shadowResolution);
                    SetupShadowSliceTransform(0, shadowResolution, proj, view);
                    RenderShadowSlice(cmd, ref context, 0, proj, view, settings);
                }
            }
            else if (shadowLight.lightType == LightType.Directional)
            {
                for (int cascadeIdx = 0; cascadeIdx < m_ShadowCasterCascadesCount; ++cascadeIdx)
                {
                    success = cullResults.ComputeDirectionalShadowMatricesAndCullingPrimitives(shadowLightIndex,
                            cascadeIdx, m_ShadowCasterCascadesCount, m_ShadowSettings.directionalLightCascades, shadowResolution, shadowNearPlane, out view, out proj,
                            out settings.splitData);

                    float cullingSphereRadius = settings.splitData.cullingSphere.w;
                    m_DirectionalShadowSplitDistances[cascadeIdx] = settings.splitData.cullingSphere;
                    m_DirectionalShadowSplitRadii[cascadeIdx] = cullingSphereRadius * cullingSphereRadius;

                    if (!success)
                        break;

                    SetupShadowCasterConstants(cmd, ref shadowLight, proj, shadowResolution);
                    SetupShadowSliceTransform(cascadeIdx, shadowResolution, proj, view);
                    RenderShadowSlice(cmd, ref context, cascadeIdx, proj, view, settings);
                }
            }
            else
            {
                Debug.LogWarning("Only spot and directional shadow casters are supported in lightweight pipeline");
            }

            CommandBufferPool.Release(cmd);
            return success;
        }

        private void SetupShadowSliceTransform(int cascadeIndex, int shadowResolution, Matrix4x4 proj, Matrix4x4 view)
        {
            if (cascadeIndex >= kMaxCascades)
            {
                Debug.LogError(String.Format("{0} is an invalid cascade index. Maximum of {1} cascades", cascadeIndex, kMaxCascades));
                return;
            }

            int atlasX = (cascadeIndex % 2) * shadowResolution;
            int atlasY = (cascadeIndex / 2) * shadowResolution;
            float atlasWidth = (float)m_ShadowSettings.shadowAtlasWidth;
            float atlasHeight = (float)m_ShadowSettings.shadowAtlasHeight;

            // Currently CullResults ComputeDirectionalShadowMatricesAndCullingPrimitives doesn't
            // apply z reversal to projection matrix. We need to do it manually here.
            if (SystemInfo.usesReversedZBuffer)
            {
                proj.m20 = -proj.m20;
                proj.m21 = -proj.m21;
                proj.m22 = -proj.m22;
                proj.m23 = -proj.m23;
            }

            Matrix4x4 worldToShadow = proj * view;

            var textureScaleAndBias = Matrix4x4.identity;
            textureScaleAndBias.m00 = 0.5f;
            textureScaleAndBias.m11 = 0.5f;
            textureScaleAndBias.m22 = 0.5f;
            textureScaleAndBias.m03 = 0.5f;
            textureScaleAndBias.m23 = 0.5f;
            textureScaleAndBias.m13 = 0.5f;

            // Apply texture scale and offset to save a MAD in shader.
            worldToShadow = textureScaleAndBias * worldToShadow;

            var cascadeAtlas = Matrix4x4.identity;
            cascadeAtlas.m00 = (float)shadowResolution / atlasWidth;
            cascadeAtlas.m11 = (float)shadowResolution / atlasHeight;
            cascadeAtlas.m03 = (float)atlasX / atlasWidth;
            cascadeAtlas.m13 = (float)atlasY / atlasHeight;

            // Apply cascade scale and offset
            worldToShadow = cascadeAtlas * worldToShadow;

            m_ShadowSlices[cascadeIndex].atlasX = atlasX;
            m_ShadowSlices[cascadeIndex].atlasY = atlasY;
            m_ShadowSlices[cascadeIndex].shadowResolution = shadowResolution;
            m_ShadowSlices[cascadeIndex].shadowTransform = worldToShadow;
        }

        private void RenderShadowSlice(CommandBuffer cmd, ref ScriptableRenderContext context, int cascadeIndex,
            Matrix4x4 proj, Matrix4x4 view, DrawShadowsSettings settings)
        {
            cmd.SetViewport(new Rect(m_ShadowSlices[cascadeIndex].atlasX, m_ShadowSlices[cascadeIndex].atlasY,
                    m_ShadowSlices[cascadeIndex].shadowResolution, m_ShadowSlices[cascadeIndex].shadowResolution));
            cmd.SetViewProjectionMatrices(view, proj);
            context.ExecuteCommandBuffer(cmd);
            context.DrawShadows(ref settings);
            cmd.Clear();
        }

        private int GetMaxTileResolutionInAtlas(int atlasWidth, int atlasHeight, int tileCount)
        {
            int resolution = Mathf.Min(atlasWidth, atlasHeight);
            if (tileCount > Mathf.Log(resolution))
            {
                Debug.LogError(
                    String.Format(
                        "Cannot fit {0} tiles into current shadowmap atlas of size ({1}, {2}). ShadowMap Resolution set to zero.",
                        tileCount, atlasWidth, atlasHeight));
                return 0;
            }

            int currentTileCount = atlasWidth / resolution * atlasHeight / resolution;
            while (currentTileCount < tileCount)
            {
                resolution = resolution >> 1;
                currentTileCount = atlasWidth / resolution * atlasHeight / resolution;
            }
            return resolution;
        }

        private void BeginForwardRendering(ref ScriptableRenderContext context, FrameRenderingConfiguration renderingConfig)
        {
            RenderTargetIdentifier colorRT = BuiltinRenderTextureType.CameraTarget;
            RenderTargetIdentifier depthRT = BuiltinRenderTextureType.None;

            if (LightweightUtils.HasFlag(renderingConfig, FrameRenderingConfiguration.Stereo))
                context.StartMultiEye(m_CurrCamera);

            CommandBuffer cmd = CommandBufferPool.Get("SetCameraRenderTarget");
            bool intermeaditeTexture = LightweightUtils.HasFlag(renderingConfig, FrameRenderingConfiguration.IntermediateTexture);
            if (intermeaditeTexture)
            {
                if (!m_IsOffscreenCamera)
                    colorRT = m_CurrCameraColorRT;

                if (m_RequireDepthTexture)
                    depthRT = m_DepthRT;
            }

            if (ForceClear())
            {
                SetRenderTarget(cmd, colorRT, depthRT, ClearFlag.All);
            }
            else
            {
                ClearFlag clearFlag = ClearFlag.None;
                CameraClearFlags cameraClearFlags = m_CurrCamera.clearFlags;
                if (cameraClearFlags != CameraClearFlags.Nothing)
                {
                    clearFlag |= ClearFlag.Depth;
                    if (cameraClearFlags == CameraClearFlags.Color || cameraClearFlags == CameraClearFlags.Skybox)
                        clearFlag |= ClearFlag.Color;
                }

                SetRenderTarget(cmd, colorRT, depthRT, clearFlag);
            }

            // If rendering to an intermediate RT we resolve viewport on blit due to offset not being supported
            // while rendering to a RT.
            if (!intermeaditeTexture && !LightweightUtils.HasFlag(renderingConfig, FrameRenderingConfiguration.DefaultViewport))
                cmd.SetViewport(m_CurrCamera.pixelRect);

            context.ExecuteCommandBuffer(cmd);
            CommandBufferPool.Release(cmd);
        }

        private void EndForwardRendering(ref ScriptableRenderContext context, FrameRenderingConfiguration renderingConfig)
        {
            // No additional rendering needs to be done if this is an off screen rendering camera
            if (m_IsOffscreenCamera)
                return;

            var cmd = CommandBufferPool.Get("Blit");
            if (m_IntermediateTextureArray)
            {
                cmd.Blit(m_CurrCameraColorRT, BuiltinRenderTextureType.CameraTarget);
            }
            else if (LightweightUtils.HasFlag(renderingConfig, FrameRenderingConfiguration.IntermediateTexture))
            {
                Material blitMaterial = m_BlitMaterial;
                if (LightweightUtils.HasFlag(renderingConfig, FrameRenderingConfiguration.Stereo))
                    blitMaterial = null;

                // If PostProcessing is enabled, it is already blit to CameraTarget.
                if (!LightweightUtils.HasFlag(renderingConfig, FrameRenderingConfiguration.PostProcess))
                    Blit(cmd, renderingConfig, m_CurrCameraColorRT, BuiltinRenderTextureType.CameraTarget, blitMaterial);
            }

            SetRenderTarget(cmd, BuiltinRenderTextureType.CameraTarget);

            context.ExecuteCommandBuffer(cmd);
            CommandBufferPool.Release(cmd);

            if (LightweightUtils.HasFlag(renderingConfig, FrameRenderingConfiguration.Stereo))
            {
                context.StopMultiEye(m_CurrCamera);
                context.StereoEndRender(m_CurrCamera);
            }
        }

        RendererConfiguration GetRendererSettings(ref LightData lightData)
        {
            RendererConfiguration settings = RendererConfiguration.PerObjectReflectionProbes | RendererConfiguration.PerObjectLightmaps | RendererConfiguration.PerObjectLightProbe;
            if (lightData.totalAdditionalLightsCount > 0)
                settings |= RendererConfiguration.PerObjectLightIndices8;
            return settings;
        }

        private void SetRenderTarget(CommandBuffer cmd, RenderTargetIdentifier colorRT, ClearFlag clearFlag = ClearFlag.None)
        {
            int depthSlice = (m_IntermediateTextureArray) ? -1 : 0;
            CoreUtils.SetRenderTarget(cmd, colorRT, clearFlag, CoreUtils.ConvertSRGBToActiveColorSpace(m_CurrCamera.backgroundColor), 0, CubemapFace.Unknown, depthSlice);
        }

        private void SetRenderTarget(CommandBuffer cmd, RenderTargetIdentifier colorRT, RenderTargetIdentifier depthRT, ClearFlag clearFlag = ClearFlag.None)
        {
            if (depthRT == BuiltinRenderTextureType.None || !m_DepthRenderBuffer)
            {
                SetRenderTarget(cmd, colorRT, clearFlag);
                return;
            }

            int depthSlice = (m_IntermediateTextureArray) ? -1 : 0;
            CoreUtils.SetRenderTarget(cmd, colorRT, depthRT, clearFlag, CoreUtils.ConvertSRGBToActiveColorSpace(m_CurrCamera.backgroundColor), 0, CubemapFace.Unknown, depthSlice);
        }

        private void RenderPostProcess(CommandBuffer cmd, RenderTargetIdentifier source, RenderTargetIdentifier dest, bool opaqueOnly)
        {
            m_PostProcessRenderContext.Reset();
            m_PostProcessRenderContext.camera = m_CurrCamera;
            m_PostProcessRenderContext.source = source;
            m_PostProcessRenderContext.sourceFormat = m_ColorFormat;
            m_PostProcessRenderContext.destination = dest;
            m_PostProcessRenderContext.command = cmd;
            m_PostProcessRenderContext.flip = true;

            if (opaqueOnly)
            {
                m_CameraPostProcessLayer.RenderOpaqueOnly(m_PostProcessRenderContext);
            }
            else
                m_CameraPostProcessLayer.Render(m_PostProcessRenderContext);
        }

        private int GetLightUnsortedIndex(int index)
        {
            return (index < m_SortedLightIndexMap.Count) ? m_SortedLightIndexMap[index] : index;
        }

        private bool ForceClear()
        {
            // Clear RenderTarget to avoid tile initialization on mobile GPUs
            // https://community.arm.com/graphics/b/blog/posts/mali-performance-2-how-to-correctly-handle-framebuffers
            return (Application.platform == RuntimePlatform.Android || Application.platform == RuntimePlatform.IPhonePlayer);
        }

        private void Blit(CommandBuffer cmd, FrameRenderingConfiguration renderingConfig, RenderTargetIdentifier sourceRT, RenderTargetIdentifier destRT, Material material = null)
        {
            cmd.SetGlobalTexture(m_BlitTexID, sourceRT);
            if (LightweightUtils.HasFlag(renderingConfig, FrameRenderingConfiguration.DefaultViewport))
            {
                cmd.Blit(sourceRT, destRT, material);
            }
            else
            {
                if (m_BlitQuad == null)
                    m_BlitQuad = LightweightUtils.CreateQuadMesh(false);

                SetRenderTarget(cmd, destRT);
                cmd.SetViewProjectionMatrices(Matrix4x4.identity, Matrix4x4.identity);
                cmd.SetViewport(m_CurrCamera.pixelRect);
                cmd.DrawMesh(m_BlitQuad, Matrix4x4.identity, material);
            }
        }

        private void CopyTexture(CommandBuffer cmd, RenderTargetIdentifier sourceRT, RenderTargetIdentifier destRT, Material copyMaterial)
        {
            if (m_CopyTextureSupport != CopyTextureSupport.None)
                cmd.CopyTexture(sourceRT, destRT);
            else
                cmd.Blit(sourceRT, destRT, copyMaterial);
        }
    }
}<|MERGE_RESOLUTION|>--- conflicted
+++ resolved
@@ -368,15 +368,10 @@
                 if (LightweightUtils.HasFlag(frameRenderingConfiguration, FrameRenderingConfiguration.DepthPrePass))
                 {
                     DepthPass(ref context);
-<<<<<<< HEAD
                     RenderMSVO(ref context);
                     
-                    if(m_ShadowCasterCascadesCount > 1) 
-                        ShadowCollectPass(ref context, visibleLights, ref lightData);
-=======
                     if(m_RequireScreenSpaceShadows) 
                         ShadowCollectPass(visibleLights, ref context, ref lightData);
->>>>>>> c33c9aee
                 }
 
                 ForwardPass(visibleLights, frameRenderingConfiguration, ref context, ref lightData, stereoEnabled);
