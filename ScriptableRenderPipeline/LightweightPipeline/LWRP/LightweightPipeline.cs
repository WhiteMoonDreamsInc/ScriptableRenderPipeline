--- conflicted
+++ resolved
@@ -348,15 +348,10 @@
                 if (LightweightUtils.HasFlag(frameRenderingConfiguration, FrameRenderingConfiguration.DepthPrePass))
                 {
                     DepthPass(ref context);
-<<<<<<< HEAD
                     RenderMSVO(ref context);
-                    
-                    if(m_RequireScreenSpaceShadows) 
-=======
 
                     // Only screen space shadowmap mode is supported.
                     if (shadows)
->>>>>>> 9f716935
                         ShadowCollectPass(visibleLights, ref context, ref lightData);
                 }
 
@@ -376,7 +371,6 @@
             }
         }
 
-<<<<<<< HEAD
         private void RenderMSVO(ref ScriptableRenderContext context)
         {
             if(m_CameraPostProcessLayer == null) return;
@@ -405,10 +399,7 @@
             CommandBufferPool.Release(cmd);
         }
 
-        private void ShadowPass(List<VisibleLight> visibleLights, ref ScriptableRenderContext context, ref LightData lightData)
-=======
         private bool ShadowPass(List<VisibleLight> visibleLights, ref ScriptableRenderContext context, ref LightData lightData)
->>>>>>> 9f716935
         {
             if (m_Asset.AreShadowsEnabled() && lightData.mainLightIndex != -1)
             {
