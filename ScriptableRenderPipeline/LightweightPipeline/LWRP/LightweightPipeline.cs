--- conflicted
+++ resolved
@@ -1,10 +1,6 @@
 using System;
 using System.Collections.Generic;
 using System.Diagnostics;
-<<<<<<< HEAD
-using System.Text;
-=======
->>>>>>> cdff6cf0
 #if UNITY_EDITOR
 using UnityEditor.Experimental.Rendering.LightweightPipeline;
 #endif
@@ -15,57 +11,6 @@
 
 namespace UnityEngine.Experimental.Rendering.LightweightPipeline
 {
-<<<<<<< HEAD
-    [Serializable]
-    public class ShadowSettings
-    {
-        public bool     enabled;
-        public bool     screenSpace;
-        public int      shadowAtlasWidth;
-        public int      shadowAtlasHeight;
-
-        public float    maxShadowDistance;
-        public int      directionalLightCascadeCount;
-        public Vector3  directionalLightCascades;
-        public float    directionalLightNearPlaneOffset;
-
-        public RenderTextureFormat shadowmapTextureFormat;
-        public RenderTextureFormat screenspaceShadowmapTextureFormat;
-
-        static ShadowSettings defaultShadowSettings = null;
-
-        public static ShadowSettings Default
-        {
-            get
-            {
-                if (defaultShadowSettings == null)
-                {
-                    defaultShadowSettings = new ShadowSettings();
-                    defaultShadowSettings.enabled = true;
-                    defaultShadowSettings.screenSpace = true;
-                    defaultShadowSettings.shadowAtlasHeight = defaultShadowSettings.shadowAtlasWidth = 4096;
-                    defaultShadowSettings.directionalLightCascadeCount = 1;
-                    defaultShadowSettings.directionalLightCascades = new Vector3(0.05F, 0.2F, 0.3F);
-                    defaultShadowSettings.directionalLightNearPlaneOffset = 5;
-                    defaultShadowSettings.maxShadowDistance = 1000.0F;
-                    defaultShadowSettings.shadowmapTextureFormat = RenderTextureFormat.Shadowmap;
-                    defaultShadowSettings.screenspaceShadowmapTextureFormat = RenderTextureFormat.R8;
-                }
-                return defaultShadowSettings;
-            }
-        }
-    }
-
-    public struct ShadowSliceData
-    {
-        public Matrix4x4    shadowTransform;
-        public int          atlasX;
-        public int          atlasY;
-        public int          shadowResolution;
-    }
-
-=======
->>>>>>> cdff6cf0
     public struct LightData
     {
         public int pixelAdditionalLightsCount;
@@ -118,11 +63,8 @@
         private static readonly int kMaxNonIndexedLocalLights = 4;
         private static readonly int kMaxVertexLights = 4;
 
-<<<<<<< HEAD
-=======
         private const int kDepthStencilBufferBits = 32;
 
->>>>>>> cdff6cf0
         private static readonly float kRenderScaleThreshold = 0.05f;
 
         private bool m_IsOffscreenCamera;
@@ -142,11 +84,6 @@
         private Camera m_CurrCamera;
 
         private RenderTargetIdentifier m_CurrCameraColorRT;
-<<<<<<< HEAD
-        private RenderTexture m_ShadowMapRT;
-        private RenderTargetIdentifier m_ScreenSpaceShadowMapRT;
-=======
->>>>>>> cdff6cf0
         private RenderTargetIdentifier m_ColorRT;
         private RenderTargetIdentifier m_CopyColorRT;
         private RenderTargetIdentifier m_DepthRT;
@@ -156,28 +93,16 @@
 
         private float m_RenderScale;
 
-        private float m_RenderScale;
-
         private bool m_IntermediateTextureArray;
         private bool m_RequireDepthTexture;
         private bool m_RequireCopyColor;
         private bool m_DepthRenderBuffer;
         private MixedLightingSetup m_MixedLightingSetup;
 
-<<<<<<< HEAD
-        private const int kDepthStencilBufferBits = 32;
-        private const int kShadowBufferBits = 16;
-        private Vector4[] m_DirectionalShadowSplitDistances = new Vector4[kMaxCascades];
-        private Vector4 m_DirectionalShadowSplitRadii;
-
-        private ShadowSettings m_ShadowSettings = ShadowSettings.Default;
-        private ShadowSliceData[] m_ShadowSlices = new ShadowSliceData[kMaxCascades];
-=======
         private ComputeBuffer m_LightIndicesBuffer;
         private List<int> m_LocalLightIndices;
         private int m_MaxLocalLightsShadedPerPass;
         private bool m_UseComputeBuffer;
->>>>>>> cdff6cf0
 
         // Pipeline pass names
         private static readonly ShaderPassName m_DepthPrepass = new ShaderPassName("DepthOnly");
@@ -231,25 +156,8 @@
             PerCameraBuffer._AdditionalLightDistanceAttenuation = Shader.PropertyToID("_AdditionalLightDistanceAttenuation");
             PerCameraBuffer._AdditionalLightSpotDir = Shader.PropertyToID("_AdditionalLightSpotDir");
             PerCameraBuffer._AdditionalLightSpotAttenuation = Shader.PropertyToID("_AdditionalLightSpotAttenuation");
-<<<<<<< HEAD
-            PerCameraBuffer._ScaledScreenParams = Shader.PropertyToID("_ScaledScreenParams");
-
-            ShadowConstantBuffer._WorldToShadow = Shader.PropertyToID("_WorldToShadow");
-            ShadowConstantBuffer._ShadowData = Shader.PropertyToID("_ShadowData");
-            ShadowConstantBuffer._DirShadowSplitSpheres = Shader.PropertyToID("_DirShadowSplitSpheres");
-            ShadowConstantBuffer._DirShadowSplitSphereRadii = Shader.PropertyToID("_DirShadowSplitSphereRadii");
-            ShadowConstantBuffer._ShadowOffset0 = Shader.PropertyToID("_ShadowOffset0");
-            ShadowConstantBuffer._ShadowOffset1 = Shader.PropertyToID("_ShadowOffset1");
-            ShadowConstantBuffer._ShadowOffset2 = Shader.PropertyToID("_ShadowOffset2");
-            ShadowConstantBuffer._ShadowOffset3 = Shader.PropertyToID("_ShadowOffset3");
-            ShadowConstantBuffer._ShadowmapSize = Shader.PropertyToID("_ShadowmapSize");
-
-            m_ShadowMapRTID = Shader.PropertyToID("_ShadowMap");
-            m_ScreenSpaceShadowMapRTID = Shader.PropertyToID("_ScreenSpaceShadowMap");
-=======
             PerCameraBuffer._LightIndexBuffer = Shader.PropertyToID("_LightIndexBuffer");
             PerCameraBuffer._ScaledScreenParams = Shader.PropertyToID("_ScaledScreenParams");
->>>>>>> cdff6cf0
 
             CameraRenderTargetID.color = Shader.PropertyToID("_CameraColorRT");
             CameraRenderTargetID.copyColor = Shader.PropertyToID("_CameraCopyColorRT");
@@ -257,11 +165,7 @@
             CameraRenderTargetID.depthCopy = Shader.PropertyToID("_CameraCopyDepthTexture");
             CameraRenderTargetID.opaque = Shader.PropertyToID("_CameraOpaqueTexture");
 
-<<<<<<< HEAD
-            m_ScreenSpaceShadowMapRT = new RenderTargetIdentifier(m_ScreenSpaceShadowMapRTID);
-=======
             m_SampleOffset = Shader.PropertyToID("_SampleOffset");
->>>>>>> cdff6cf0
 
             m_ColorRT = new RenderTargetIdentifier(CameraRenderTargetID.color);
             m_CopyColorRT = new RenderTargetIdentifier(CameraRenderTargetID.copyColor);
@@ -306,23 +210,17 @@
             CoreUtils.Destroy(m_ErrorMaterial);
             CoreUtils.Destroy(m_CopyDepthMaterial);
             CoreUtils.Destroy(m_BlitMaterial);
-<<<<<<< HEAD
-=======
             CoreUtils.Destroy(m_SamplingMaterial);
->>>>>>> cdff6cf0
 
 #if UNITY_EDITOR
             SceneViewDrawMode.ResetDrawMode();
 #endif
-<<<<<<< HEAD
-=======
 
             if (m_LightIndicesBuffer != null)
             {
                 m_LightIndicesBuffer.Release();
                 m_LightIndicesBuffer = null;
             }
->>>>>>> cdff6cf0
         }
 
         private void SetRenderingFeatures()
@@ -370,23 +268,13 @@
 
                 SetupPerCameraShaderConstants();
                 RenderPipeline.BeginCameraRendering(m_CurrCamera);
-<<<<<<< HEAD
-
-
-=======
->>>>>>> cdff6cf0
 
                 ScriptableCullingParameters cullingParameters;
                 if (!CullResults.GetCullingParameters(m_CurrCamera, stereoEnabled, out cullingParameters))
                     continue;
 
                 var cmd = CommandBufferPool.Get("");
-<<<<<<< HEAD
-                cullingParameters.shadowDistance = Mathf.Min(m_ShadowSettings.maxShadowDistance,
-                        m_CurrCamera.farClipPlane);
-=======
                 cullingParameters.shadowDistance = Mathf.Min(m_ShadowPass.RenderingDistance, m_CurrCamera.farClipPlane);
->>>>>>> cdff6cf0
 
 #if UNITY_EDITOR
                 // Emit scene view UI
@@ -403,13 +291,8 @@
                 bool screenspaceShadows = m_ShadowPass.Execute(ref m_CullResults, ref lightData, ref context);
 
                 FrameRenderingConfiguration frameRenderingConfiguration;
-<<<<<<< HEAD
-                SetupFrameRenderingConfiguration(out frameRenderingConfiguration, shadows, stereoEnabled, sceneViewCamera);
-                SetupIntermediateResources(frameRenderingConfiguration, shadows, ref context);
-=======
                 SetupFrameRenderingConfiguration(out frameRenderingConfiguration, screenspaceShadows, stereoEnabled, sceneViewCamera);
                 SetupIntermediateResources(frameRenderingConfiguration, screenspaceShadows, ref context);
->>>>>>> cdff6cf0
 
                 // SetupCameraProperties does the following:
                 // Setup Camera RenderTarget and Viewport
@@ -424,15 +307,8 @@
                 if (LightweightUtils.HasFlag(frameRenderingConfiguration, FrameRenderingConfiguration.DepthPrePass))
                     DepthPass(ref context, frameRenderingConfiguration);
 
-<<<<<<< HEAD
-                if (shadows && m_ShadowSettings.screenSpace)
-                    ShadowCollectPass(visibleLights, ref context, ref lightData, frameRenderingConfiguration);
-
-                ForwardPass(visibleLights, frameRenderingConfiguration, ref context, ref lightData, stereoEnabled);
-=======
                 if (screenspaceShadows)
                     m_ShadowPass.CollectShadows(m_CurrCamera, frameRenderingConfiguration, ref context);
->>>>>>> cdff6cf0
 
                 ForwardPass(frameRenderingConfiguration, ref lightData, ref context);
 
@@ -441,103 +317,21 @@
                 if (sceneViewCamera)
                     CopyTexture(cmd, CameraRenderTargetID.depth, BuiltinRenderTextureType.CameraTarget, m_CopyDepthMaterial, true);
 #endif
-<<<<<<< HEAD
-                cmd.ReleaseTemporaryRT(m_ScreenSpaceShadowMapRTID);
-=======
                 context.Submit();
 
->>>>>>> cdff6cf0
                 cmd.ReleaseTemporaryRT(CameraRenderTargetID.depthCopy);
                 cmd.ReleaseTemporaryRT(CameraRenderTargetID.depth);
                 cmd.ReleaseTemporaryRT(CameraRenderTargetID.color);
                 cmd.ReleaseTemporaryRT(CameraRenderTargetID.copyColor);
-<<<<<<< HEAD
+                cmd.ReleaseTemporaryRT(CameraRenderTargetID.opaque);
+
                 context.ExecuteCommandBuffer(cmd);
                 CommandBufferPool.Release(cmd);
 
+                m_ShadowPass.Dispose(cmd);
+
                 context.Submit();
-
-                if (m_ShadowMapRT)
-                {
-                    RenderTexture.ReleaseTemporary(m_ShadowMapRT);
-                    m_ShadowMapRT = null;
-                }
-            }
-        }
-
-        private bool ShadowPass(List<VisibleLight> visibleLights, ref ScriptableRenderContext context, ref LightData lightData)
-        {
-            m_ShadowMapRT = null;
-            if (m_Asset.AreShadowsEnabled() && lightData.mainLightIndex != -1)
-            {
-                VisibleLight mainLight = visibleLights[lightData.mainLightIndex];
-
-                if (mainLight.light.shadows != LightShadows.None)
-                {
-                    if (!LightweightUtils.IsSupportedShadowType(mainLight.lightType))
-                    {
-                        Debug.LogWarning("Only directional and spot shadows are supported by LightweightPipeline.");
-                        return false;
-                    }
-
-                    // There's no way to map shadow light indices. We need to pass in the original unsorted index.
-                    // If no additional lights then no light sorting is performed and the indices match.
-                    int shadowOriginalIndex = (lightData.totalAdditionalLightsCount > 0) ? GetLightUnsortedIndex(lightData.mainLightIndex) : lightData.mainLightIndex;
-                    bool shadowsRendered = RenderShadows(ref m_CullResults, ref mainLight, shadowOriginalIndex, ref context);
-                    if (shadowsRendered)
-                    {
-                        lightData.shadowMapSampleType = (m_Asset.ShadowSetting != ShadowType.SOFT_SHADOWS) ? LightShadows.Hard : mainLight.light.shadows;
-
-                        // In order to avoid shader variants explosion we only do hard shadows when sampling shadowmap in the lit pass.
-                        // GLES2 platform is forced to hard single cascade shadows.
-                        if (!m_ShadowSettings.screenSpace)
-                            lightData.shadowMapSampleType = LightShadows.Hard;
-                    }
-                    else
-                    {
-                        lightData.shadowMapSampleType = LightShadows.None;
-                    }
-
-                    return shadowsRendered;
-                }
-            }
-
-            return false;
-        }
-
-        private void ShadowCollectPass(List<VisibleLight> visibleLights, ref ScriptableRenderContext context, ref LightData lightData, FrameRenderingConfiguration frameRenderingConfiguration)
-        {
-            CommandBuffer cmd = CommandBufferPool.Get("Collect Shadows");
-
-            SetShadowCollectPassKeywords(cmd, visibleLights[lightData.mainLightIndex], ref lightData);
-
-            // Note: The source isn't actually 'used', but there's an engine peculiarity (bug) that
-            // doesn't like null sources when trying to determine a stereo-ized blit.  So for proper
-            // stereo functionality, we use the screen-space shadow map as the source (until we have
-            // a better solution).
-            // An alternative would be DrawProcedural, but that would require further changes in the shader.
-            cmd.SetRenderTarget(m_ScreenSpaceShadowMapRT);
-            cmd.ClearRenderTarget(true, true, Color.white);
-            cmd.Blit(m_ScreenSpaceShadowMapRT, m_ScreenSpaceShadowMapRT, m_ScreenSpaceShadowsMaterial);
-
-            StartStereoRendering(ref context, frameRenderingConfiguration);
-
-            context.ExecuteCommandBuffer(cmd);
-
-            StopStereoRendering(ref context, frameRenderingConfiguration);
-
-            CommandBufferPool.Release(cmd);
-=======
-                cmd.ReleaseTemporaryRT(CameraRenderTargetID.opaque);
-
-                context.ExecuteCommandBuffer(cmd);
-                CommandBufferPool.Release(cmd);
-
-                m_ShadowPass.Dispose(cmd);
-
-                context.Submit();
-            }
->>>>>>> cdff6cf0
+            }
         }
 
         private void DepthPass(ref ScriptableRenderContext context, FrameRenderingConfiguration frameRenderingConfiguration)
@@ -555,13 +349,6 @@
                 renderQueueRange = RenderQueueRange.opaque
             };
 
-<<<<<<< HEAD
-            StartStereoRendering(ref context, frameRenderingConfiguration);
-
-            context.DrawRenderers(m_CullResults.visibleRenderers, ref opaqueDrawSettings, opaqueFilterSettings);
-
-            StopStereoRendering(ref context, frameRenderingConfiguration);
-=======
             LightweightUtils.StartStereoRendering(m_CurrCamera, ref context, frameRenderingConfiguration);
 
             context.DrawRenderers(m_CullResults.visibleRenderers, ref opaqueDrawSettings, opaqueFilterSettings);
@@ -595,7 +382,6 @@
             SetRenderTarget(cmd, m_CurrCameraColorRT, m_DepthRT);
             context.ExecuteCommandBuffer(cmd);
             CommandBufferPool.Release(cmd);
->>>>>>> cdff6cf0
         }
 
         private void ForwardPass(FrameRenderingConfiguration frameRenderingConfiguration, ref LightData lightData, ref ScriptableRenderContext context)
@@ -726,44 +512,7 @@
             }
         }
 
-<<<<<<< HEAD
-        private void BuildShadowSettings()
-        {
-            m_ShadowSettings = ShadowSettings.Default;
-            m_ShadowSettings.screenSpace = SystemInfo.graphicsDeviceType != GraphicsDeviceType.OpenGLES2;
-            m_ShadowSettings.directionalLightCascadeCount = (m_ShadowSettings.screenSpace) ? m_Asset.CascadeCount : 1;
-
-            m_ShadowSettings.shadowAtlasWidth = m_Asset.ShadowAtlasResolution;
-            m_ShadowSettings.shadowAtlasHeight = m_Asset.ShadowAtlasResolution;
-            m_ShadowSettings.maxShadowDistance = m_Asset.ShadowDistance;
-            m_ShadowSettings.shadowmapTextureFormat = SystemInfo.SupportsRenderTextureFormat(RenderTextureFormat.Shadowmap)
-                ? RenderTextureFormat.Shadowmap
-                : RenderTextureFormat.Depth;
-
-            m_ShadowSettings.screenspaceShadowmapTextureFormat = SystemInfo.SupportsRenderTextureFormat(RenderTextureFormat.R8)
-                    ? RenderTextureFormat.R8
-                    : RenderTextureFormat.ARGB32;
-
-            switch (m_ShadowSettings.directionalLightCascadeCount)
-            {
-                case 1:
-                    m_ShadowSettings.directionalLightCascades = new Vector3(1.0f, 0.0f, 0.0f);
-                    break;
-
-                case 2:
-                    m_ShadowSettings.directionalLightCascades = new Vector3(m_Asset.Cascade2Split, 1.0f, 0.0f);
-                    break;
-
-                default:
-                    m_ShadowSettings.directionalLightCascades = m_Asset.Cascade4Split;
-                    break;
-            }
-        }
-
-        private void SetupFrameRenderingConfiguration(out FrameRenderingConfiguration configuration, bool shadows, bool stereoEnabled, bool sceneViewCamera)
-=======
         private void SetupFrameRenderingConfiguration(out FrameRenderingConfiguration configuration, bool screenspaceShadows, bool stereoEnabled, bool sceneViewCamera)
->>>>>>> cdff6cf0
         {
             configuration = (stereoEnabled) ? FrameRenderingConfiguration.Stereo : FrameRenderingConfiguration.None;
             if (stereoEnabled && XRSettings.eyeTextureDesc.dimension == TextureDimension.Tex2DArray)
@@ -804,17 +553,7 @@
             if (sceneViewCamera)
                 m_RequireDepthTexture = true;
 
-<<<<<<< HEAD
-            if (shadows)
-            {
-                m_RequireDepthTexture = m_ShadowSettings.screenSpace;
-
-                if (!msaaEnabled)
-                    intermediateTexture = true;
-            }
-=======
             m_RequireDepthTexture = m_RequireDepthTexture || screenspaceShadows;
->>>>>>> cdff6cf0
 
             if (msaaEnabled)
             {
@@ -854,8 +593,6 @@
                 configuration |= FrameRenderingConfiguration.IntermediateTexture;
         }
 
-<<<<<<< HEAD
-=======
         private RenderTextureDescriptor CreateRTDesc(FrameRenderingConfiguration renderingConfig, float scaler = 1.0f)
         {
             RenderTextureDescriptor desc;
@@ -870,7 +607,6 @@
             return desc;
         }
 
->>>>>>> cdff6cf0
         private void SetupIntermediateResources(FrameRenderingConfiguration renderingConfig, bool shadows, ref ScriptableRenderContext context)
         {
             CommandBuffer cmd = CommandBufferPool.Get("Setup Intermediate Resources");
@@ -888,19 +624,7 @@
 
         private void SetupIntermediateRenderTextures(CommandBuffer cmd, FrameRenderingConfiguration renderingConfig, bool shadows, int msaaSamples)
         {
-<<<<<<< HEAD
-            RenderTextureDescriptor baseDesc;
-            if (LightweightUtils.HasFlag(renderingConfig, FrameRenderingConfiguration.Stereo))
-                baseDesc = XRSettings.eyeTextureDesc;
-            else
-                baseDesc = new RenderTextureDescriptor(m_CurrCamera.pixelWidth, m_CurrCamera.pixelHeight);
-
-            float renderScale = GetRenderScale();
-            baseDesc.width = (int)((float)baseDesc.width * renderScale);
-            baseDesc.height = (int)((float)baseDesc.height * renderScale);
-=======
             RenderTextureDescriptor baseDesc = CreateRTDesc(renderingConfig);
->>>>>>> cdff6cf0
 
             if (m_RequireDepthTexture)
             {
@@ -913,17 +637,7 @@
                 if (LightweightUtils.HasFlag(renderingConfig, FrameRenderingConfiguration.DepthCopy))
                     cmd.GetTemporaryRT(CameraRenderTargetID.depthCopy, depthRTDesc, FilterMode.Bilinear);
 
-<<<<<<< HEAD
-                if (shadows && m_ShadowSettings.screenSpace)
-                {
-                    var screenspaceShadowmapDesc = baseDesc;
-                    screenspaceShadowmapDesc.depthBufferBits = 0;
-                    screenspaceShadowmapDesc.colorFormat = m_ShadowSettings.screenspaceShadowmapTextureFormat;
-                    cmd.GetTemporaryRT(m_ScreenSpaceShadowMapRTID, screenspaceShadowmapDesc, FilterMode.Bilinear);
-                }
-=======
                 m_ShadowPass.InitializeResources(cmd, baseDesc);
->>>>>>> cdff6cf0
             }
 
             var colorRTDesc = baseDesc;
@@ -946,11 +660,7 @@
                 cmd.GetTemporaryRT(CameraRenderTargetID.copyColor, colorRTDesc, FilterMode.Point);
         }
 
-<<<<<<< HEAD
-        private void SetupShaderConstants(List<VisibleLight> visibleLights, ref ScriptableRenderContext context, ref LightData lightData)
-=======
         private void SetupShaderConstants(ref LightData lightData, ref ScriptableRenderContext context)
->>>>>>> cdff6cf0
         {
             CommandBuffer cmd = CommandBufferPool.Get("SetupShaderConstants");
             SetupShaderLightConstants(cmd, ref lightData);
@@ -1168,11 +878,7 @@
             Shader.SetGlobalVector(PerCameraBuffer._ScaledScreenParams, new Vector4(cameraWidth, cameraHeight, 1.0f + 1.0f / cameraWidth, 1.0f + 1.0f / cameraHeight));
         }
 
-<<<<<<< HEAD
-        private void SetupShaderLightConstants(CommandBuffer cmd, List<VisibleLight> lights, ref LightData lightData)
-=======
         private void SetupShaderLightConstants(CommandBuffer cmd, ref LightData lightData)
->>>>>>> cdff6cf0
         {
             // Main light has an optimized shader path for main light. This will benefit games that only care about a single light.
             // Lightweight pipeline also supports only a single shadow light, if available it will be the main light.
@@ -1246,86 +952,8 @@
 
         private void SetShaderKeywords(CommandBuffer cmd, ref LightData lightData)
         {
-<<<<<<< HEAD
-            Light light = visibleLight.light;
-            float bias = 0.0f;
-            float normalBias = 0.0f;
-
-            // Use same kernel radius as built-in pipeline so we can achieve same bias results
-            // with the default light bias parameters.
-            const float kernelRadius = 3.65f;
-
-            if (visibleLight.lightType == LightType.Directional)
-            {
-                // Scale bias by cascade's world space depth range.
-                // Directional shadow lights have orthogonal projection.
-                // proj.m22 = -2 / (far - near) since the projection's depth range is [-1.0, 1.0]
-                // In order to be correct we should multiply bias by 0.5 but this introducing aliasing along cascades more visible.
-                float sign = (SystemInfo.usesReversedZBuffer) ? 1.0f : -1.0f;
-                bias = light.shadowBias * proj.m22 * sign;
-
-                // Currently only square POT cascades resolutions are used.
-                // We scale normalBias
-                double frustumWidth = 2.0 / (double)proj.m00;
-                double frustumHeight = 2.0 / (double)proj.m11;
-                float texelSizeX = (float)(frustumWidth / (double)cascadeResolution);
-                float texelSizeY = (float)(frustumHeight / (double)cascadeResolution);
-                float texelSize = Mathf.Max(texelSizeX, texelSizeY);
-
-                // Since we are applying normal bias on caster side we want an inset normal offset
-                // thus we use a negative normal bias.
-                normalBias = -light.shadowNormalBias * texelSize * kernelRadius;
-            }
-            else if (visibleLight.lightType == LightType.Spot)
-            {
-                float sign = (SystemInfo.usesReversedZBuffer) ? -1.0f : 1.0f;
-                bias = light.shadowBias * sign;
-                normalBias = 0.0f;
-            }
-            else
-            {
-                Debug.LogWarning("Only spot and directional shadow casters are supported in lightweight pipeline");
-            }
-
-            Vector3 lightDirection = -visibleLight.localToWorld.GetColumn(2);
-            cmd.SetGlobalVector("_ShadowBias", new Vector4(bias, normalBias, 0.0f, 0.0f));
-            cmd.SetGlobalVector("_LightDirection", new Vector4(lightDirection.x, lightDirection.y, lightDirection.z, 0.0f));
-        }
-
-        private void SetupShadowReceiverConstants(CommandBuffer cmd, VisibleLight shadowLight, ref ScriptableRenderContext context)
-        {
-            Light light = shadowLight.light;
-
-            int cascadeCount = m_ShadowCasterCascadesCount;
-            for (int i = 0; i < kMaxCascades; ++i)
-                m_ShadowMatrices[i] = (cascadeCount >= i) ? m_ShadowSlices[i].shadowTransform : Matrix4x4.identity;
-
-            // We setup and additional a no-op WorldToShadow matrix in the last index
-            // because the ComputeCascadeIndex function in Shadows.hlsl can return an index
-            // out of bounds. (position not inside any cascade) and we want to avoid branching
-            Matrix4x4 noOpShadowMatrix = Matrix4x4.zero;
-            noOpShadowMatrix.m33 = (SystemInfo.usesReversedZBuffer) ? 1.0f : 0.0f;
-            m_ShadowMatrices[kMaxCascades] = noOpShadowMatrix;
-
-            float invShadowResolution = 1.0f / m_Asset.ShadowAtlasResolution;
-            float invHalfShadowResolution = 0.5f * invShadowResolution;
-            cmd.Clear();
-            cmd.SetGlobalTexture(m_ShadowMapRTID, m_ShadowMapRT);
-            cmd.SetGlobalMatrixArray(ShadowConstantBuffer._WorldToShadow, m_ShadowMatrices);
-            cmd.SetGlobalVector(ShadowConstantBuffer._ShadowData, new Vector4(light.shadowStrength, 0.0f, 0.0f, 0.0f));
-            cmd.SetGlobalVectorArray(ShadowConstantBuffer._DirShadowSplitSpheres, m_DirectionalShadowSplitDistances);
-            cmd.SetGlobalVector(ShadowConstantBuffer._DirShadowSplitSphereRadii, m_DirectionalShadowSplitRadii);
-            cmd.SetGlobalVector(ShadowConstantBuffer._ShadowOffset0, new Vector4(-invHalfShadowResolution, -invHalfShadowResolution, 0.0f, 0.0f));
-            cmd.SetGlobalVector(ShadowConstantBuffer._ShadowOffset1, new Vector4(invHalfShadowResolution, -invHalfShadowResolution, 0.0f, 0.0f));
-            cmd.SetGlobalVector(ShadowConstantBuffer._ShadowOffset2, new Vector4(-invHalfShadowResolution, invHalfShadowResolution, 0.0f, 0.0f));
-            cmd.SetGlobalVector(ShadowConstantBuffer._ShadowOffset3, new Vector4(invHalfShadowResolution, invHalfShadowResolution, 0.0f, 0.0f));
-            cmd.SetGlobalVector(ShadowConstantBuffer._ShadowmapSize, new Vector4(invShadowResolution, invShadowResolution, m_Asset.ShadowAtlasResolution, m_Asset.ShadowAtlasResolution));
-            context.ExecuteCommandBuffer(cmd);
-        }
-=======
             List<VisibleLight> visibleLights = lightData.visibleLights;
             int mainLightIndex = lightData.mainLightIndex;
->>>>>>> cdff6cf0
 
             int vertexLightsCount = lightData.totalAdditionalLightsCount - lightData.pixelAdditionalLightsCount;
 
@@ -1344,192 +972,6 @@
             CoreUtils.SetKeyword(cmd, "_MIXED_LIGHTING_SUBTRACTIVE", m_MixedLightingSetup == MixedLightingSetup.Subtractive);
             CoreUtils.SetKeyword(cmd, "_VERTEX_LIGHTS", vertexLightsCount > 0);
             CoreUtils.SetKeyword(cmd, "SOFTPARTICLES_ON", m_RequireDepthTexture && m_Asset.RequireSoftParticles);
-<<<<<<< HEAD
-
-            bool linearFogModeEnabled = false;
-            bool exponentialFogModeEnabled = false;
-            if (RenderSettings.fog)
-            {
-                if (RenderSettings.fogMode == FogMode.Linear)
-                    linearFogModeEnabled = true;
-                else
-                    exponentialFogModeEnabled = true;
-            }
-
-            CoreUtils.SetKeyword(cmd, "FOG_LINEAR", linearFogModeEnabled);
-            CoreUtils.SetKeyword(cmd, "FOG_EXP2", exponentialFogModeEnabled);
-        }
-
-        private void SetShadowCollectPassKeywords(CommandBuffer cmd, VisibleLight shadowLight, ref LightData lightData)
-        {
-            bool cascadeShadows = shadowLight.lightType == LightType.Directional && m_Asset.CascadeCount > 1;
-            CoreUtils.SetKeyword(cmd, "_SHADOWS_SOFT", lightData.shadowMapSampleType == LightShadows.Soft);
-            CoreUtils.SetKeyword(cmd, "_SHADOWS_CASCADE", cascadeShadows);
-        }
-
-        private bool RenderShadows(ref CullResults cullResults, ref VisibleLight shadowLight, int shadowLightIndex, ref ScriptableRenderContext context)
-        {
-            m_ShadowCasterCascadesCount = m_ShadowSettings.directionalLightCascadeCount;
-
-            if (shadowLight.lightType == LightType.Spot)
-                m_ShadowCasterCascadesCount = 1;
-
-            int shadowResolution = GetMaxTileResolutionInAtlas(m_ShadowSettings.shadowAtlasWidth, m_ShadowSettings.shadowAtlasHeight, m_ShadowCasterCascadesCount);
-
-            Bounds bounds;
-            if (!cullResults.GetShadowCasterBounds(shadowLightIndex, out bounds))
-                return false;
-
-            float shadowNearPlane = m_Asset.ShadowNearOffset;
-
-            Matrix4x4 view, proj;
-            var settings = new DrawShadowsSettings(cullResults, shadowLightIndex);
-            bool success = false;
-
-            var cmd = CommandBufferPool.Get("Prepare Shadowmap");
-            RenderTextureDescriptor shadowmapDescriptor = new RenderTextureDescriptor(m_ShadowSettings.shadowAtlasWidth,
-                m_ShadowSettings.shadowAtlasHeight, m_ShadowSettings.shadowmapTextureFormat, kShadowBufferBits);
-            shadowmapDescriptor.shadowSamplingMode = ShadowSamplingMode.CompareDepths;
-            m_ShadowMapRT = RenderTexture.GetTemporary(shadowmapDescriptor);
-            m_ShadowMapRT.filterMode = FilterMode.Bilinear;
-            m_ShadowMapRT.wrapMode = TextureWrapMode.Clamp;
-
-            // LightweightPipeline.SetRenderTarget is meant to be used with camera targets, not shadowmaps
-            CoreUtils.SetRenderTarget(cmd, m_ShadowMapRT, ClearFlag.Depth, CoreUtils.ConvertSRGBToActiveColorSpace(m_CurrCamera.backgroundColor));
-
-            if (shadowLight.lightType == LightType.Spot)
-            {
-                success = cullResults.ComputeSpotShadowMatricesAndCullingPrimitives(shadowLightIndex, out view, out proj,
-                        out settings.splitData);
-
-                if (success)
-                {
-                    SetupShadowCasterConstants(cmd, ref shadowLight, proj, shadowResolution);
-                    SetupShadowSliceTransform(0, shadowResolution, proj, view);
-                    RenderShadowSlice(cmd, ref context, 0, proj, view, settings);
-                }
-            }
-            else if (shadowLight.lightType == LightType.Directional)
-            {
-                for (int cascadeIdx = 0; cascadeIdx < m_ShadowCasterCascadesCount; ++cascadeIdx)
-                {
-                    success = cullResults.ComputeDirectionalShadowMatricesAndCullingPrimitives(shadowLightIndex,
-                            cascadeIdx, m_ShadowCasterCascadesCount, m_ShadowSettings.directionalLightCascades, shadowResolution, shadowNearPlane, out view, out proj,
-                            out settings.splitData);
-
-                    float cullingSphereRadius = settings.splitData.cullingSphere.w;
-                    m_DirectionalShadowSplitDistances[cascadeIdx] = settings.splitData.cullingSphere;
-                    m_DirectionalShadowSplitRadii[cascadeIdx] = cullingSphereRadius * cullingSphereRadius;
-
-                    if (!success)
-                        break;
-
-                    SetupShadowCasterConstants(cmd, ref shadowLight, proj, shadowResolution);
-                    SetupShadowSliceTransform(cascadeIdx, shadowResolution, proj, view);
-                    RenderShadowSlice(cmd, ref context, cascadeIdx, proj, view, settings);
-                }
-            }
-            else
-            {
-                Debug.LogWarning("Only spot and directional shadow casters are supported in lightweight pipeline");
-            }
-
-            if (success)
-                SetupShadowReceiverConstants(cmd, shadowLight, ref context);
-
-            CommandBufferPool.Release(cmd);
-            return success;
-        }
-
-        private void SetupShadowSliceTransform(int cascadeIndex, int shadowResolution, Matrix4x4 proj, Matrix4x4 view)
-        {
-            if (cascadeIndex >= kMaxCascades)
-            {
-                Debug.LogError(String.Format("{0} is an invalid cascade index. Maximum of {1} cascades", cascadeIndex, kMaxCascades));
-                return;
-            }
-
-            int atlasX = (cascadeIndex % 2) * shadowResolution;
-            int atlasY = (cascadeIndex / 2) * shadowResolution;
-            float atlasWidth = (float)m_ShadowSettings.shadowAtlasWidth;
-            float atlasHeight = (float)m_ShadowSettings.shadowAtlasHeight;
-
-            // Currently CullResults ComputeDirectionalShadowMatricesAndCullingPrimitives doesn't
-            // apply z reversal to projection matrix. We need to do it manually here.
-            if (SystemInfo.usesReversedZBuffer)
-            {
-                proj.m20 = -proj.m20;
-                proj.m21 = -proj.m21;
-                proj.m22 = -proj.m22;
-                proj.m23 = -proj.m23;
-            }
-
-            Matrix4x4 worldToShadow = proj * view;
-
-            var textureScaleAndBias = Matrix4x4.identity;
-            textureScaleAndBias.m00 = 0.5f;
-            textureScaleAndBias.m11 = 0.5f;
-            textureScaleAndBias.m22 = 0.5f;
-            textureScaleAndBias.m03 = 0.5f;
-            textureScaleAndBias.m23 = 0.5f;
-            textureScaleAndBias.m13 = 0.5f;
-
-            // Apply texture scale and offset to save a MAD in shader.
-            worldToShadow = textureScaleAndBias * worldToShadow;
-
-            var cascadeAtlas = Matrix4x4.identity;
-            cascadeAtlas.m00 = (float)shadowResolution / atlasWidth;
-            cascadeAtlas.m11 = (float)shadowResolution / atlasHeight;
-            cascadeAtlas.m03 = (float)atlasX / atlasWidth;
-            cascadeAtlas.m13 = (float)atlasY / atlasHeight;
-
-            // Apply cascade scale and offset
-            worldToShadow = cascadeAtlas * worldToShadow;
-
-            m_ShadowSlices[cascadeIndex].atlasX = atlasX;
-            m_ShadowSlices[cascadeIndex].atlasY = atlasY;
-            m_ShadowSlices[cascadeIndex].shadowResolution = shadowResolution;
-            m_ShadowSlices[cascadeIndex].shadowTransform = worldToShadow;
-        }
-
-        private void RenderShadowSlice(CommandBuffer cmd, ref ScriptableRenderContext context, int cascadeIndex,
-            Matrix4x4 proj, Matrix4x4 view, DrawShadowsSettings settings)
-        {
-            cmd.SetViewport(new Rect(m_ShadowSlices[cascadeIndex].atlasX, m_ShadowSlices[cascadeIndex].atlasY,
-                    m_ShadowSlices[cascadeIndex].shadowResolution, m_ShadowSlices[cascadeIndex].shadowResolution));
-            cmd.EnableScissorRect(new Rect(m_ShadowSlices[cascadeIndex].atlasX + 4, m_ShadowSlices[cascadeIndex].atlasY + 4,
-                m_ShadowSlices[cascadeIndex].shadowResolution - 8, m_ShadowSlices[cascadeIndex].shadowResolution - 8));
-
-            cmd.SetViewProjectionMatrices(view, proj);
-            context.ExecuteCommandBuffer(cmd);
-            cmd.Clear();
-            context.DrawShadows(ref settings);
-            cmd.DisableScissorRect();
-            context.ExecuteCommandBuffer(cmd);
-            cmd.Clear();
-        }
-
-        private int GetMaxTileResolutionInAtlas(int atlasWidth, int atlasHeight, int tileCount)
-        {
-            int resolution = Mathf.Min(atlasWidth, atlasHeight);
-            if (tileCount > Mathf.Log(resolution))
-            {
-                Debug.LogError(
-                    String.Format(
-                        "Cannot fit {0} tiles into current shadowmap atlas of size ({1}, {2}). ShadowMap Resolution set to zero.",
-                        tileCount, atlasWidth, atlasHeight));
-                return 0;
-            }
-
-            int currentTileCount = atlasWidth / resolution * atlasHeight / resolution;
-            while (currentTileCount < tileCount)
-            {
-                resolution = resolution >> 1;
-                currentTileCount = atlasWidth / resolution * atlasHeight / resolution;
-            }
-            return resolution;
-=======
->>>>>>> cdff6cf0
         }
 
         private void BeginForwardRendering(ref ScriptableRenderContext context, FrameRenderingConfiguration renderingConfig)
@@ -1537,11 +979,7 @@
             RenderTargetIdentifier colorRT = BuiltinRenderTextureType.CameraTarget;
             RenderTargetIdentifier depthRT = BuiltinRenderTextureType.None;
 
-<<<<<<< HEAD
-            StartStereoRendering(ref context, renderingConfig);
-=======
             LightweightUtils.StartStereoRendering(m_CurrCamera, ref context, renderingConfig);
->>>>>>> cdff6cf0
 
             CommandBuffer cmd = CommandBufferPool.Get("SetCameraRenderTarget");
             bool intermediateTexture = LightweightUtils.HasFlag(renderingConfig, FrameRenderingConfiguration.IntermediateTexture);
@@ -1609,30 +1047,6 @@
         }
 
         private bool IsStereoEnabled(Camera camera)
-<<<<<<< HEAD
-        {
-            bool isSceneViewCamera = camera.cameraType == CameraType.SceneView;
-            return XRSettings.isDeviceActive && !isSceneViewCamera && (camera.stereoTargetEye == StereoTargetEyeMask.Both);
-        }
-
-        private float GetRenderScale()
-        {
-            return m_RenderScale;
-        }
-
-        private float GetScaledCameraWidth(Camera camera)
-        {
-            return (float) camera.pixelWidth * GetRenderScale();
-        }
-
-        private float GetScaledCameraHeight(Camera camera)
-        {
-            return (float) camera.pixelHeight * GetRenderScale();
-        }
-
-        private RendererConfiguration GetRendererSettings(ref LightData lightData)
-=======
->>>>>>> cdff6cf0
         {
             bool isSceneViewCamera = camera.cameraType == CameraType.SceneView;
             return XRSettings.isDeviceActive && !isSceneViewCamera && (camera.stereoTargetEye == StereoTargetEyeMask.Both);
@@ -1690,8 +1104,6 @@
             CoreUtils.SetRenderTarget(cmd, colorRT, clearFlag, CoreUtils.ConvertSRGBToActiveColorSpace(m_CurrCamera.backgroundColor), 0, CubemapFace.Unknown, depthSlice);
         }
 
-<<<<<<< HEAD
-=======
         private void SetRenderTarget(CommandBuffer cmd, RenderTargetIdentifier colorRT, RenderTargetIdentifier depthRT, ClearFlag clearFlag = ClearFlag.None)
         {
             if (depthRT == BuiltinRenderTextureType.None || !m_DepthRenderBuffer)
@@ -1704,7 +1116,6 @@
             CoreUtils.SetRenderTarget(cmd, colorRT, depthRT, clearFlag, CoreUtils.ConvertSRGBToActiveColorSpace(m_CurrCamera.backgroundColor), 0, CubemapFace.Unknown, depthSlice);
         }
 
->>>>>>> cdff6cf0
         private void Blit(CommandBuffer cmd, FrameRenderingConfiguration renderingConfig, RenderTargetIdentifier sourceRT, RenderTargetIdentifier destRT, Material material = null)
         {
             cmd.SetGlobalTexture(m_BlitTexID, sourceRT);
@@ -1730,17 +1141,5 @@
             else
                 cmd.Blit(sourceRT, destRT, copyMaterial);
         }
-
-        private void StartStereoRendering(ref ScriptableRenderContext context, FrameRenderingConfiguration renderingConfiguration)
-        {
-            if (LightweightUtils.HasFlag(renderingConfiguration, FrameRenderingConfiguration.Stereo))
-                context.StartMultiEye(m_CurrCamera);
-        }
-
-        private void StopStereoRendering(ref ScriptableRenderContext context, FrameRenderingConfiguration renderingConfiguration)
-        {
-            if (LightweightUtils.HasFlag(renderingConfiguration, FrameRenderingConfiguration.Stereo))
-                context.StopMultiEye(m_CurrCamera);
-        }
     }
 }