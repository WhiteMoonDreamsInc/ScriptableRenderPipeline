#ifndef LIGHTWEIGHT_SHADOWS_INCLUDED
#define LIGHTWEIGHT_SHADOWS_INCLUDED

#include "CoreRP/ShaderLibrary/Common.hlsl"
#include "CoreRP/ShaderLibrary/Shadow/ShadowSamplingTent.hlsl"
#include "Core.hlsl"

#define MAX_SHADOW_CASCADES 4

#ifdef SHADER_API_GLES
#define SHADOWS_SCREEN 0
#else
#define SHADOWS_SCREEN 1
#endif

SCREENSPACE_TEXTURE(_ScreenSpaceShadowMap);
SAMPLER(sampler_ScreenSpaceShadowMap);

TEXTURE2D_SHADOW(_ShadowMap);
SAMPLER_CMP(sampler_ShadowMap);

TEXTURE2D_SHADOW(_LocalShadowMapAtlas);
SAMPLER_CMP(sampler_LocalShadowMapAtlas);

CBUFFER_START(_DirectionalShadowBuffer)
// Last cascade is initialized with a no-op matrix. It always transforms
// shadow coord to half(0, 0, NEAR_PLANE). We use this trick to avoid
// branching since ComputeCascadeIndex can return cascade index = MAX_SHADOW_CASCADES
float4x4    _WorldToShadow[MAX_SHADOW_CASCADES + 1];
float4      _DirShadowSplitSpheres[MAX_SHADOW_CASCADES];
float4      _DirShadowSplitSphereRadii;
half4       _ShadowOffset0;
half4       _ShadowOffset1;
half4       _ShadowOffset2;
half4       _ShadowOffset3;
half4       _ShadowData;    // (x: shadowStrength)
float4      _ShadowmapSize; // (xy: 1/width and 1/height, zw: width and height)
CBUFFER_END

CBUFFER_START(_LocalShadowBuffer)
float4x4    _LocalWorldToShadowAtlas[4];
half        _LocalShadowStrength[4];
half4       _LocalShadowOffset0;
half4       _LocalShadowOffset1;
half4       _LocalShadowOffset2;
half4       _LocalShadowOffset3;
float4      _LocalShadowmapSize; // (xy: 1/width and 1/height, zw: width and height)
CBUFFER_END

#if UNITY_REVERSED_Z
#define BEYOND_SHADOW_FAR(shadowCoord) shadowCoord.z <= UNITY_RAW_FAR_CLIP_VALUE
#else
#define BEYOND_SHADOW_FAR(shadowCoord) shadowCoord.z >= UNITY_RAW_FAR_CLIP_VALUE
#endif

<<<<<<< HEAD
half GetShadowStrength()
=======
struct ShadowSamplingData
{
    half4 shadowOffset0;
    half4 shadowOffset1;
    half4 shadowOffset2;
    half4 shadowOffset3;
    float4 shadowmapSize;
};

ShadowSamplingData GetMainLightShadowSamplingData()
{
    ShadowSamplingData shadowSamplingData;
    shadowSamplingData.shadowOffset0 = _ShadowOffset0;
    shadowSamplingData.shadowOffset1 = _ShadowOffset1;
    shadowSamplingData.shadowOffset2 = _ShadowOffset2;
    shadowSamplingData.shadowOffset3 = _ShadowOffset3;
    shadowSamplingData.shadowmapSize = _ShadowmapSize;
    return shadowSamplingData;
}

ShadowSamplingData GetLocalLightShadowSamplingData()
{
    ShadowSamplingData shadowSamplingData;
    shadowSamplingData.shadowOffset0 = _LocalShadowOffset0;
    shadowSamplingData.shadowOffset1 = _LocalShadowOffset1;
    shadowSamplingData.shadowOffset2 = _LocalShadowOffset2;
    shadowSamplingData.shadowOffset3 = _LocalShadowOffset3;
    shadowSamplingData.shadowmapSize = _LocalShadowmapSize;
    return shadowSamplingData;
}

half GetMainLightShadowStrength()
>>>>>>> cdff6cf0
{
    return _ShadowData.x;
}

half GetLocalLightShadowStrenth(int lightIndex)
{
    return _LocalShadowStrength[lightIndex];
}

half SampleScreenSpaceShadowMap(float4 shadowCoord)
{
    shadowCoord.xy /= shadowCoord.w;

    // The stereo transform has to happen after the manual perspective divide
    shadowCoord.xy = UnityStereoTransformScreenSpaceTex(shadowCoord.xy);

#if defined(UNITY_STEREO_INSTANCING_ENABLED) || defined(UNITY_STEREO_MULTIVIEW_ENABLED)
    half attenuation = SAMPLE_TEXTURE2D_ARRAY(_ScreenSpaceShadowMap, sampler_ScreenSpaceShadowMap, shadowCoord.xy, unity_StereoEyeIndex).x;
#else
    half attenuation = SAMPLE_TEXTURE2D(_ScreenSpaceShadowMap, sampler_ScreenSpaceShadowMap, shadowCoord.xy).x;
#endif

    return attenuation;
}

real SampleShadowmap(float4 shadowCoord, TEXTURE2D_SHADOW_ARGS(ShadowMap, sampler_ShadowMap), ShadowSamplingData samplingData, half shadowStrength)
{
    shadowCoord.xyz /= shadowCoord.w;

    real attenuation;

#ifdef _SHADOWS_SOFT
    #ifdef SHADER_API_MOBILE
        // 4-tap hardware comparison
        real4 attenuation4;
        attenuation4.x = SAMPLE_TEXTURE2D_SHADOW(ShadowMap, sampler_ShadowMap, shadowCoord.xyz + samplingData.shadowOffset0.xyz);
        attenuation4.y = SAMPLE_TEXTURE2D_SHADOW(ShadowMap, sampler_ShadowMap, shadowCoord.xyz + samplingData.shadowOffset1.xyz);
        attenuation4.z = SAMPLE_TEXTURE2D_SHADOW(ShadowMap, sampler_ShadowMap, shadowCoord.xyz + samplingData.shadowOffset2.xyz);
        attenuation4.w = SAMPLE_TEXTURE2D_SHADOW(ShadowMap, sampler_ShadowMap, shadowCoord.xyz + samplingData.shadowOffset3.xyz);
        attenuation = dot(attenuation4, 0.25);
    #else
        #ifdef _SHADOWS_CASCADE //Assume screen space shadows when cascades enabled
            float fetchesWeights[16];
            float2 fetchesUV[16];
<<<<<<< HEAD
            SampleShadow_ComputeSamples_Tent_7x7(_ShadowmapSize, shadowCoord.xy, fetchesWeights, fetchesUV);

            attenuation  = fetchesWeights[0]  * SAMPLE_TEXTURE2D_SHADOW(_ShadowMap, sampler_ShadowMap, float3(fetchesUV[0].xy,  shadowCoord.z));
            attenuation += fetchesWeights[1]  * SAMPLE_TEXTURE2D_SHADOW(_ShadowMap, sampler_ShadowMap, float3(fetchesUV[1].xy,  shadowCoord.z));
            attenuation += fetchesWeights[2]  * SAMPLE_TEXTURE2D_SHADOW(_ShadowMap, sampler_ShadowMap, float3(fetchesUV[2].xy,  shadowCoord.z));
            attenuation += fetchesWeights[3]  * SAMPLE_TEXTURE2D_SHADOW(_ShadowMap, sampler_ShadowMap, float3(fetchesUV[3].xy,  shadowCoord.z));
            attenuation += fetchesWeights[4]  * SAMPLE_TEXTURE2D_SHADOW(_ShadowMap, sampler_ShadowMap, float3(fetchesUV[4].xy,  shadowCoord.z));
            attenuation += fetchesWeights[5]  * SAMPLE_TEXTURE2D_SHADOW(_ShadowMap, sampler_ShadowMap, float3(fetchesUV[5].xy,  shadowCoord.z));
            attenuation += fetchesWeights[6]  * SAMPLE_TEXTURE2D_SHADOW(_ShadowMap, sampler_ShadowMap, float3(fetchesUV[6].xy,  shadowCoord.z));
            attenuation += fetchesWeights[7]  * SAMPLE_TEXTURE2D_SHADOW(_ShadowMap, sampler_ShadowMap, float3(fetchesUV[7].xy,  shadowCoord.z));
            attenuation += fetchesWeights[8]  * SAMPLE_TEXTURE2D_SHADOW(_ShadowMap, sampler_ShadowMap, float3(fetchesUV[8].xy,  shadowCoord.z));
            attenuation += fetchesWeights[9]  * SAMPLE_TEXTURE2D_SHADOW(_ShadowMap, sampler_ShadowMap, float3(fetchesUV[9].xy,  shadowCoord.z));
            attenuation += fetchesWeights[10] * SAMPLE_TEXTURE2D_SHADOW(_ShadowMap, sampler_ShadowMap, float3(fetchesUV[10].xy, shadowCoord.z));
            attenuation += fetchesWeights[11] * SAMPLE_TEXTURE2D_SHADOW(_ShadowMap, sampler_ShadowMap, float3(fetchesUV[11].xy, shadowCoord.z));
            attenuation += fetchesWeights[12] * SAMPLE_TEXTURE2D_SHADOW(_ShadowMap, sampler_ShadowMap, float3(fetchesUV[12].xy, shadowCoord.z));
            attenuation += fetchesWeights[13] * SAMPLE_TEXTURE2D_SHADOW(_ShadowMap, sampler_ShadowMap, float3(fetchesUV[13].xy, shadowCoord.z));
            attenuation += fetchesWeights[14] * SAMPLE_TEXTURE2D_SHADOW(_ShadowMap, sampler_ShadowMap, float3(fetchesUV[14].xy, shadowCoord.z));
            attenuation += fetchesWeights[15] * SAMPLE_TEXTURE2D_SHADOW(_ShadowMap, sampler_ShadowMap, float3(fetchesUV[15].xy, shadowCoord.z));
=======
            SampleShadow_ComputeSamples_Tent_7x7(samplingData.shadowmapSize, shadowCoord.xy, fetchesWeights, fetchesUV);

            attenuation  = fetchesWeights[0]  * SAMPLE_TEXTURE2D_SHADOW(ShadowMap, sampler_ShadowMap, float3(fetchesUV[0].xy,  shadowCoord.z));
            attenuation += fetchesWeights[1]  * SAMPLE_TEXTURE2D_SHADOW(ShadowMap, sampler_ShadowMap, float3(fetchesUV[1].xy,  shadowCoord.z));
            attenuation += fetchesWeights[2]  * SAMPLE_TEXTURE2D_SHADOW(ShadowMap, sampler_ShadowMap, float3(fetchesUV[2].xy,  shadowCoord.z));
            attenuation += fetchesWeights[3]  * SAMPLE_TEXTURE2D_SHADOW(ShadowMap, sampler_ShadowMap, float3(fetchesUV[3].xy,  shadowCoord.z));
            attenuation += fetchesWeights[4]  * SAMPLE_TEXTURE2D_SHADOW(ShadowMap, sampler_ShadowMap, float3(fetchesUV[4].xy,  shadowCoord.z));
            attenuation += fetchesWeights[5]  * SAMPLE_TEXTURE2D_SHADOW(ShadowMap, sampler_ShadowMap, float3(fetchesUV[5].xy,  shadowCoord.z));
            attenuation += fetchesWeights[6]  * SAMPLE_TEXTURE2D_SHADOW(ShadowMap, sampler_ShadowMap, float3(fetchesUV[6].xy,  shadowCoord.z));
            attenuation += fetchesWeights[7]  * SAMPLE_TEXTURE2D_SHADOW(ShadowMap, sampler_ShadowMap, float3(fetchesUV[7].xy,  shadowCoord.z));
            attenuation += fetchesWeights[8]  * SAMPLE_TEXTURE2D_SHADOW(ShadowMap, sampler_ShadowMap, float3(fetchesUV[8].xy,  shadowCoord.z));
            attenuation += fetchesWeights[9]  * SAMPLE_TEXTURE2D_SHADOW(ShadowMap, sampler_ShadowMap, float3(fetchesUV[9].xy,  shadowCoord.z));
            attenuation += fetchesWeights[10] * SAMPLE_TEXTURE2D_SHADOW(ShadowMap, sampler_ShadowMap, float3(fetchesUV[10].xy, shadowCoord.z));
            attenuation += fetchesWeights[11] * SAMPLE_TEXTURE2D_SHADOW(ShadowMap, sampler_ShadowMap, float3(fetchesUV[11].xy, shadowCoord.z));
            attenuation += fetchesWeights[12] * SAMPLE_TEXTURE2D_SHADOW(ShadowMap, sampler_ShadowMap, float3(fetchesUV[12].xy, shadowCoord.z));
            attenuation += fetchesWeights[13] * SAMPLE_TEXTURE2D_SHADOW(ShadowMap, sampler_ShadowMap, float3(fetchesUV[13].xy, shadowCoord.z));
            attenuation += fetchesWeights[14] * SAMPLE_TEXTURE2D_SHADOW(ShadowMap, sampler_ShadowMap, float3(fetchesUV[14].xy, shadowCoord.z));
            attenuation += fetchesWeights[15] * SAMPLE_TEXTURE2D_SHADOW(ShadowMap, sampler_ShadowMap, float3(fetchesUV[15].xy, shadowCoord.z));
>>>>>>> cdff6cf0
        #else
            float fetchesWeights[9];
            float2 fetchesUV[9];
            SampleShadow_ComputeSamples_Tent_5x5(_ShadowmapSize, shadowCoord.xy, fetchesWeights, fetchesUV);

<<<<<<< HEAD
            attenuation  = fetchesWeights[0] * SAMPLE_TEXTURE2D_SHADOW(_ShadowMap, sampler_ShadowMap, float3(fetchesUV[0].xy, shadowCoord.z));
            attenuation += fetchesWeights[1] * SAMPLE_TEXTURE2D_SHADOW(_ShadowMap, sampler_ShadowMap, float3(fetchesUV[1].xy, shadowCoord.z));
            attenuation += fetchesWeights[2] * SAMPLE_TEXTURE2D_SHADOW(_ShadowMap, sampler_ShadowMap, float3(fetchesUV[2].xy, shadowCoord.z));
            attenuation += fetchesWeights[3] * SAMPLE_TEXTURE2D_SHADOW(_ShadowMap, sampler_ShadowMap, float3(fetchesUV[3].xy, shadowCoord.z));
            attenuation += fetchesWeights[4] * SAMPLE_TEXTURE2D_SHADOW(_ShadowMap, sampler_ShadowMap, float3(fetchesUV[4].xy, shadowCoord.z));
            attenuation += fetchesWeights[5] * SAMPLE_TEXTURE2D_SHADOW(_ShadowMap, sampler_ShadowMap, float3(fetchesUV[5].xy, shadowCoord.z));
            attenuation += fetchesWeights[6] * SAMPLE_TEXTURE2D_SHADOW(_ShadowMap, sampler_ShadowMap, float3(fetchesUV[6].xy, shadowCoord.z));
            attenuation += fetchesWeights[7] * SAMPLE_TEXTURE2D_SHADOW(_ShadowMap, sampler_ShadowMap, float3(fetchesUV[7].xy, shadowCoord.z));
            attenuation += fetchesWeights[8] * SAMPLE_TEXTURE2D_SHADOW(_ShadowMap, sampler_ShadowMap, float3(fetchesUV[8].xy, shadowCoord.z));
=======
            attenuation  = fetchesWeights[0] * SAMPLE_TEXTURE2D_SHADOW(ShadowMap, sampler_ShadowMap, float3(fetchesUV[0].xy, shadowCoord.z));
            attenuation += fetchesWeights[1] * SAMPLE_TEXTURE2D_SHADOW(ShadowMap, sampler_ShadowMap, float3(fetchesUV[1].xy, shadowCoord.z));
            attenuation += fetchesWeights[2] * SAMPLE_TEXTURE2D_SHADOW(ShadowMap, sampler_ShadowMap, float3(fetchesUV[2].xy, shadowCoord.z));
            attenuation += fetchesWeights[3] * SAMPLE_TEXTURE2D_SHADOW(ShadowMap, sampler_ShadowMap, float3(fetchesUV[3].xy, shadowCoord.z));
            attenuation += fetchesWeights[4] * SAMPLE_TEXTURE2D_SHADOW(ShadowMap, sampler_ShadowMap, float3(fetchesUV[4].xy, shadowCoord.z));
            attenuation += fetchesWeights[5] * SAMPLE_TEXTURE2D_SHADOW(ShadowMap, sampler_ShadowMap, float3(fetchesUV[5].xy, shadowCoord.z));
            attenuation += fetchesWeights[6] * SAMPLE_TEXTURE2D_SHADOW(ShadowMap, sampler_ShadowMap, float3(fetchesUV[6].xy, shadowCoord.z));
            attenuation += fetchesWeights[7] * SAMPLE_TEXTURE2D_SHADOW(ShadowMap, sampler_ShadowMap, float3(fetchesUV[7].xy, shadowCoord.z));
            attenuation += fetchesWeights[8] * SAMPLE_TEXTURE2D_SHADOW(ShadowMap, sampler_ShadowMap, float3(fetchesUV[8].xy, shadowCoord.z));
>>>>>>> cdff6cf0
        #endif
    #endif
#else
    // 1-tap hardware comparison
    attenuation = SAMPLE_TEXTURE2D_SHADOW(ShadowMap, sampler_ShadowMap, shadowCoord.xyz);
#endif

<<<<<<< HEAD
    // Apply shadow strength
    attenuation = LerpWhiteTo(attenuation, GetShadowStrength());
=======
    attenuation = LerpWhiteTo(attenuation, shadowStrength);
>>>>>>> cdff6cf0

    // Shadow coords that fall out of the light frustum volume must always return attenuation 1.0
    return BEYOND_SHADOW_FAR(shadowCoord) ? 1.0 : attenuation;
}

half ComputeCascadeIndex(float3 positionWS)
{
    // TODO: profile if there's a performance improvement if we avoid indexing here
    float3 fromCenter0 = positionWS.xyz - _DirShadowSplitSpheres[0].xyz;
    float3 fromCenter1 = positionWS.xyz - _DirShadowSplitSpheres[1].xyz;
    float3 fromCenter2 = positionWS.xyz - _DirShadowSplitSpheres[2].xyz;
    float3 fromCenter3 = positionWS.xyz - _DirShadowSplitSpheres[3].xyz;
    float4 distances2 = float4(dot(fromCenter0, fromCenter0), dot(fromCenter1, fromCenter1), dot(fromCenter2, fromCenter2), dot(fromCenter3, fromCenter3));

    half4 weights = half4(distances2 < _DirShadowSplitSphereRadii);
    weights.yzw = saturate(weights.yzw - weights.xyz);

    return 4 - dot(weights, half4(4, 3, 2, 1));
}

float4 TransformWorldToShadowCoord(float3 positionWS)
{
#ifdef _SHADOWS_CASCADE
    half cascadeIndex = ComputeCascadeIndex(positionWS);
    return mul(_WorldToShadow[cascadeIndex], float4(positionWS, 1.0));
#else
    return mul(_WorldToShadow[0], float4(positionWS, 1.0));
#endif
}

float4 ComputeShadowCoord(float4 clipPos)
{
    // TODO: This might have to be corrected for double-wide and texture arrays
    return ComputeScreenPos(clipPos);
}

half MainLightRealtimeShadowAttenuation(float4 shadowCoord)
{
<<<<<<< HEAD
#ifndef _SHADOWS_ENABLED
    return 1.0h;
#endif

#if defined(NO_SHADOWS)
=======
#if defined(NO_SHADOWS) || !defined(_SHADOWS_ENABLED)
>>>>>>> cdff6cf0
    return 1.0h;
#elif SHADOWS_SCREEN
    return SampleScreenSpaceShadowMap(shadowCoord);
#else
<<<<<<< HEAD

    return SampleShadowmap(shadowCoord);
=======
    ShadowSamplingData shadowSamplingData = GetMainLightShadowSamplingData();
    half shadowStrength = GetMainLightShadowStrength();
    return SampleShadowmap(shadowCoord, TEXTURE2D_PARAM(_ShadowMap, sampler_ShadowMap), shadowSamplingData, shadowStrength);
#endif

}

half LocalLightRealtimeShadowAttenuation(int lightIndex, float3 positionWS)
{
// TODO: We can't add more keywords to standard shaders. For now we use
// same _SHADOWS_ENABLED keywords for local lights. In the future we can use
// _LOCAL_SHADOWS_ENABLED keyword
// For now disabling local shadows on mobile until we can get the keyword stripping
//#if defined(NO_SHADOWS) || !defined(_LOCAL_SHADOWS_ENABLED)
#if defined(NO_SHADOWS) || !defined(_SHADOWS_ENABLED) || defined(SHADER_API_MOBILE)
    return 1.0h;
#else
    float4 shadowCoord = mul(_LocalWorldToShadowAtlas[lightIndex], float4(positionWS, 1.0));
    ShadowSamplingData shadowSamplingData = GetLocalLightShadowSamplingData();
    half shadowStrength = GetLocalLightShadowStrenth(lightIndex);
    return SampleShadowmap(shadowCoord, TEXTURE2D_PARAM(_LocalShadowMapAtlas, sampler_LocalShadowMapAtlas), shadowSamplingData, shadowStrength);
>>>>>>> cdff6cf0
#endif
}

#endif<|MERGE_RESOLUTION|>--- conflicted
+++ resolved
@@ -53,9 +53,6 @@
 #define BEYOND_SHADOW_FAR(shadowCoord) shadowCoord.z >= UNITY_RAW_FAR_CLIP_VALUE
 #endif
 
-<<<<<<< HEAD
-half GetShadowStrength()
-=======
 struct ShadowSamplingData
 {
     half4 shadowOffset0;
@@ -88,7 +85,6 @@
 }
 
 half GetMainLightShadowStrength()
->>>>>>> cdff6cf0
 {
     return _ShadowData.x;
 }
@@ -133,26 +129,6 @@
         #ifdef _SHADOWS_CASCADE //Assume screen space shadows when cascades enabled
             float fetchesWeights[16];
             float2 fetchesUV[16];
-<<<<<<< HEAD
-            SampleShadow_ComputeSamples_Tent_7x7(_ShadowmapSize, shadowCoord.xy, fetchesWeights, fetchesUV);
-
-            attenuation  = fetchesWeights[0]  * SAMPLE_TEXTURE2D_SHADOW(_ShadowMap, sampler_ShadowMap, float3(fetchesUV[0].xy,  shadowCoord.z));
-            attenuation += fetchesWeights[1]  * SAMPLE_TEXTURE2D_SHADOW(_ShadowMap, sampler_ShadowMap, float3(fetchesUV[1].xy,  shadowCoord.z));
-            attenuation += fetchesWeights[2]  * SAMPLE_TEXTURE2D_SHADOW(_ShadowMap, sampler_ShadowMap, float3(fetchesUV[2].xy,  shadowCoord.z));
-            attenuation += fetchesWeights[3]  * SAMPLE_TEXTURE2D_SHADOW(_ShadowMap, sampler_ShadowMap, float3(fetchesUV[3].xy,  shadowCoord.z));
-            attenuation += fetchesWeights[4]  * SAMPLE_TEXTURE2D_SHADOW(_ShadowMap, sampler_ShadowMap, float3(fetchesUV[4].xy,  shadowCoord.z));
-            attenuation += fetchesWeights[5]  * SAMPLE_TEXTURE2D_SHADOW(_ShadowMap, sampler_ShadowMap, float3(fetchesUV[5].xy,  shadowCoord.z));
-            attenuation += fetchesWeights[6]  * SAMPLE_TEXTURE2D_SHADOW(_ShadowMap, sampler_ShadowMap, float3(fetchesUV[6].xy,  shadowCoord.z));
-            attenuation += fetchesWeights[7]  * SAMPLE_TEXTURE2D_SHADOW(_ShadowMap, sampler_ShadowMap, float3(fetchesUV[7].xy,  shadowCoord.z));
-            attenuation += fetchesWeights[8]  * SAMPLE_TEXTURE2D_SHADOW(_ShadowMap, sampler_ShadowMap, float3(fetchesUV[8].xy,  shadowCoord.z));
-            attenuation += fetchesWeights[9]  * SAMPLE_TEXTURE2D_SHADOW(_ShadowMap, sampler_ShadowMap, float3(fetchesUV[9].xy,  shadowCoord.z));
-            attenuation += fetchesWeights[10] * SAMPLE_TEXTURE2D_SHADOW(_ShadowMap, sampler_ShadowMap, float3(fetchesUV[10].xy, shadowCoord.z));
-            attenuation += fetchesWeights[11] * SAMPLE_TEXTURE2D_SHADOW(_ShadowMap, sampler_ShadowMap, float3(fetchesUV[11].xy, shadowCoord.z));
-            attenuation += fetchesWeights[12] * SAMPLE_TEXTURE2D_SHADOW(_ShadowMap, sampler_ShadowMap, float3(fetchesUV[12].xy, shadowCoord.z));
-            attenuation += fetchesWeights[13] * SAMPLE_TEXTURE2D_SHADOW(_ShadowMap, sampler_ShadowMap, float3(fetchesUV[13].xy, shadowCoord.z));
-            attenuation += fetchesWeights[14] * SAMPLE_TEXTURE2D_SHADOW(_ShadowMap, sampler_ShadowMap, float3(fetchesUV[14].xy, shadowCoord.z));
-            attenuation += fetchesWeights[15] * SAMPLE_TEXTURE2D_SHADOW(_ShadowMap, sampler_ShadowMap, float3(fetchesUV[15].xy, shadowCoord.z));
-=======
             SampleShadow_ComputeSamples_Tent_7x7(samplingData.shadowmapSize, shadowCoord.xy, fetchesWeights, fetchesUV);
 
             attenuation  = fetchesWeights[0]  * SAMPLE_TEXTURE2D_SHADOW(ShadowMap, sampler_ShadowMap, float3(fetchesUV[0].xy,  shadowCoord.z));
@@ -171,23 +147,11 @@
             attenuation += fetchesWeights[13] * SAMPLE_TEXTURE2D_SHADOW(ShadowMap, sampler_ShadowMap, float3(fetchesUV[13].xy, shadowCoord.z));
             attenuation += fetchesWeights[14] * SAMPLE_TEXTURE2D_SHADOW(ShadowMap, sampler_ShadowMap, float3(fetchesUV[14].xy, shadowCoord.z));
             attenuation += fetchesWeights[15] * SAMPLE_TEXTURE2D_SHADOW(ShadowMap, sampler_ShadowMap, float3(fetchesUV[15].xy, shadowCoord.z));
->>>>>>> cdff6cf0
         #else
             float fetchesWeights[9];
             float2 fetchesUV[9];
             SampleShadow_ComputeSamples_Tent_5x5(_ShadowmapSize, shadowCoord.xy, fetchesWeights, fetchesUV);
 
-<<<<<<< HEAD
-            attenuation  = fetchesWeights[0] * SAMPLE_TEXTURE2D_SHADOW(_ShadowMap, sampler_ShadowMap, float3(fetchesUV[0].xy, shadowCoord.z));
-            attenuation += fetchesWeights[1] * SAMPLE_TEXTURE2D_SHADOW(_ShadowMap, sampler_ShadowMap, float3(fetchesUV[1].xy, shadowCoord.z));
-            attenuation += fetchesWeights[2] * SAMPLE_TEXTURE2D_SHADOW(_ShadowMap, sampler_ShadowMap, float3(fetchesUV[2].xy, shadowCoord.z));
-            attenuation += fetchesWeights[3] * SAMPLE_TEXTURE2D_SHADOW(_ShadowMap, sampler_ShadowMap, float3(fetchesUV[3].xy, shadowCoord.z));
-            attenuation += fetchesWeights[4] * SAMPLE_TEXTURE2D_SHADOW(_ShadowMap, sampler_ShadowMap, float3(fetchesUV[4].xy, shadowCoord.z));
-            attenuation += fetchesWeights[5] * SAMPLE_TEXTURE2D_SHADOW(_ShadowMap, sampler_ShadowMap, float3(fetchesUV[5].xy, shadowCoord.z));
-            attenuation += fetchesWeights[6] * SAMPLE_TEXTURE2D_SHADOW(_ShadowMap, sampler_ShadowMap, float3(fetchesUV[6].xy, shadowCoord.z));
-            attenuation += fetchesWeights[7] * SAMPLE_TEXTURE2D_SHADOW(_ShadowMap, sampler_ShadowMap, float3(fetchesUV[7].xy, shadowCoord.z));
-            attenuation += fetchesWeights[8] * SAMPLE_TEXTURE2D_SHADOW(_ShadowMap, sampler_ShadowMap, float3(fetchesUV[8].xy, shadowCoord.z));
-=======
             attenuation  = fetchesWeights[0] * SAMPLE_TEXTURE2D_SHADOW(ShadowMap, sampler_ShadowMap, float3(fetchesUV[0].xy, shadowCoord.z));
             attenuation += fetchesWeights[1] * SAMPLE_TEXTURE2D_SHADOW(ShadowMap, sampler_ShadowMap, float3(fetchesUV[1].xy, shadowCoord.z));
             attenuation += fetchesWeights[2] * SAMPLE_TEXTURE2D_SHADOW(ShadowMap, sampler_ShadowMap, float3(fetchesUV[2].xy, shadowCoord.z));
@@ -197,7 +161,6 @@
             attenuation += fetchesWeights[6] * SAMPLE_TEXTURE2D_SHADOW(ShadowMap, sampler_ShadowMap, float3(fetchesUV[6].xy, shadowCoord.z));
             attenuation += fetchesWeights[7] * SAMPLE_TEXTURE2D_SHADOW(ShadowMap, sampler_ShadowMap, float3(fetchesUV[7].xy, shadowCoord.z));
             attenuation += fetchesWeights[8] * SAMPLE_TEXTURE2D_SHADOW(ShadowMap, sampler_ShadowMap, float3(fetchesUV[8].xy, shadowCoord.z));
->>>>>>> cdff6cf0
         #endif
     #endif
 #else
@@ -205,12 +168,7 @@
     attenuation = SAMPLE_TEXTURE2D_SHADOW(ShadowMap, sampler_ShadowMap, shadowCoord.xyz);
 #endif
 
-<<<<<<< HEAD
-    // Apply shadow strength
-    attenuation = LerpWhiteTo(attenuation, GetShadowStrength());
-=======
     attenuation = LerpWhiteTo(attenuation, shadowStrength);
->>>>>>> cdff6cf0
 
     // Shadow coords that fall out of the light frustum volume must always return attenuation 1.0
     return BEYOND_SHADOW_FAR(shadowCoord) ? 1.0 : attenuation;
@@ -249,23 +207,11 @@
 
 half MainLightRealtimeShadowAttenuation(float4 shadowCoord)
 {
-<<<<<<< HEAD
-#ifndef _SHADOWS_ENABLED
-    return 1.0h;
-#endif
-
-#if defined(NO_SHADOWS)
-=======
 #if defined(NO_SHADOWS) || !defined(_SHADOWS_ENABLED)
->>>>>>> cdff6cf0
     return 1.0h;
 #elif SHADOWS_SCREEN
     return SampleScreenSpaceShadowMap(shadowCoord);
 #else
-<<<<<<< HEAD
-
-    return SampleShadowmap(shadowCoord);
-=======
     ShadowSamplingData shadowSamplingData = GetMainLightShadowSamplingData();
     half shadowStrength = GetMainLightShadowStrength();
     return SampleShadowmap(shadowCoord, TEXTURE2D_PARAM(_ShadowMap, sampler_ShadowMap), shadowSamplingData, shadowStrength);
@@ -287,7 +233,6 @@
     ShadowSamplingData shadowSamplingData = GetLocalLightShadowSamplingData();
     half shadowStrength = GetLocalLightShadowStrenth(lightIndex);
     return SampleShadowmap(shadowCoord, TEXTURE2D_PARAM(_LocalShadowMapAtlas, sampler_LocalShadowMapAtlas), shadowSamplingData, shadowStrength);
->>>>>>> cdff6cf0
 #endif
 }
 
