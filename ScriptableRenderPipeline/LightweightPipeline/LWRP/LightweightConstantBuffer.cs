using UnityEngine;

namespace UnityEngine.Experimental.Rendering.LightweightPipeline
{
    public static class PerFrameBuffer
    {
        public static int _GlossyEnvironmentColor;
        public static int _SubtractiveShadowColor;
    }

    public static class PerCameraBuffer
    {
        public static int _MainLightPosition;
        public static int _MainLightColor;
        public static int _MainLightCookie;
        public static int _WorldToLight;

        public static int _AdditionalLightCount;
        public static int _AdditionalLightPosition;
        public static int _AdditionalLightColor;
        public static int _AdditionalLightDistanceAttenuation;
        public static int _AdditionalLightSpotDir;
        public static int _AdditionalLightSpotAttenuation;

<<<<<<< HEAD
=======
        public static int _LightIndexBuffer;

>>>>>>> cdff6cf0
        public static int _ScaledScreenParams;
    }

    public static class DirectionalShadowConstantBuffer
    {
        public static int _WorldToShadow;
        public static int _ShadowData;
        public static int _DirShadowSplitSpheres;
        public static int _DirShadowSplitSphereRadii;
        public static int _ShadowOffset0;
        public static int _ShadowOffset1;
        public static int _ShadowOffset2;
        public static int _ShadowOffset3;
        public static int _ShadowmapSize;
    }

    public static class LocalShadowConstantBuffer
    {
        public static int _LocalWorldToShadowAtlas;
        public static int _LocalShadowStrength;
        public static int _LocalShadowOffset0;
        public static int _LocalShadowOffset1;
        public static int _LocalShadowOffset2;
        public static int _LocalShadowOffset3;
        public static int _LocalShadowmapSize;
    }
}<|MERGE_RESOLUTION|>--- conflicted
+++ resolved
@@ -22,11 +22,8 @@
         public static int _AdditionalLightSpotDir;
         public static int _AdditionalLightSpotAttenuation;
 
-<<<<<<< HEAD
-=======
         public static int _LightIndexBuffer;
 
->>>>>>> cdff6cf0
         public static int _ScaledScreenParams;
     }
 
