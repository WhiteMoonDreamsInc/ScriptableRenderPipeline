--- conflicted
+++ resolved
@@ -82,11 +82,7 @@
             // -------------------------------------
             // Material Keywords
             #pragma shader_feature _NORMALMAP
-<<<<<<< HEAD
-            #pragma shader_feature _ALPHATEST_ON 
-=======
             #pragma shader_feature _ALPHATEST_ON
->>>>>>> 3e3304e7
             #pragma shader_feature _ALPHAPREMULTIPLY_ON
             #pragma shader_feature _EMISSION
             #pragma shader_feature _METALLICSPECGLOSSMAP
@@ -136,15 +132,7 @@
 
             // -------------------------------------
             // Material Keywords
-<<<<<<< HEAD
-            #pragma shader_feature _NORMALMAP
-            #pragma shader_feature _ALPHATEST_ON 
-            #pragma shader_feature _ALPHAPREMULTIPLY_ON
-            #pragma shader_feature _EMISSION
-            #pragma shader_feature _METALLICSPECGLOSSMAP
-=======
             #pragma shader_feature _ALPHATEST_ON
->>>>>>> 3e3304e7
             #pragma shader_feature _SMOOTHNESS_TEXTURE_ALBEDO_CHANNEL_A
 
             //--------------------------------------
@@ -175,15 +163,7 @@
 
             // -------------------------------------
             // Material Keywords
-<<<<<<< HEAD
-            #pragma shader_feature _NORMALMAP
-            #pragma shader_feature _ALPHATEST_ON 
-            #pragma shader_feature _ALPHAPREMULTIPLY_ON
-            #pragma shader_feature _EMISSION
-            #pragma shader_feature _METALLICSPECGLOSSMAP
-=======
             #pragma shader_feature _ALPHATEST_ON
->>>>>>> 3e3304e7
             #pragma shader_feature _SMOOTHNESS_TEXTURE_ALBEDO_CHANNEL_A
 
             //--------------------------------------
