Shader "Hidden/LightweightPipeline/ScreenSpaceShadows"
{
    SubShader
    {
        Tags{ "RenderPipeline" = "LightweightPipeline" "IgnoreProjector" = "True"}

        HLSLINCLUDE

        #pragma prefer_hlslcc gles
        #pragma exclude_renderers d3d11_9x
        //Keep compiler quiet about Shadows.hlsl.
        #include "CoreRP/ShaderLibrary/Common.hlsl"
        #include "CoreRP/ShaderLibrary/EntityLighting.hlsl"
        #include "CoreRP/ShaderLibrary/ImageBasedLighting.hlsl"
        #include "LWRP/ShaderLibrary/Core.hlsl"
        #include "LWRP/ShaderLibrary/Shadows.hlsl"

#if defined(UNITY_STEREO_INSTANCING_ENABLED) || defined(UNITY_STEREO_MULTIVIEW_ENABLED)
        TEXTURE2D_ARRAY(_CameraDepthTexture);
#else
        TEXTURE2D(_CameraDepthTexture);
#endif // defined(UNITY_STEREO_INSTANCING_ENABLED) || defined(UNITY_STEREO_MULTIVIEW_ENABLED)

        SAMPLER(sampler_CameraDepthTexture);

        struct VertexInput
        {
            float4 vertex   : POSITION;
            float2 texcoord : TEXCOORD0;
            UNITY_VERTEX_INPUT_INSTANCE_ID
        };

        struct Interpolators
        {
            half4  pos      : SV_POSITION;
            half4  texcoord : TEXCOORD0;
            UNITY_VERTEX_INPUT_INSTANCE_ID
            UNITY_VERTEX_OUTPUT_STEREO
        };

        Interpolators Vertex(VertexInput i)
        {
            Interpolators o;
            UNITY_SETUP_INSTANCE_ID(i);
            UNITY_TRANSFER_INSTANCE_ID(i, o);
            UNITY_INITIALIZE_VERTEX_OUTPUT_STEREO(o);

            o.pos = TransformObjectToHClip(i.vertex.xyz);

            float4 projPos = o.pos * 0.5;
            projPos.xy = projPos.xy + projPos.w;

            o.texcoord.xy = UnityStereoTransformScreenSpaceTex(i.texcoord);
            o.texcoord.zw = projPos.xy;

            return o;
        }

        half4 Fragment(Interpolators i) : SV_Target
        {
            UNITY_SETUP_INSTANCE_ID(i);
#if !defined(UNITY_STEREO_INSTANCING_ENABLED)
<<<<<<< HEAD
            // Completely unclear why i.stereoTargetEyeIndex doesn't work here, considering 
=======
            // Completely unclear why i.stereoTargetEyeIndex doesn't work here, considering
>>>>>>> cdff6cf0
            // this has to be correct in order for the texture array slices to be rasterized to
            // We can limit this workaround to stereo instancing for now.
            UNITY_SETUP_STEREO_EYE_INDEX_POST_VERTEX(i);
#endif

#if defined(UNITY_STEREO_INSTANCING_ENABLED) || defined(UNITY_STEREO_MULTIVIEW_ENABLED)
            float deviceDepth = SAMPLE_TEXTURE2D_ARRAY(_CameraDepthTexture, sampler_CameraDepthTexture, i.texcoord.xy, unity_StereoEyeIndex).r;
#else
            float deviceDepth = SAMPLE_DEPTH_TEXTURE(_CameraDepthTexture, sampler_CameraDepthTexture, i.texcoord.xy);
#endif

#if UNITY_REVERSED_Z
            deviceDepth = 1 - deviceDepth;
#endif
            deviceDepth = 2 * deviceDepth - 1; //NOTE: Currently must massage depth before computing CS position.

            float3 vpos = ComputeViewSpacePosition(i.texcoord.zw, deviceDepth, unity_CameraInvProjection);
            float3 wpos = mul(unity_CameraToWorld, float4(vpos, 1)).xyz;

            //Fetch shadow coordinates for cascade.
            float4 coords  = TransformWorldToShadowCoord(wpos);

            // Screenspace shadowmap is only used for directional lights which use orthogonal projection.
            ShadowSamplingData shadowSamplingData = GetMainLightShadowSamplingData();
            half shadowStrength = GetMainLightShadowStrength();
            return SampleShadowmap(coords, TEXTURE2D_PARAM(_ShadowMap, sampler_ShadowMap), shadowSamplingData, shadowStrength);
        }

        ENDHLSL

        Pass
        {
            ZTest Always
            ZWrite Off
            Cull Off

            HLSLPROGRAM
            #pragma multi_compile _ _SHADOWS_SOFT
            #pragma multi_compile _ _SHADOWS_CASCADE

            #pragma vertex   Vertex
            #pragma fragment Fragment
            ENDHLSL
        }
    }
}<|MERGE_RESOLUTION|>--- conflicted
+++ resolved
@@ -60,11 +60,7 @@
         {
             UNITY_SETUP_INSTANCE_ID(i);
 #if !defined(UNITY_STEREO_INSTANCING_ENABLED)
-<<<<<<< HEAD
-            // Completely unclear why i.stereoTargetEyeIndex doesn't work here, considering 
-=======
             // Completely unclear why i.stereoTargetEyeIndex doesn't work here, considering
->>>>>>> cdff6cf0
             // this has to be correct in order for the texture array slices to be rasterized to
             // We can limit this workaround to stereo instancing for now.
             UNITY_SETUP_STEREO_EYE_INDEX_POST_VERTEX(i);
