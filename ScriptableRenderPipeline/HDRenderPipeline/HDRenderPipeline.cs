--- conflicted
+++ resolved
@@ -1356,11 +1356,7 @@
 
         void RenderVelocity(CullResults cullResults, HDCamera hdcam, ScriptableRenderContext renderContext, CommandBuffer cmd)
         {
-<<<<<<< HEAD
-            if (!m_FrameSettings.renderSettings.enableMotionVectors || !m_FrameSettings.renderSettings.enableObjectMotionVectors)
-=======
-            if (!m_FrameSettings.enableMotionVectors)
->>>>>>> 227db765
+            if (!m_FrameSettings.enableMotionVectors || !m_FrameSettings.enableObjectMotionVectors)
                 return;
 
             using (new ProfilingSample(cmd, "Velocity", GetSampler(CustomSamplerId.Velocity)))
