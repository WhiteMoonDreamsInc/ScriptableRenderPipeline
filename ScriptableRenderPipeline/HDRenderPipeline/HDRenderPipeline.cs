﻿using System.Collections.Generic;
using UnityEngine.Rendering;
using System;
using System.Diagnostics;
using System.Linq;
using UnityEngine.Rendering.PostProcessing;
using UnityEngine.Profiling;

#if UNITY_EDITOR
using UnityEditor;
#endif

namespace UnityEngine.Experimental.Rendering.HDPipeline
{
    public class GBufferManager
    {
        public const int k_MaxGbuffer = 8;

        public int gbufferCount { get; set; }

        RenderTargetIdentifier[] m_ColorMRTs;
        RenderTargetIdentifier[] m_RTIDs = new RenderTargetIdentifier[k_MaxGbuffer];

        public void InitGBuffers(int width, int height, RenderPipelineMaterial deferredMaterial, bool enableBakeShadowMask, CommandBuffer cmd)
        {
            // Init Gbuffer description
            gbufferCount = deferredMaterial.GetMaterialGBufferCount();
            RenderTextureFormat[] rtFormat;
            RenderTextureReadWrite[] rtReadWrite;
            deferredMaterial.GetMaterialGBufferDescription(out rtFormat, out rtReadWrite);

            for (int gbufferIndex = 0; gbufferIndex < gbufferCount; ++gbufferIndex)
            {
                cmd.ReleaseTemporaryRT(HDShaderIDs._GBufferTexture[gbufferIndex]);
                cmd.GetTemporaryRT(HDShaderIDs._GBufferTexture[gbufferIndex], width, height, 0, FilterMode.Point, rtFormat[gbufferIndex], rtReadWrite[gbufferIndex]);
                m_RTIDs[gbufferIndex] = new RenderTargetIdentifier(HDShaderIDs._GBufferTexture[gbufferIndex]);
            }

            if (enableBakeShadowMask)
            {
                cmd.ReleaseTemporaryRT(HDShaderIDs._ShadowMaskTexture);
                cmd.GetTemporaryRT(HDShaderIDs._ShadowMaskTexture, width, height, 0, FilterMode.Point, Builtin.GetShadowMaskBufferFormat(), Builtin.GetShadowMaskBufferReadWrite());
                m_RTIDs[gbufferCount++] = new RenderTargetIdentifier(HDShaderIDs._ShadowMaskTexture);
            }
        }

        public RenderTargetIdentifier[] GetGBuffers()
        {
            // TODO: check with THomas or Tim if wa can simply return m_ColorMRTs with null for extra RT
            if (m_ColorMRTs == null || m_ColorMRTs.Length != gbufferCount)
                m_ColorMRTs = new RenderTargetIdentifier[gbufferCount];

            for (int index = 0; index < gbufferCount; index++)
            {
                m_ColorMRTs[index] = m_RTIDs[index];
            }

            return m_ColorMRTs;
        }
    }

    public class DBufferManager
    {
        public const int k_MaxDbuffer = 4;

        public int dbufferCount { get; set; }

        RenderTargetIdentifier[] m_ColorMRTs;
        RenderTargetIdentifier[] m_RTIDs = new RenderTargetIdentifier[k_MaxDbuffer];

        public void InitDBuffers(int width, int height,  CommandBuffer cmd)
        {
            dbufferCount = Decal.GetMaterialDBufferCount();
            RenderTextureFormat[] rtFormat;
            RenderTextureReadWrite[] rtReadWrite;
            Decal.GetMaterialDBufferDescription(out rtFormat, out rtReadWrite);

            for (int dbufferIndex = 0; dbufferIndex < dbufferCount; ++dbufferIndex)
            {
                cmd.ReleaseTemporaryRT(HDShaderIDs._DBufferTexture[dbufferIndex]);
                cmd.GetTemporaryRT(HDShaderIDs._DBufferTexture[dbufferIndex], width, height, 0, FilterMode.Point, rtFormat[dbufferIndex], rtReadWrite[dbufferIndex]);
                m_RTIDs[dbufferIndex] = new RenderTargetIdentifier(HDShaderIDs._DBufferTexture[dbufferIndex]);
            }
        }

        public RenderTargetIdentifier[] GetDBuffers()
        {
            if (m_ColorMRTs == null || m_ColorMRTs.Length != dbufferCount)
                m_ColorMRTs = new RenderTargetIdentifier[dbufferCount];

            for (int index = 0; index < dbufferCount; index++)
            {
                m_ColorMRTs[index] = m_RTIDs[index];
            }

            return m_ColorMRTs;
        }
    }


    public partial class HDRenderPipeline : RenderPipeline
    {
        enum ForwardPass
        {
            Opaque,
            PreRefraction,
            Transparent
        }

        static readonly string[] k_ForwardPassDebugName =
        {
            "Forward Opaque Debug",
            "Forward PreRefraction Debug",
            "Forward Transparent Debug"
        };

        static readonly string[] k_ForwardPassName =
        {
            "Forward Opaque",
            "Forward PreRefraction",
            "Forward Transparent"
        };

        static readonly RenderQueueRange k_RenderQueue_PreRefraction = new RenderQueueRange { min = (int)HDRenderQueue.PreRefraction, max = (int)HDRenderQueue.Transparent - 1 };
        static readonly RenderQueueRange k_RenderQueue_Transparent = new RenderQueueRange { min = (int)HDRenderQueue.Transparent, max = (int)HDRenderQueue.Overlay - 1};
        static readonly RenderQueueRange k_RenderQueue_AllTransparent = new RenderQueueRange { min = (int)HDRenderQueue.PreRefraction, max = (int)HDRenderQueue.Overlay - 1 };

        readonly HDRenderPipelineAsset m_Asset;

        SubsurfaceScatteringSettings m_InternalSSSAsset;
        public SubsurfaceScatteringSettings sssSettings
        {
            get
            {
                // If no SSS asset is set, build / reuse an internal one for simplicity
                var asset = m_Asset.sssSettings;

                if (asset == null)
                {
                    if (m_InternalSSSAsset == null)
                        m_InternalSSSAsset = ScriptableObject.CreateInstance<SubsurfaceScatteringSettings>();

                    asset = m_InternalSSSAsset;
                }

                return asset;
            }
        }

        readonly RenderPipelineMaterial m_DeferredMaterial;
        readonly List<RenderPipelineMaterial> m_MaterialList = new List<RenderPipelineMaterial>();

        readonly GBufferManager m_GbufferManager = new GBufferManager();
        readonly DBufferManager m_DbufferManager = new DBufferManager();
        readonly SubsurfaceScatteringManager m_SSSBufferManager = new SubsurfaceScatteringManager();

        // Renderer Bake configuration can vary depends on if shadow mask is enabled or no
        RendererConfiguration m_currentRendererConfigurationBakedLighting = HDUtils.k_RendererConfigurationBakedLighting;
        Material m_CopyStencilForNoLighting;
        GPUCopy m_GPUCopy;

        IBLFilterGGX m_IBLFilterGGX = null;

        ComputeShader m_GaussianPyramidCS { get { return m_Asset.renderPipelineResources.gaussianPyramidCS; } }
        int m_GaussianPyramidKernel;
        ComputeShader m_DepthPyramidCS { get { return m_Asset.renderPipelineResources.depthPyramidCS; } }
        int m_DepthPyramidKernel;

        ComputeShader m_applyDistortionCS { get { return m_Asset.renderPipelineResources.applyDistortionCS; } }
        int m_applyDistortionKernel;

        Material m_CameraMotionVectorsMaterial;

        // Debug material
        Material m_DebugViewMaterialGBuffer;
        Material m_DebugViewMaterialGBufferShadowMask;
        Material m_currentDebugViewMaterialGBuffer;
        Material m_DebugDisplayLatlong;
        Material m_DebugFullScreen;
        Material m_ErrorMaterial;

        // Various buffer
        readonly int m_CameraColorBuffer;
        readonly int m_CameraSssDiffuseLightingBuffer;
        readonly int m_ShadowMaskBuffer;
        readonly int m_VelocityBuffer;
        readonly int m_DistortionBuffer;
        readonly int m_GaussianPyramidColorBuffer;
        readonly int m_DepthPyramidBuffer;

        readonly int m_DeferredShadowBuffer;

        // 'm_CameraColorBuffer' does not contain diffuse lighting of SSS materials until the SSS pass. It is stored within 'm_CameraSssDiffuseLightingBuffer'.
        readonly RenderTargetIdentifier m_CameraColorBufferRT;
        readonly RenderTargetIdentifier m_CameraSssDiffuseLightingBufferRT;
        readonly RenderTargetIdentifier m_VelocityBufferRT;
        readonly RenderTargetIdentifier m_DistortionBufferRT;
        readonly RenderTargetIdentifier m_GaussianPyramidColorBufferRT;
        readonly RenderTargetIdentifier m_DepthPyramidBufferRT;
        RenderTextureDescriptor m_GaussianPyramidColorBufferDesc;
        RenderTextureDescriptor m_DepthPyramidBufferDesc;

        readonly RenderTargetIdentifier m_DeferredShadowBufferRT;

        RenderTexture m_CameraDepthStencilBuffer;
        RenderTexture m_CameraDepthBufferCopy;
        RenderTexture m_CameraStencilBufferCopy;

        RenderTargetIdentifier m_CameraDepthStencilBufferRT;
        RenderTargetIdentifier m_CameraDepthBufferCopyRT;
        RenderTargetIdentifier m_CameraStencilBufferCopyRT;

        static CustomSampler[] m_samplers = new CustomSampler[(int)CustomSamplerId.Max];

        // The pass "SRPDefaultUnlit" is a fall back to legacy unlit rendering and is required to support unity 2d + unity UI that render in the scene.
        ShaderPassName[] m_ForwardAndForwardOnlyPassNames = { new ShaderPassName(), new ShaderPassName(), HDShaderPassNames.s_SRPDefaultUnlitName};
        ShaderPassName[] m_ForwardOnlyPassNames = { new ShaderPassName(), HDShaderPassNames.s_SRPDefaultUnlitName};

        ShaderPassName[] m_AllTransparentPassNames = {  HDShaderPassNames.s_TransparentBackfaceName,
                                                        HDShaderPassNames.s_ForwardOnlyName,
                                                        HDShaderPassNames.s_ForwardName,
                                                        HDShaderPassNames.s_SRPDefaultUnlitName };

        ShaderPassName[] m_AllTransparentDebugDisplayPassNames = {  HDShaderPassNames.s_TransparentBackfaceDebugDisplayName,
                                                                    HDShaderPassNames.s_ForwardOnlyDebugDisplayName,
                                                                    HDShaderPassNames.s_ForwardDebugDisplayName,
                                                                    HDShaderPassNames.s_SRPDefaultUnlitName };

        ShaderPassName[] m_AllForwardDebugDisplayPassNames = {  HDShaderPassNames.s_TransparentBackfaceDebugDisplayName,
                                                                HDShaderPassNames.s_ForwardOnlyDebugDisplayName,
                                                                HDShaderPassNames.s_ForwardDebugDisplayName };

        ShaderPassName[] m_DepthOnlyAndDepthForwardOnlyPassNames = { HDShaderPassNames.s_DepthForwardOnlyName, HDShaderPassNames.s_DepthOnlyName };
        ShaderPassName[] m_DepthForwardOnlyPassNames = { HDShaderPassNames.s_DepthForwardOnlyName };
        ShaderPassName[] m_DepthOnlyPassNames = { HDShaderPassNames.s_DepthOnlyName };
        ShaderPassName[] m_TransparentDepthPrePassNames = { HDShaderPassNames.s_TransparentDepthPrePassName };
        ShaderPassName[] m_TransparentDepthPostPassNames = { HDShaderPassNames.s_TransparentDepthPostPassName };
        ShaderPassName[] m_ForwardErrorPassNames = { HDShaderPassNames.s_AlwaysName, HDShaderPassNames.s_ForwardBaseName, HDShaderPassNames.s_DeferredName, HDShaderPassNames.s_PrepassBaseName, HDShaderPassNames.s_VertexName, HDShaderPassNames.s_VertexLMRGBMName, HDShaderPassNames.s_VertexLMName };
        ShaderPassName[] m_SinglePassName = new ShaderPassName[1];

        RenderTargetIdentifier[] m_MRTCache2 = new RenderTargetIdentifier[2];

        // Stencil usage in HDRenderPipeline.
        // Currently we use only 2 bits to identify the kind of lighting that is expected from the render pipeline
        // Usage is define in LightDefinitions.cs
        [Flags]
        public enum StencilBitMask
        {
            Clear    = 0,                    // 0x0
            Lighting = 7,                    // 0x7  - 3 bit
            ObjectVelocity = 128,            // 1 bit
            All      = 255                   // 0xFF - 8 bit
        }

        RenderStateBlock m_DepthStateOpaque;
        RenderStateBlock m_DepthStateOpaqueWithPrepass;

        // Detect when windows size is changing
        int m_CurrentWidth;
        int m_CurrentHeight;

        // Use to detect frame changes
        int m_FrameCount;

        public int GetCurrentShadowCount() { return m_LightLoop.GetCurrentShadowCount(); }
        public int GetShadowAtlasCount() { return m_LightLoop.GetShadowAtlasCount(); }

        readonly SkyManager m_SkyManager = new SkyManager();
        readonly LightLoop m_LightLoop = new LightLoop();
        readonly ShadowSettings m_ShadowSettings = new ShadowSettings();

        // Debugging
        MaterialPropertyBlock m_SharedPropertyBlock = new MaterialPropertyBlock();
        DebugDisplaySettings m_DebugDisplaySettings = new DebugDisplaySettings();
        static DebugDisplaySettings s_NeutralDebugDisplaySettings = new DebugDisplaySettings();
        DebugDisplaySettings m_CurrentDebugDisplaySettings;

        FrameSettings m_FrameSettings; // Init every frame

        int m_DebugFullScreenTempRT;
        bool m_FullScreenDebugPushed;

        static public CustomSampler   GetSampler(CustomSamplerId id)
        {
            return m_samplers[(int)id];
        }
        public HDRenderPipeline(HDRenderPipelineAsset asset)
        {
            m_Asset = asset;
            m_GPUCopy = new GPUCopy(asset.renderPipelineResources.copyChannelCS);
            EncodeBC6H.DefaultInstance = EncodeBC6H.DefaultInstance ?? new EncodeBC6H(asset.renderPipelineResources.encodeBC6HCS);

            // Scan material list and assign it
            m_MaterialList = HDUtils.GetRenderPipelineMaterialList();
            // Find first material that have non 0 Gbuffer count and assign it as deferredMaterial
            m_DeferredMaterial = null;
            foreach (var material in m_MaterialList)
            {
                if (material.GetMaterialGBufferCount() > 0)
                    m_DeferredMaterial = material;
            }

            // TODO: Handle the case of no Gbuffer material
            // TODO: I comment the assert here because m_DeferredMaterial for whatever reasons contain the correct class but with a "null" in the name instead of the real name and then trigger the assert
            // whereas it work. Don't know what is happening, DebugDisplay use the same code and name is correct there.
            // Debug.Assert(m_DeferredMaterial != null);

            m_CameraColorBuffer                = HDShaderIDs._CameraColorTexture;
            m_CameraColorBufferRT              = new RenderTargetIdentifier(m_CameraColorBuffer);
            m_CameraSssDiffuseLightingBuffer   = HDShaderIDs._CameraSssDiffuseLightingBuffer;
            m_CameraSssDiffuseLightingBufferRT = new RenderTargetIdentifier(m_CameraSssDiffuseLightingBuffer);

            m_SSSBufferManager.Build(asset);

            // Initialize various compute shader resources
            m_applyDistortionKernel = m_applyDistortionCS.FindKernel("KMain");

            // General material
            m_CopyStencilForNoLighting = CoreUtils.CreateEngineMaterial(asset.renderPipelineResources.copyStencilBuffer);
            m_CopyStencilForNoLighting.SetInt(HDShaderIDs._StencilRef, (int)StencilLightingUsage.NoLighting);
            m_CameraMotionVectorsMaterial = CoreUtils.CreateEngineMaterial(asset.renderPipelineResources.cameraMotionVectors);

            InitializeDebugMaterials();

            m_VelocityBuffer = HDShaderIDs._VelocityTexture;
            m_VelocityBufferRT = new RenderTargetIdentifier(m_VelocityBuffer);

            m_DistortionBuffer = HDShaderIDs._DistortionTexture;
            m_DistortionBufferRT = new RenderTargetIdentifier(m_DistortionBuffer);

            m_GaussianPyramidKernel = m_GaussianPyramidCS.FindKernel("KMain");
            m_GaussianPyramidColorBuffer = HDShaderIDs._GaussianPyramidColorTexture;
            m_GaussianPyramidColorBufferRT = new RenderTargetIdentifier(m_GaussianPyramidColorBuffer);
            m_GaussianPyramidColorBufferDesc = new RenderTextureDescriptor(2, 2, RenderTextureFormat.ARGBHalf, 0)
            {
                useMipMap = true,
                autoGenerateMips = false
            };

            m_DepthPyramidKernel = m_DepthPyramidCS.FindKernel("KMain");
            m_DepthPyramidBuffer = HDShaderIDs._DepthPyramidTexture;
            m_DepthPyramidBufferRT = new RenderTargetIdentifier(m_DepthPyramidBuffer);
            m_DepthPyramidBufferDesc = new RenderTextureDescriptor(2, 2, RenderTextureFormat.RFloat, 0)
            {
                useMipMap = true,
                autoGenerateMips = false
            };

            m_DeferredShadowBuffer = HDShaderIDs._DeferredShadowTexture;
            m_DeferredShadowBufferRT = new RenderTargetIdentifier(m_DeferredShadowBuffer);

            m_MaterialList.ForEach(material => material.Build(asset));

            m_IBLFilterGGX = new IBLFilterGGX(asset.renderPipelineResources);

            m_LightLoop.Build(asset, m_ShadowSettings, m_IBLFilterGGX);

            m_SkyManager.Build(asset, m_IBLFilterGGX);

            m_DebugDisplaySettings.RegisterDebug();
            FrameSettings.RegisterDebug("Default Camera", m_Asset.GetFrameSettings());
            m_DebugFullScreenTempRT = HDShaderIDs._DebugFullScreenTexture;

            // Init all samplers
            for (int i = 0; i < (int)CustomSamplerId.Max; i++)
            {
                CustomSamplerId id = (CustomSamplerId)i;
                m_samplers[i] = CustomSampler.Create("C#_" + id.ToString());
            }

            InitializeRenderStateBlocks();
        }

        void InitializeDebugMaterials()
        {
            m_DebugViewMaterialGBuffer = CoreUtils.CreateEngineMaterial(m_Asset.renderPipelineResources.debugViewMaterialGBufferShader);
            m_DebugViewMaterialGBufferShadowMask = CoreUtils.CreateEngineMaterial(m_Asset.renderPipelineResources.debugViewMaterialGBufferShader);
            m_DebugViewMaterialGBufferShadowMask.EnableKeyword("SHADOWS_SHADOWMASK");
            m_DebugDisplayLatlong = CoreUtils.CreateEngineMaterial(m_Asset.renderPipelineResources.debugDisplayLatlongShader);
            m_DebugFullScreen = CoreUtils.CreateEngineMaterial(m_Asset.renderPipelineResources.debugFullScreenShader);
            m_ErrorMaterial = CoreUtils.CreateEngineMaterial("Hidden/InternalErrorShader");
        }

        void InitializeRenderStateBlocks()
        {
            m_DepthStateOpaque = new RenderStateBlock
            {
                depthState = new DepthState(true, CompareFunction.LessEqual),
                mask = RenderStateMask.Depth
            };

            // When doing a prepass, we don't need to write the depth anymore.
            // Moreover, we need to use DepthEqual because for alpha tested materials we don't do the clip in the shader anymore (otherwise HiZ does not work on PS4)
            m_DepthStateOpaqueWithPrepass = new RenderStateBlock
            {
                depthState = new DepthState(false, CompareFunction.Equal),
                mask = RenderStateMask.Depth
            };
        }

        public void OnSceneLoad()
        {
            // Recreate the textures which went NULL
            m_MaterialList.ForEach(material => material.Build(m_Asset));
        }

        public override void Dispose()
        {
            base.Dispose();

            m_LightLoop.Cleanup();

            m_MaterialList.ForEach(material => material.Cleanup());

            CoreUtils.Destroy(m_CopyStencilForNoLighting);
            CoreUtils.Destroy(m_CameraMotionVectorsMaterial);

            CoreUtils.Destroy(m_DebugViewMaterialGBuffer);
            CoreUtils.Destroy(m_DebugViewMaterialGBufferShadowMask);
            CoreUtils.Destroy(m_DebugDisplayLatlong);
            CoreUtils.Destroy(m_DebugFullScreen);
            CoreUtils.Destroy(m_ErrorMaterial);

            m_SSSBufferManager.Cleanup();
            m_SkyManager.Cleanup();

#if UNITY_EDITOR
            SupportedRenderingFeatures.active = new SupportedRenderingFeatures();
#endif
        }

#if UNITY_EDITOR
        static readonly SupportedRenderingFeatures s_NeededFeatures = new SupportedRenderingFeatures()
        {
            reflectionProbeSupportFlags = SupportedRenderingFeatures.ReflectionProbeSupportFlags.Rotation
        };
#endif

        void CreateDepthStencilBuffer(Camera camera)
        {
            if (m_CameraDepthStencilBuffer != null)
                m_CameraDepthStencilBuffer.Release();

            m_CameraDepthStencilBuffer = new RenderTexture(camera.pixelWidth, camera.pixelHeight, 24, RenderTextureFormat.Depth);
            m_CameraDepthStencilBuffer.filterMode = FilterMode.Point;
            m_CameraDepthStencilBuffer.Create();
            m_CameraDepthStencilBufferRT = new RenderTargetIdentifier(m_CameraDepthStencilBuffer);

            if (NeedDepthBufferCopy())
            {
                if (m_CameraDepthBufferCopy != null)
                    m_CameraDepthBufferCopy.Release();

                m_CameraDepthBufferCopy = new RenderTexture(camera.pixelWidth, camera.pixelHeight, 24, RenderTextureFormat.Depth);
                m_CameraDepthBufferCopy.filterMode = FilterMode.Point;
                m_CameraDepthBufferCopy.Create();
                m_CameraDepthBufferCopyRT = new RenderTargetIdentifier(m_CameraDepthBufferCopy);
            }

            if (NeedStencilBufferCopy())
            {
                if (m_CameraStencilBufferCopy != null)
                    m_CameraStencilBufferCopy.Release();

                m_CameraStencilBufferCopy = new RenderTexture(camera.pixelWidth, camera.pixelHeight, 0, RenderTextureFormat.R8, RenderTextureReadWrite.Linear); // DXGI_FORMAT_R8_UINT is not supported by Unity
                m_CameraStencilBufferCopy.filterMode = FilterMode.Point;
                m_CameraStencilBufferCopy.Create();
                m_CameraStencilBufferCopyRT = new RenderTargetIdentifier(m_CameraStencilBufferCopy);
            }
        }

        void Resize(Camera camera)
        {
            // TODO: Detect if renderdoc just load and force a resize in this case, as often renderdoc require to realloc resource.

            // TODO: This is the wrong way to handle resize/allocation. We can have several different camera here, mean that the loop on camera will allocate and deallocate
            // the below buffer which is bad. Best is to have a set of buffer for each camera that is persistent and reallocate resource if need
            // For now consider we have only one camera that go to this code, the main one.
            bool resolutionChanged = camera.pixelWidth != m_CurrentWidth || camera.pixelHeight != m_CurrentHeight;

            if (resolutionChanged || m_CameraDepthStencilBuffer == null)
            {
                CreateDepthStencilBuffer(camera);
                m_SSSBufferManager.Resize(camera);
            }

            if (resolutionChanged || m_LightLoop.NeedResize())
            {
                if (m_CurrentWidth > 0 && m_CurrentHeight > 0)
                    m_LightLoop.ReleaseResolutionDependentBuffers();

                m_LightLoop.AllocResolutionDependentBuffers(camera.pixelWidth, camera.pixelHeight);
            }

            // update recorded window resolution
            m_CurrentWidth = camera.pixelWidth;
            m_CurrentHeight = camera.pixelHeight;
        }

        public void PushGlobalParams(HDCamera hdCamera, CommandBuffer cmd, SubsurfaceScatteringSettings sssParameters)
        {
            using (new ProfilingSample(cmd, "Push Global Parameters", GetSampler(CustomSamplerId.PushGlobalParameters)))
            {
                hdCamera.SetupGlobalParams(cmd);

                m_SSSBufferManager.PushGlobalParams(cmd, sssParameters, m_FrameSettings);
            }
        }

        bool NeedDepthBufferCopy()
        {
            // For now we consider only PS4 to be able to read from a bound depth buffer.
            // TODO: test/implement for other platforms.
            return  SystemInfo.graphicsDeviceType != GraphicsDeviceType.PlayStation4 &&
                    SystemInfo.graphicsDeviceType != GraphicsDeviceType.XboxOne &&
                    SystemInfo.graphicsDeviceType != GraphicsDeviceType.XboxOneD3D12;
        }

        bool NeedStencilBufferCopy()
        {
            // Currently, Unity does not offer a way to bind the stencil buffer as a texture in a compute shader.
            // Therefore, it's manually copied using a pixel shader.
            return m_LightLoop.GetFeatureVariantsEnabled();
        }

        RenderTargetIdentifier GetDepthTexture()
        {
            return NeedDepthBufferCopy() ? m_CameraDepthBufferCopy : m_CameraDepthStencilBuffer;
        }

        void CopyDepthBufferIfNeeded(CommandBuffer cmd)
        {
            using (new ProfilingSample(cmd, NeedDepthBufferCopy() ? "Copy DepthBuffer" : "Set DepthBuffer", GetSampler(CustomSamplerId.CopySetDepthBuffer)))
            {
                if (NeedDepthBufferCopy())
                {
                    using (new ProfilingSample(cmd, "Copy depth-stencil buffer", GetSampler(CustomSamplerId.CopyDepthStencilbuffer)))
                    {
                        cmd.CopyTexture(m_CameraDepthStencilBufferRT, m_CameraDepthBufferCopyRT);
                    }
                }
            }
        }

        public void UpdateShadowSettings()
        {
            var shadowSettings = VolumeManager.instance.stack.GetComponent<HDShadowSettings>();

            m_ShadowSettings.maxShadowDistance = shadowSettings.maxShadowDistance;
            //m_ShadowSettings.directionalLightNearPlaneOffset = commonSettings.shadowNearPlaneOffset;
        }

        public void ConfigureForShadowMask(bool enableBakeShadowMask, CommandBuffer cmd)
        {
            // Globally enable (for GBuffer shader and forward lit (opaque and transparent) the keyword SHADOWS_SHADOWMASK
            CoreUtils.SetKeyword(cmd, "SHADOWS_SHADOWMASK", enableBakeShadowMask);

            // Configure material to use depends on shadow mask option
            m_currentRendererConfigurationBakedLighting = enableBakeShadowMask ? HDUtils.k_RendererConfigurationBakedLightingWithShadowMask : HDUtils.k_RendererConfigurationBakedLighting;
            m_currentDebugViewMaterialGBuffer = enableBakeShadowMask ? m_DebugViewMaterialGBufferShadowMask : m_DebugViewMaterialGBuffer;
        }

        CullResults m_CullResults;
        public override void Render(ScriptableRenderContext renderContext, Camera[] cameras)
        {
            base.Render(renderContext, cameras);

#if UNITY_EDITOR
            SupportedRenderingFeatures.active = s_NeededFeatures;
#endif
            // HD use specific GraphicsSettings. This is init here.
            // TODO: This should not be set at each Frame but is there another place for these config setup ?
            GraphicsSettings.lightsUseLinearIntensity = true;
            GraphicsSettings.lightsUseColorTemperature = true;

            if (m_FrameCount != Time.frameCount)
            {
                HDCamera.CleanUnused();
                m_FrameCount = Time.frameCount;
            }

            foreach (var camera in cameras)
            {
                if (camera == null)
                    continue;

                // First, get aggregate of frame settings base on global settings, camera frame settings and debug settings
                var additionalCameraData = camera.GetComponent<HDAdditionalCameraData>();
                // Note: the scene view camera will never have additionalCameraData
                m_FrameSettings = FrameSettings.InitializeFrameSettings(    camera, m_Asset.GetRenderPipelineSettings(),
                                                                            (additionalCameraData && additionalCameraData.renderingPath != HDAdditionalCameraData.RenderingPath.Default) ? additionalCameraData.GetFrameSettings() : m_Asset.GetFrameSettings());

                // This is the main command buffer used for the frame.
                var cmd = CommandBufferPool.Get("");

                // Init material if needed
                // TODO: this should be move outside of the camera loop but we have no command buffer, ask details to Tim or Julien to do this
                if (!m_IBLFilterGGX.IsInitialized())
                    m_IBLFilterGGX.Initialize(cmd);

                foreach (var material in m_MaterialList)
                    material.RenderInit(cmd);

                using (new ProfilingSample(cmd, "HDRenderPipeline::Render", GetSampler(CustomSamplerId.HDRenderPipelineRender)))
                {
                    // Do anything we need to do upon a new frame.
                    m_LightLoop.NewFrame(m_FrameSettings);

                    // If we render a reflection view or a preview we should not display any debug information
                    // This need to be call before ApplyDebugDisplaySettings()
                    if (camera.cameraType == CameraType.Reflection || camera.cameraType == CameraType.Preview)
                    {
                        // Neutral allow to disable all debug settings
                        m_CurrentDebugDisplaySettings = s_NeutralDebugDisplaySettings;
                    }
                    else
                    {
                        m_CurrentDebugDisplaySettings = m_DebugDisplaySettings;

                        using (new ProfilingSample(cmd, "Volume Update", GetSampler(CustomSamplerId.VolumeUpdate)))
                        {
                            // TODO: Transform & layer should be configurable per camera
                            VolumeManager.instance.Update(camera.transform, -1);
                        }
                    }

                    ApplyDebugDisplaySettings(cmd);
                    UpdateShadowSettings();

                    ScriptableCullingParameters cullingParams;
                    if (!CullResults.GetCullingParameters(camera, out cullingParams))
                    {
                        renderContext.Submit();
                        continue;
                    }

                    m_LightLoop.UpdateCullingParameters( ref cullingParams );

#if UNITY_EDITOR
                    // emit scene view UI
                    if (camera.cameraType == CameraType.SceneView)
                    {
                        ScriptableRenderContext.EmitWorldGeometryForSceneView(camera);
                    }
#endif

                    using (new ProfilingSample(cmd, "CullResults.Cull", GetSampler(CustomSamplerId.CullResultsCull)))
                    {
                        CullResults.Cull(ref cullingParams, renderContext,ref m_CullResults);
                    }

                    var postProcessLayer = camera.GetComponent<PostProcessLayer>();
                    var hdCamera = HDCamera.Get(camera, postProcessLayer);

                    Resize(camera);

                    renderContext.SetupCameraProperties(camera);

                    PushGlobalParams(hdCamera, cmd, sssSettings);

                    // TODO: Find a correct place to bind these material textures
                    // We have to bind the material specific global parameters in this mode
                    m_MaterialList.ForEach(material => material.Bind());

                    if (additionalCameraData && additionalCameraData.renderingPath == HDAdditionalCameraData.RenderingPath.Unlit)
                    {
                        // TODO: Add another path dedicated to planar reflection / real time cubemap that implement simpler lighting
                        // It is up to the users to only send unlit object for this camera path

                        using (new ProfilingSample(cmd, "Forward", GetSampler(CustomSamplerId.Forward)))
                        {
                            CoreUtils.SetRenderTarget(cmd, m_CameraColorBufferRT, m_CameraDepthStencilBufferRT, ClearFlag.Color | ClearFlag.Depth);
                            RenderOpaqueRenderList(m_CullResults, camera, renderContext, cmd, HDShaderPassNames.s_ForwardName);
                            RenderTransparentRenderList(m_CullResults, camera, renderContext, cmd, HDShaderPassNames.s_ForwardName);
                        }

                        renderContext.ExecuteCommandBuffer(cmd);
                        CommandBufferPool.Release(cmd);
                        renderContext.Submit();
                        continue;
                    }

                    // Note: Legacy Unity behave like this for ShadowMask
                    // When you select ShadowMask in Lighting panel it recompile shaders on the fly with the SHADOW_MASK keyword.
                    // However there is no C# function that we can query to know what mode have been select in Lighting Panel and it will be wrong anyway. Lighting Panel setup what will be the next bake mode. But until light is bake, it is wrong.
                    // Currently to know if you need shadow mask you need to go through all visible lights (of CullResult), check the LightBakingOutput struct and look at lightmapBakeType/mixedLightingMode. If one light have shadow mask bake mode, then you need shadow mask features (i.e extra Gbuffer).
                    // It mean that when we build a standalone player, if we detect a light with bake shadow mask, we generate all shader variant (with and without shadow mask) and at runtime, when a bake shadow mask light is visible, we dynamically allocate an extra GBuffer and switch the shader.
                    // So the first thing to do is to go through all the light: PrepareLightsForGPU
                    bool enableBakeShadowMask;
                    using (new ProfilingSample(cmd, "TP_PrepareLightsForGPU", GetSampler(CustomSamplerId.TPPrepareLightsForGPU)))
                    {
                        enableBakeShadowMask = m_LightLoop.PrepareLightsForGPU(cmd, m_ShadowSettings, m_CullResults, camera) && m_FrameSettings.enableShadowMask;
                    }
                    ConfigureForShadowMask(enableBakeShadowMask, cmd);

	                InitAndClearBuffer(hdCamera, enableBakeShadowMask, cmd);

                    RenderDepthPrepass(m_CullResults, hdCamera, renderContext, cmd, true);

                    RenderObjectsVelocity(m_CullResults, hdCamera, renderContext, cmd);

                    RenderDBuffer(hdCamera.cameraPos, renderContext, cmd);

                    RenderGBuffer(m_CullResults, hdCamera, renderContext, cmd);

                    // In both forward and deferred, everything opaque should have been rendered at this point so we can safely copy the depth buffer for later processing.
                    CopyDepthBufferIfNeeded(cmd);

                    RenderCameraVelocity(m_CullResults, hdCamera, renderContext, cmd);

                    // Depth texture is now ready, bind it.
                    cmd.SetGlobalTexture(HDShaderIDs._MainDepthTexture, GetDepthTexture());

                    // Caution: We require sun light here as some skies use the sun light to render, it means that UpdateSkyEnvironment must be called after PrepareLightsForGPU.
                    // TODO: Try to arrange code so we can trigger this call earlier and use async compute here to run sky convolution during other passes (once we move convolution shader to compute).
                    UpdateSkyEnvironment(hdCamera, cmd);

<<<<<<< HEAD
                RenderDeferredLighting(hdCamera, cmd);

                // We compute subsurface scattering here. Therefore, no objects rendered afterwards will exhibit SSS.
                // Currently, there is no efficient way to switch between SRT and MRT for the forward pass;
                // therefore, forward-rendered objects do not output split lighting required for the SSS pass.
                SubsurfaceScatteringPass(hdCamera, cmd, sssSettings);

                RenderForward(m_CullResults, camera, renderContext, cmd, ForwardPass.Opaque);
                RenderForwardError(m_CullResults, camera, renderContext, cmd, ForwardPass.Opaque);

                RenderSky(hdCamera, cmd);

                // Render pre refraction objects
                RenderForward(m_CullResults, camera, renderContext, cmd, ForwardPass.PreRefraction);
                RenderForwardError(m_CullResults, camera, renderContext, cmd, ForwardPass.PreRefraction);

                // SampleGame Change BEGIN
                DebugOverlay.Render3D(hdCamera, cmd);
                // SampleGame Change END

                RenderGaussianPyramidColor(camera, cmd, renderContext, FullScreenDebugMode.PreRefractionColorPyramid);

                // Render all type of transparent forward (unlit, lit, complex (hair...)) to keep the sorting between transparent objects.
                RenderForward(m_CullResults, camera, renderContext, cmd, ForwardPass.Transparent);
                RenderForwardError(m_CullResults, camera, renderContext, cmd, ForwardPass.Transparent);

                PushFullScreenDebugTexture(cmd, m_CameraColorBuffer, camera, renderContext, FullScreenDebugMode.NanTracker);
=======
                    RenderPyramidDepth(camera, cmd, renderContext, FullScreenDebugMode.DepthPyramid);
>>>>>>> cd509044

                    if (m_CurrentDebugDisplaySettings.IsDebugMaterialDisplayEnabled())
                    {
                        RenderDebugViewMaterial(m_CullResults, hdCamera, renderContext, cmd);
                    }
                    else
                    {
                        using (new ProfilingSample(cmd, "Render SSAO", GetSampler(CustomSamplerId.RenderSSAO)))
                        {
                            // TODO: Everything here (SSAO, Shadow, Build light list, deferred shadow, material and light classification can be parallelize with Async compute)
                            RenderSSAO(cmd, camera, renderContext, postProcessLayer);
                        }

                        GPUFence buildGPULightListsCompleteFence = new GPUFence();
                        if (m_FrameSettings.enableAsyncCompute)
                        {
                            GPUFence startFence = cmd.CreateGPUFence();
                            renderContext.ExecuteCommandBuffer(cmd);
                            cmd.Clear();

                            buildGPULightListsCompleteFence = m_LightLoop.BuildGPULightListsAsyncBegin(camera, renderContext, m_CameraDepthStencilBufferRT, m_CameraStencilBufferCopyRT, startFence, m_SkyManager.IsSkyValid());
                        }

                        using (new ProfilingSample(cmd, "Render shadows", GetSampler(CustomSamplerId.RenderShadows)))
                        {
                            m_LightLoop.RenderShadows(renderContext, cmd, m_CullResults);
                            // TODO: check if statement below still apply
                            renderContext.SetupCameraProperties(camera); // Need to recall SetupCameraProperties after RenderShadows as it modify our view/proj matrix
                        }

                        using (new ProfilingSample(cmd, "Deferred directional shadows", GetSampler(CustomSamplerId.RenderDeferredDirectionalShadow)))
                        {
                            cmd.ReleaseTemporaryRT(m_DeferredShadowBuffer);
                            cmd.GetTemporaryRT(m_DeferredShadowBuffer, camera.pixelWidth, camera.pixelHeight, 0, FilterMode.Point, RenderTextureFormat.ARGB32, RenderTextureReadWrite.Linear, 1 , true);
                            m_LightLoop.RenderDeferredDirectionalShadow(hdCamera, m_DeferredShadowBufferRT, GetDepthTexture(), cmd);
                            PushFullScreenDebugTexture(cmd, m_DeferredShadowBuffer, hdCamera.camera, renderContext, FullScreenDebugMode.DeferredShadows);
                        }

  	                    // TODO: Move this code inside LightLoop
                        if (m_LightLoop.GetFeatureVariantsEnabled())
                        {
                            // For material classification we use compute shader and so can't read into the stencil, so prepare it.
                            using (new ProfilingSample(cmd, "Clear and copy stencil texture", GetSampler(CustomSamplerId.ClearAndCopyStencilTexture)))
                            {
                                CoreUtils.SetRenderTarget(cmd, m_CameraStencilBufferCopyRT, ClearFlag.Color, CoreUtils.clearColorAllBlack);

                                // In the material classification shader we will simply test is we are no lighting
                                // Use ShaderPassID 1 => "Pass 1 - Write 1 if value different from stencilRef to output"
                                CoreUtils.DrawFullScreen(cmd, m_CopyStencilForNoLighting, m_CameraStencilBufferCopyRT, m_CameraDepthStencilBufferRT, null, 1);
                                cmd.ClearRandomWriteTargets();
                            }
                        }

                        if (m_FrameSettings.enableAsyncCompute)
                        {
                            m_LightLoop.BuildGPULightListAsyncEnd(camera, cmd, buildGPULightListsCompleteFence);
                        }
                        else
                        {
                            using (new ProfilingSample(cmd, "Build Light list", GetSampler(CustomSamplerId.BuildLightList)))
                            {
                                m_LightLoop.BuildGPULightLists(camera, cmd, m_CameraDepthStencilBufferRT, m_CameraStencilBufferCopyRT, m_SkyManager.IsSkyValid());
                            }
                        }

                        RenderDeferredLighting(hdCamera, cmd);

                        RenderForward(m_CullResults, hdCamera, renderContext, cmd, ForwardPass.Opaque);
                        RenderForwardError(m_CullResults, camera, renderContext, cmd, ForwardPass.Opaque);

                        // SSS pass here handle both SSS material from deferred and forward
                        m_SSSBufferManager.SubsurfaceScatteringPass(hdCamera, cmd, sssSettings, m_FrameSettings,
                                                                    m_CameraColorBufferRT, m_CameraSssDiffuseLightingBufferRT, m_CameraDepthStencilBufferRT, GetDepthTexture());

                        RenderSky(hdCamera, cmd);

                        // Render pre refraction objects
                        RenderForward(m_CullResults, hdCamera, renderContext, cmd, ForwardPass.PreRefraction);
                        RenderForwardError(m_CullResults, camera, renderContext, cmd, ForwardPass.PreRefraction);

                        RenderGaussianPyramidColor(camera, cmd, renderContext, FullScreenDebugMode.PreRefractionColorPyramid);

                        // Render all type of transparent forward (unlit, lit, complex (hair...)) to keep the sorting between transparent objects.
                        RenderForward(m_CullResults, hdCamera, renderContext, cmd, ForwardPass.Transparent);
                        RenderForwardError(m_CullResults, camera, renderContext, cmd, ForwardPass.Transparent);

                        // Fill depth buffer to reduce artifact for transparent object during postprocess
                        RenderTransparentDepthPostPass(m_CullResults, camera, renderContext, cmd, ForwardPass.Transparent);

                        PushFullScreenDebugTexture(cmd, m_CameraColorBuffer, camera, renderContext, FullScreenDebugMode.NanTracker);

                        RenderGaussianPyramidColor(camera, cmd, renderContext, FullScreenDebugMode.FinalColorPyramid);

                        AccumulateDistortion(m_CullResults, camera, renderContext, cmd);
                        RenderDistortion(cmd, m_Asset.renderPipelineResources);

                        // Final blit
                        if (m_FrameSettings.enablePostprocess && CoreUtils.IsPostProcessingActive(postProcessLayer))
                        {
                            RenderPostProcess(hdCamera, cmd, postProcessLayer);
                        }
                        else
                        {
                            using (new ProfilingSample(cmd, "Blit to final RT", GetSampler(CustomSamplerId.BlitToFinalRT)))
                            {
                                // Simple blit
                                cmd.Blit(m_CameraColorBufferRT, BuiltinRenderTextureType.CameraTarget);
                            }
                        }
                    }

                    RenderDebug(hdCamera, cmd);

                    // Make sure to unbind every render texture here because in the next iteration of the loop we might have to reallocate render texture (if the camera size is different)
                    cmd.SetRenderTarget(new RenderTargetIdentifier(-1), new RenderTargetIdentifier(-1));

            /// SampleGame Change BEGIN
            DebugOverlay.Render(hdCamera, cmd);
            /// SampleGame Change END

#if UNITY_EDITOR
                    // We still need to bind correctly default camera target with our depth buffer in case we are currently rendering scene view. It should be the last camera here

                    // bind depth surface for editor grid/gizmo/selection rendering
                    if (camera.cameraType == CameraType.SceneView)
                        cmd.SetRenderTarget(BuiltinRenderTextureType.CameraTarget, m_CameraDepthStencilBufferRT);
#endif
                }

                // Caution: ExecuteCommandBuffer must be outside of the profiling bracket
                renderContext.ExecuteCommandBuffer(cmd);

                CommandBufferPool.Release(cmd);
                renderContext.Submit();
            } // For each camera
        }

        void RenderOpaqueRenderList(CullResults             cull,
                                    Camera                  camera,
                                    ScriptableRenderContext renderContext,
                                    CommandBuffer           cmd,
                                    ShaderPassName          passName,
                                    RendererConfiguration   rendererConfiguration = 0,
                                    RenderQueueRange?       inRenderQueueRange = null,
                                    RenderStateBlock?       stateBlock = null,
                                    Material                overrideMaterial = null)
        {
            m_SinglePassName[0] = passName;
            RenderOpaqueRenderList(cull, camera, renderContext, cmd, m_SinglePassName, rendererConfiguration, inRenderQueueRange, stateBlock, overrideMaterial);
        }

        void RenderOpaqueRenderList(CullResults             cull,
                                    Camera                  camera,
                                    ScriptableRenderContext renderContext,
                                    CommandBuffer           cmd,
                                    ShaderPassName[]        passNames,
                                    RendererConfiguration   rendererConfiguration = 0,
                                    RenderQueueRange?       inRenderQueueRange = null,
                                    RenderStateBlock?       stateBlock = null,
                                    Material                overrideMaterial = null)
        {
            if (!m_FrameSettings.enableOpaqueObjects)
                return;

            // This is done here because DrawRenderers API lives outside command buffers so we need to make call this before doing any DrawRenders
            renderContext.ExecuteCommandBuffer(cmd);
            cmd.Clear();

            var drawSettings = new DrawRendererSettings(camera, HDShaderPassNames.s_EmptyName)
            {
                rendererConfiguration = rendererConfiguration,
                sorting = { flags = SortFlags.CommonOpaque }
            };

            for (int i = 0; i < passNames.Length; ++i)
            {
                drawSettings.SetShaderPassName(i, passNames[i]);
            }

            if (overrideMaterial != null)
                drawSettings.SetOverrideMaterial(overrideMaterial, 0);

            var filterSettings = new FilterRenderersSettings(true)
            {
                renderQueueRange = inRenderQueueRange == null ? RenderQueueRange.opaque : inRenderQueueRange.Value
            };

            if(stateBlock == null)
                renderContext.DrawRenderers(cull.visibleRenderers, ref drawSettings, filterSettings);
            else
                renderContext.DrawRenderers(cull.visibleRenderers, ref drawSettings, filterSettings, stateBlock.Value);
        }

        void RenderTransparentRenderList(CullResults             cull,
                                         Camera                  camera,
                                         ScriptableRenderContext renderContext,
                                         CommandBuffer           cmd,
                                         ShaderPassName          passName,
                                         RendererConfiguration   rendererConfiguration = 0,
                                         RenderQueueRange?       inRenderQueueRange = null,
                                         RenderStateBlock?       stateBlock = null,
                                         Material                overrideMaterial = null)
        {
            m_SinglePassName[0] = passName;
            RenderTransparentRenderList(cull, camera, renderContext, cmd, m_SinglePassName,
                                        rendererConfiguration, inRenderQueueRange, stateBlock, overrideMaterial);
        }

        void RenderTransparentRenderList(CullResults             cull,
                                         Camera                  camera,
                                         ScriptableRenderContext renderContext,
                                         CommandBuffer           cmd,
                                         ShaderPassName[]        passNames,
                                         RendererConfiguration   rendererConfiguration = 0,
                                         RenderQueueRange?       inRenderQueueRange = null,
                                         RenderStateBlock?       stateBlock = null,
                                         Material                overrideMaterial = null
                                         )
        {
            if (!m_FrameSettings.enableTransparentObjects)
                return;

            // This is done here because DrawRenderers API lives outside command buffers so we need to make call this before doing any DrawRenders
            renderContext.ExecuteCommandBuffer(cmd);
            cmd.Clear();

            var drawSettings = new DrawRendererSettings(camera, HDShaderPassNames.s_EmptyName)
            {
                rendererConfiguration = rendererConfiguration,
                sorting = { flags = SortFlags.CommonTransparent }
            };

            for (int i = 0; i < passNames.Length; ++i)
            {
                drawSettings.SetShaderPassName(i, passNames[i]);
            }

            if (overrideMaterial != null)
                drawSettings.SetOverrideMaterial(overrideMaterial, 0);

            var filterSettings = new FilterRenderersSettings(true)
            {
                renderQueueRange = inRenderQueueRange == null ? k_RenderQueue_AllTransparent : inRenderQueueRange.Value
            };

            if(stateBlock == null)
                renderContext.DrawRenderers(cull.visibleRenderers, ref drawSettings, filterSettings);
            else
                renderContext.DrawRenderers(cull.visibleRenderers, ref drawSettings, filterSettings, stateBlock.Value);
        }

        void AccumulateDistortion(CullResults cullResults, Camera camera, ScriptableRenderContext renderContext, CommandBuffer cmd)
        {
            if (!m_FrameSettings.enableDistortion)
                return;

            using (new ProfilingSample(cmd, "Distortion", GetSampler(CustomSamplerId.Distortion)))
            {
                int w = camera.pixelWidth;
                int h = camera.pixelHeight;

                cmd.ReleaseTemporaryRT(m_DistortionBuffer);
                cmd.GetTemporaryRT(m_DistortionBuffer, w, h, 0, FilterMode.Point, Builtin.GetDistortionBufferFormat(), Builtin.GetDistortionBufferReadWrite());
                cmd.SetRenderTarget(m_DistortionBufferRT, m_CameraDepthStencilBufferRT);
                cmd.ClearRenderTarget(false, true, Color.clear);

                // Only transparent object can render distortion vectors
                RenderTransparentRenderList(cullResults, camera, renderContext, cmd, HDShaderPassNames.s_DistortionVectorsName);
            }
        }

        void RenderDistortion(CommandBuffer cmd, RenderPipelineResources resources)
        {
            if (!m_FrameSettings.enableDistortion)
                return;

            using (new ProfilingSample(cmd, "ApplyDistortion", GetSampler(CustomSamplerId.ApplyDistortion)))
            {
                var size = new Vector4(m_CurrentWidth, m_CurrentHeight, 1f / m_CurrentWidth, 1f / m_CurrentHeight);
                uint x, y, z;
                m_applyDistortionCS.GetKernelThreadGroupSizes(m_applyDistortionKernel, out x, out y, out z);
                cmd.SetComputeTextureParam(m_applyDistortionCS, m_applyDistortionKernel, HDShaderIDs._DistortionTexture, m_DistortionBufferRT);
                cmd.SetComputeTextureParam(m_applyDistortionCS, m_applyDistortionKernel, HDShaderIDs._GaussianPyramidColorTexture, m_GaussianPyramidColorBufferRT);
                cmd.SetComputeTextureParam(m_applyDistortionCS, m_applyDistortionKernel, HDShaderIDs._CameraColorTexture, m_CameraColorBufferRT);
                cmd.SetComputeTextureParam(m_applyDistortionCS, m_applyDistortionKernel, HDShaderIDs._DepthTexture, GetDepthTexture());
                cmd.SetComputeVectorParam(m_applyDistortionCS, HDShaderIDs._Size, size);
                cmd.SetComputeVectorParam(m_applyDistortionCS, HDShaderIDs._ZBufferParams, Shader.GetGlobalVector(HDShaderIDs._ZBufferParams));
                cmd.SetComputeVectorParam(m_applyDistortionCS, HDShaderIDs._GaussianPyramidColorMipSize, Shader.GetGlobalVector(HDShaderIDs._GaussianPyramidColorMipSize));

                cmd.DispatchCompute(m_applyDistortionCS, m_applyDistortionKernel, Mathf.CeilToInt(size.x / x), Mathf.CeilToInt(size.y / y), 1);
            }
        }

        // RenderDepthPrepass render both opaque and opaque alpha tested based on engine configuration.
        // Forward only renderer: We always render everything
        // Deferred renderer: We render a depth prepass only if engine request it. We can decide if we render everything or only opaque alpha tested object.
        // Forward opaque with deferred renderer (DepthForwardOnly pass): We always render everything
        void RenderDepthPrepass(CullResults cull, HDCamera hdCamera, ScriptableRenderContext renderContext, CommandBuffer cmd, bool hasDecals)
        {
            // In case of deferred renderer, we can have forward opaque material. These materials need to be render in the depth buffer to correctly build the light list.
            // And they will tag the stencil to not be lit during the deferred lighting pass.

            // Guidelines: In deferred by default there is no opaque in forward. However it is possible to force an opaque material to render in forward
            // by using the pass "ForwardOnly". In this case the .shader should not have "Forward" but only a "ForwardOnly" pass.
            // It must also have a "DepthForwardOnly" and no "DepthOnly" pass as forward material (either deferred or forward only rendering) have always a depth pass.

            // In case of forward only rendering we have a depth prepass. In case of deferred renderer, it is optional
            bool addFullDepthPrepass = m_FrameSettings.enableForwardRenderingOnly || m_FrameSettings.enableDepthPrepassWithDeferredRendering;
            bool addAlphaTestedOnly = !m_FrameSettings.enableForwardRenderingOnly && m_FrameSettings.enableDepthPrepassWithDeferredRendering && m_FrameSettings.enableAlphaTestOnlyInDeferredPrepass;

            var camera = hdCamera.camera;

            using (new ProfilingSample(cmd, addAlphaTestedOnly ? "Depth Prepass alpha test" : "Depth Prepass", GetSampler(CustomSamplerId.DepthPrepass)))
            {
                CoreUtils.SetRenderTarget(cmd, m_CameraDepthStencilBufferRT);
                if (hasDecals || (addFullDepthPrepass && !addAlphaTestedOnly)) // Always true in case of forward rendering, use in case of deferred rendering if requesting a full depth prepass
                {
                    // We render first the opaque object as opaque alpha tested are more costly to render and could be reject by early-z (but not Hi-z as it is disable with clip instruction)
                    // This is handled automatically with the RenderQueue value (OpaqueAlphaTested have a different value and thus are sorted after Opaque)
                    RenderOpaqueRenderList(cull, camera, renderContext, cmd, m_DepthOnlyAndDepthForwardOnlyPassNames, 0, RenderQueueRange.opaque, m_DepthStateOpaque);
                }
                else // Deferred rendering with partial depth prepass
                {
                    // We always do a DepthForwardOnly pass with all the opaque (including alpha test)
                    RenderOpaqueRenderList(cull, camera, renderContext, cmd, m_DepthForwardOnlyPassNames, 0, RenderQueueRange.opaque, m_DepthStateOpaque);

                    // Render Alpha test only if requested
                    if (addAlphaTestedOnly)
                    {
                        var renderQueueRange = new RenderQueueRange { min = (int)RenderQueue.AlphaTest, max = (int)RenderQueue.GeometryLast - 1 };
                        RenderOpaqueRenderList(cull, camera, renderContext, cmd, m_DepthOnlyPassNames, 0, renderQueueRange, m_DepthStateOpaque);
                    }
                }
            }

            if (m_FrameSettings.enableTransparentPrePass)
            {
                // Render transparent depth prepass after opaque one
                using (new ProfilingSample(cmd, "Transparent Depth Prepass", GetSampler(CustomSamplerId.TransparentDepthPrepass)))
                {
                    RenderTransparentRenderList(cull, camera, renderContext, cmd, m_TransparentDepthPrePassNames);
                }
            }
        }

        // RenderGBuffer do the gbuffer pass. This is solely call with deferred. If we use a depth prepass, then the depth prepass will perform the alpha testing for opaque apha tested and we don't need to do it anymore
        // during Gbuffer pass. This is handled in the shader and the depth test (equal and no depth write) is done here.
        void RenderGBuffer(CullResults cull, HDCamera hdCamera, ScriptableRenderContext renderContext, CommandBuffer cmd)
        {
            if (m_FrameSettings.enableForwardRenderingOnly)
                return;

            var camera = hdCamera.camera;

            using (new ProfilingSample(cmd, m_CurrentDebugDisplaySettings.IsDebugDisplayEnabled() ? "GBufferDebugDisplay" : "GBuffer", GetSampler(CustomSamplerId.GBuffer)))
            {
                // setup GBuffer for rendering
                CoreUtils.SetRenderTarget(cmd, m_GbufferManager.GetGBuffers(), m_CameraDepthStencilBufferRT);

                // Render opaque objects into GBuffer
                if (m_CurrentDebugDisplaySettings.IsDebugDisplayEnabled())
                {
                    // When doing debug display, the shader has the clip instruction regardless of the depth prepass so we can use regular depth test.
                    RenderOpaqueRenderList(cull, camera, renderContext, cmd, HDShaderPassNames.s_GBufferDebugDisplayName, m_currentRendererConfigurationBakedLighting, RenderQueueRange.opaque, m_DepthStateOpaque);
                }
                else
                {
                    if (m_FrameSettings.enableDepthPrepassWithDeferredRendering)
                    {
                        var rangeOpaqueNoAlphaTest = new RenderQueueRange { min = (int)RenderQueue.Geometry,  max = (int)RenderQueue.AlphaTest - 1    };
                        var rangeOpaqueAlphaTest   = new RenderQueueRange { min = (int)RenderQueue.AlphaTest, max = (int)RenderQueue.GeometryLast - 1 };

                        // When using depth prepass for opaque alpha test only we need to use regular depth test for normal opaque objects.
                        RenderOpaqueRenderList(cull, camera, renderContext, cmd, HDShaderPassNames.s_GBufferName, m_currentRendererConfigurationBakedLighting, rangeOpaqueNoAlphaTest, m_FrameSettings.enableAlphaTestOnlyInDeferredPrepass ? m_DepthStateOpaque : m_DepthStateOpaqueWithPrepass);
                        // but for opaque alpha tested object we use a depth equal and no depth write. And we rely on the shader pass GbufferWithDepthPrepass
                        RenderOpaqueRenderList(cull, camera, renderContext, cmd, HDShaderPassNames.s_GBufferWithPrepassName, m_currentRendererConfigurationBakedLighting, rangeOpaqueAlphaTest, m_DepthStateOpaqueWithPrepass);
                    }
                    else
                    {
                        // No depth prepass, use regular depth test - Note that we will render opaque then opaque alpha tested (based on the RenderQueue system)
                        RenderOpaqueRenderList(cull, camera, renderContext, cmd, HDShaderPassNames.s_GBufferName, m_currentRendererConfigurationBakedLighting, RenderQueueRange.opaque, m_DepthStateOpaque);
                    }
                }
            }
        }

        void RenderDBuffer(Vector3 cameraPos, ScriptableRenderContext renderContext, CommandBuffer cmd)
        {
            if (!m_FrameSettings.enableDBuffer)
                return;

            using (new ProfilingSample(cmd, "DBuffer", GetSampler(CustomSamplerId.DBuffer)))
            {
                // We need to copy depth buffer texture if we want to bind it at this stage
                CopyDepthBufferIfNeeded(cmd);

                // Depth texture is now ready, bind it.
                cmd.SetGlobalTexture(HDShaderIDs._MainDepthTexture, GetDepthTexture());

                CoreUtils.SetRenderTarget(cmd, m_DbufferManager.GetDBuffers(), m_CameraDepthStencilBufferRT, ClearFlag.Color, CoreUtils.clearColorAllBlack);
				DecalSystem.instance.Render(renderContext, cameraPos, cmd);
            }
        }

        void RenderDebugViewMaterial(CullResults cull, HDCamera hdCamera, ScriptableRenderContext renderContext, CommandBuffer cmd)
        {
            using (new ProfilingSample(cmd, "DisplayDebug ViewMaterial", GetSampler(CustomSamplerId.DisplayDebugViewMaterial)))
            {
                if (m_CurrentDebugDisplaySettings.materialDebugSettings.IsDebugGBufferEnabled() && !m_FrameSettings.enableForwardRenderingOnly)
                {
                    using (new ProfilingSample(cmd, "DebugViewMaterialGBuffer", GetSampler(CustomSamplerId.DebugViewMaterialGBuffer)))
                    {
                        CoreUtils.DrawFullScreen(cmd, m_currentDebugViewMaterialGBuffer, m_CameraColorBufferRT);
                    }
                }
                else
                {
                    CoreUtils.SetRenderTarget(cmd, m_CameraColorBufferRT, m_CameraDepthStencilBufferRT, ClearFlag.All, CoreUtils.clearColorAllBlack);
                    // Render Opaque forward
                    RenderOpaqueRenderList(cull, hdCamera.camera, renderContext, cmd, m_AllForwardDebugDisplayPassNames, m_currentRendererConfigurationBakedLighting);

                    // Render forward transparent
                    RenderTransparentRenderList(cull, hdCamera.camera, renderContext, cmd, m_AllForwardDebugDisplayPassNames, m_currentRendererConfigurationBakedLighting);
                }
            }

            // Last blit
            {
                using (new ProfilingSample(cmd, "Blit DebugView Material Debug", GetSampler(CustomSamplerId.BlitDebugViewMaterialDebug)))
                {
                    cmd.Blit(m_CameraColorBufferRT, BuiltinRenderTextureType.CameraTarget);
                }
            }
        }

        void RenderSSAO(CommandBuffer cmd, Camera camera, ScriptableRenderContext renderContext, PostProcessLayer postProcessLayer)
        {
            // Apply SSAO from PostProcessLayer
            if (m_FrameSettings.enableSSAO && postProcessLayer != null && postProcessLayer.enabled)
            {
                var settings = postProcessLayer.GetSettings<AmbientOcclusion>();

                if (settings.IsEnabledAndSupported(null))
                {
                    cmd.ReleaseTemporaryRT(HDShaderIDs._AmbientOcclusionTexture);
                    cmd.GetTemporaryRT(HDShaderIDs._AmbientOcclusionTexture, new RenderTextureDescriptor(camera.pixelWidth, camera.pixelHeight, RenderTextureFormat.R8, 0)
                    {
                        sRGB = false,
                        enableRandomWrite = true
                    }, FilterMode.Bilinear);
                    postProcessLayer.BakeMSVOMap(cmd, camera, HDShaderIDs._AmbientOcclusionTexture, GetDepthTexture(), true);
                    cmd.SetGlobalVector(HDShaderIDs._AmbientOcclusionParam, new Vector4(settings.color.value.r, settings.color.value.g, settings.color.value.b, settings.directLightingStrength.value));
                    PushFullScreenDebugTexture(cmd, HDShaderIDs._AmbientOcclusionTexture, camera, renderContext, FullScreenDebugMode.SSAO);
                    return;
                }
            }

            // No AO applied - neutral is black, see the comment in the shaders
            cmd.SetGlobalTexture(HDShaderIDs._AmbientOcclusionTexture, RuntimeUtilities.blackTexture);
            cmd.SetGlobalVector(HDShaderIDs._AmbientOcclusionParam, Vector4.zero);
        }

        void RenderDeferredLighting(HDCamera hdCamera, CommandBuffer cmd)
        {
            if (m_FrameSettings.enableForwardRenderingOnly)
                return;

            m_MRTCache2[0] = m_CameraColorBufferRT;
            m_MRTCache2[1] = m_CameraSssDiffuseLightingBufferRT;
            var depthTexture = GetDepthTexture();

            var options = new LightLoop.LightingPassOptions();

            if (m_FrameSettings.enableSSSAndTransmission)
            {
                // Output split lighting for materials asking for it (masked in the stencil buffer)
                options.outputSplitLighting = true;

                m_LightLoop.RenderDeferredLighting(hdCamera, cmd, m_CurrentDebugDisplaySettings, m_MRTCache2, m_CameraDepthStencilBufferRT, depthTexture, options);
            }

            // Output combined lighting for all the other materials.
            options.outputSplitLighting = false;

            m_LightLoop.RenderDeferredLighting(hdCamera, cmd, m_CurrentDebugDisplaySettings, m_MRTCache2, m_CameraDepthStencilBufferRT, depthTexture, options);
        }

        void UpdateSkyEnvironment(HDCamera hdCamera, CommandBuffer cmd)
        {
            m_SkyManager.UpdateEnvironment(hdCamera,m_LightLoop.GetCurrentSunLight(), cmd);
        }

        void RenderSky(HDCamera hdCamera, CommandBuffer cmd)
        {
            // Rendering the sky is the first time in the frame where we need fog parameters so we push them here for the whole frame.
            var visualEnv = VolumeManager.instance.stack.GetComponent<VisualEnvironment>();
            visualEnv.PushFogShaderParameters(cmd, m_FrameSettings);

            m_SkyManager.RenderSky(hdCamera, m_LightLoop.GetCurrentSunLight(), m_CameraColorBufferRT, m_CameraDepthStencilBufferRT, cmd);
            if (visualEnv.fogType != FogType.None)
                m_SkyManager.RenderOpaqueAtmosphericScattering(cmd);
        }

        public Texture2D ExportSkyToTexture()
        {
            return m_SkyManager.ExportSkyToTexture();
        }

        // Render forward is use for both transparent and opaque objects. In case of deferred we can still render opaque object in forward.
        void RenderForward(CullResults cullResults, HDCamera hdCamera, ScriptableRenderContext renderContext, CommandBuffer cmd, ForwardPass pass)
        {
            // Guidelines: In deferred by default there is no opaque in forward. However it is possible to force an opaque material to render in forward
            // by using the pass "ForwardOnly". In this case the .shader should not have "Forward" but only a "ForwardOnly" pass.
            // It must also have a "DepthForwardOnly" and no "DepthOnly" pass as forward material (either deferred or forward only rendering) have always a depth pass.
            // The RenderForward pass will render the appropriate pass depends on the engine settings. In case of forward only rendering, both "Forward" pass and "ForwardOnly" pass
            // material will be render for both transparent and opaque. In case of deferred, both path are used for transparent but only "ForwardOnly" is use for opaque.
            // (Thus why "Forward" and "ForwardOnly" are exclusive, else they will render two times"

            string profileName;
            if (m_CurrentDebugDisplaySettings.IsDebugDisplayEnabled())
            {
                profileName = k_ForwardPassDebugName[(int)pass];
            }
            else
            {
                profileName = k_ForwardPassName[(int)pass];
            }

            using (new ProfilingSample(cmd, profileName, GetSampler(CustomSamplerId.ForwardPassName)))
            {
                var camera = hdCamera.camera;

                m_LightLoop.RenderForward(camera, cmd, pass == ForwardPass.Opaque);

                if (pass == ForwardPass.Opaque)
                {
                    // In case of forward SSS we will bind all the required target. It is up to the shader to write into it or not.
                    if (m_FrameSettings.enableSSSAndTransmission)
                    {
                        RenderTargetIdentifier[] m_MRTWithSSS = new RenderTargetIdentifier[2 + m_SSSBufferManager.sssBufferCount];
                        m_MRTWithSSS[0] = m_CameraColorBufferRT; // Store the specular color
                        m_MRTWithSSS[1] = m_CameraSssDiffuseLightingBufferRT;
                        for (int i = 0; i < m_SSSBufferManager.sssBufferCount; ++i)
                        {
                            m_MRTWithSSS[i + 2] = m_SSSBufferManager.GetSSSBuffers(i);
                        }

                        CoreUtils.SetRenderTarget(cmd, m_MRTWithSSS, m_CameraDepthStencilBufferRT);
                    }
                    else
                    {
                        CoreUtils.SetRenderTarget(cmd, m_CameraColorBufferRT, m_CameraDepthStencilBufferRT);
                    }

                    if (m_CurrentDebugDisplaySettings.IsDebugDisplayEnabled())
                    {
                        m_ForwardAndForwardOnlyPassNames[0] = m_ForwardOnlyPassNames[0] = HDShaderPassNames.s_ForwardOnlyDebugDisplayName;
                        m_ForwardAndForwardOnlyPassNames[1] = HDShaderPassNames.s_ForwardDebugDisplayName;
                    }
                    else
                    {
                        m_ForwardAndForwardOnlyPassNames[0] = m_ForwardOnlyPassNames[0] = HDShaderPassNames.s_ForwardOnlyName;
                        m_ForwardAndForwardOnlyPassNames[1] = HDShaderPassNames.s_ForwardName;
                    }

                    var passNames = m_FrameSettings.enableForwardRenderingOnly ? m_ForwardAndForwardOnlyPassNames : m_ForwardOnlyPassNames;
                    // Forward opaque material always have a prepass (whether or not we use deferred, whether or not there is option like alpha test only) so we pass the right depth state here.
                    RenderOpaqueRenderList(cullResults, camera, renderContext, cmd, passNames, m_currentRendererConfigurationBakedLighting, null, m_DepthStateOpaqueWithPrepass);
                }
                else
                {
                    CoreUtils.SetRenderTarget(cmd, m_CameraColorBufferRT, m_CameraDepthStencilBufferRT);

                    var passNames = m_CurrentDebugDisplaySettings.IsDebugDisplayEnabled() ? m_AllTransparentDebugDisplayPassNames : m_AllTransparentPassNames;
                    RenderTransparentRenderList(cullResults, camera, renderContext, cmd, passNames, m_currentRendererConfigurationBakedLighting, pass == ForwardPass.PreRefraction ? k_RenderQueue_PreRefraction : k_RenderQueue_Transparent);
                }
            }
        }

        // This is use to Display legacy shader with an error shader
        [Conditional("DEVELOPMENT_BUILD"), Conditional("UNITY_EDITOR")]
        void RenderForwardError(CullResults cullResults, Camera camera, ScriptableRenderContext renderContext, CommandBuffer cmd, ForwardPass pass)
        {
            using (new ProfilingSample(cmd, "Render Forward Error", GetSampler(CustomSamplerId.RenderForwardError)))
            {
                CoreUtils.SetRenderTarget(cmd, m_CameraColorBufferRT, m_CameraDepthStencilBufferRT);

                if (pass == ForwardPass.Opaque)
                {
                    RenderOpaqueRenderList(cullResults, camera, renderContext, cmd, m_ForwardErrorPassNames, 0, null, null, m_ErrorMaterial);
                }
                else
                {
                    RenderTransparentRenderList(cullResults, camera, renderContext, cmd, m_ForwardErrorPassNames, 0, pass == ForwardPass.PreRefraction ? k_RenderQueue_PreRefraction : k_RenderQueue_Transparent, null, m_ErrorMaterial);
                }
            }
        }

        void RenderTransparentDepthPostPass(CullResults cullResults, Camera camera, ScriptableRenderContext renderContext, CommandBuffer cmd, ForwardPass pass)
        {
            if (!m_FrameSettings.enableTransparentPostPass)
                return;

            using (new ProfilingSample(cmd, "Render Transparent Depth Post ", GetSampler(CustomSamplerId.TransparentDepthPostPass)))
            {
                CoreUtils.SetRenderTarget(cmd, m_CameraDepthStencilBufferRT);
                RenderTransparentRenderList(cullResults, camera, renderContext, cmd, m_TransparentDepthPostPassNames);
            }
        }

        void RenderObjectsVelocity(CullResults cullResults, HDCamera hdcamera, ScriptableRenderContext renderContext, CommandBuffer cmd)
        {
            if (!m_FrameSettings.enableMotionVectors || !m_FrameSettings.enableObjectMotionVectors)
                return;

            using (new ProfilingSample(cmd, "Objects Velocity", GetSampler(CustomSamplerId.ObjectsVelocity)))
            {
                // These flags are still required in SRP or the engine won't compute previous model matrices...
                // If the flag hasn't been set yet on this camera, motion vectors will skip a frame.
                hdcamera.camera.depthTextureMode |= DepthTextureMode.MotionVectors | DepthTextureMode.Depth;

                cmd.SetRenderTarget(m_VelocityBufferRT, m_CameraDepthStencilBufferRT);

                RenderOpaqueRenderList(cullResults, hdcamera.camera, renderContext, cmd, HDShaderPassNames.s_MotionVectorsName, RendererConfiguration.PerObjectMotionVectors);
            }
        }

        void RenderCameraVelocity(CullResults cullResults, HDCamera hdcamera, ScriptableRenderContext renderContext, CommandBuffer cmd)
        {
            if (!m_FrameSettings.enableMotionVectors)
                return;

            using (new ProfilingSample(cmd, "Camera Velocity", GetSampler(CustomSamplerId.CameraVelocity)))
            {
                // These flags are still required in SRP or the engine won't compute previous model matrices...
                // If the flag hasn't been set yet on this camera, motion vectors will skip a frame.
                hdcamera.camera.depthTextureMode |= DepthTextureMode.MotionVectors | DepthTextureMode.Depth;

                // TODO: This is not safe ? as we don't use cmd buffer we can have a delay no ?
                m_CameraMotionVectorsMaterial.SetVector(HDShaderIDs._CameraPosDiff, hdcamera.prevCameraPos - hdcamera.cameraPos);

                // Setup stencil buffer
                CoreUtils.DrawFullScreen(cmd, m_CameraMotionVectorsMaterial, m_VelocityBufferRT, m_CameraDepthStencilBufferRT, null, 0);

                PushFullScreenDebugTexture(cmd, m_VelocityBuffer, hdcamera.camera, renderContext, FullScreenDebugMode.MotionVectors);
            }
        }

        void RenderGaussianPyramidColor(Camera camera, CommandBuffer cmd, ScriptableRenderContext renderContext, FullScreenDebugMode debugMode)
        {
            if (debugMode == FullScreenDebugMode.PreRefractionColorPyramid)
            {
                if (!m_FrameSettings.enableRoughRefraction)
                    return;
            }
            else if (debugMode == FullScreenDebugMode.FinalColorPyramid)
            {
                // TODO: This final Gaussian pyramid can be reuse by Bloom and SSR in the future, so disable it only if there is no postprocess AND no distortion
                if (!m_FrameSettings.enableDistortion && !m_FrameSettings.enablePostprocess && !m_FrameSettings.enableSSR)
                    return;
            }

            using (new ProfilingSample(cmd, "Gaussian Pyramid Color", GetSampler(CustomSamplerId.GaussianPyramidColor)))
            {
                int w = camera.pixelWidth;
                int h = camera.pixelHeight;
                int size = CalculatePyramidSize(w, h);

                // The gaussian pyramid compute works in blocks of 8x8 so make sure the last lod has a
                // minimum size of 8x8
                int lodCount = Mathf.FloorToInt(Mathf.Log(size, 2f) - 3f);
                if (lodCount > HDShaderIDs._GaussianPyramidColorMips.Length)
                {
                    Debug.LogWarningFormat("Cannot compute all mipmaps of the color pyramid, max texture size supported: {0}", (2 << HDShaderIDs._GaussianPyramidColorMips.Length).ToString());
                    lodCount = HDShaderIDs._GaussianPyramidColorMips.Length;
                }

                cmd.SetGlobalVector(HDShaderIDs._GaussianPyramidColorMipSize, new Vector4(size, size, lodCount, 0));

                cmd.Blit(m_CameraColorBufferRT, m_GaussianPyramidColorBuffer);

                var last = m_GaussianPyramidColorBuffer;

                var mipSize = size;
                for (int i = 0; i < lodCount; i++)
                {
                    mipSize >>= 1;

                    cmd.ReleaseTemporaryRT(HDShaderIDs._GaussianPyramidColorMips[i + 1]);
                    cmd.GetTemporaryRT(HDShaderIDs._GaussianPyramidColorMips[i + 1], mipSize, mipSize, 0, FilterMode.Bilinear, RenderTextureFormat.ARGBHalf, RenderTextureReadWrite.Linear, 1, true);
                    cmd.SetComputeTextureParam(m_GaussianPyramidCS, m_GaussianPyramidKernel, "_Source", last);
                    cmd.SetComputeTextureParam(m_GaussianPyramidCS, m_GaussianPyramidKernel, "_Result", HDShaderIDs._GaussianPyramidColorMips[i + 1]);
                    cmd.SetComputeVectorParam(m_GaussianPyramidCS, "_Size", new Vector4(mipSize, mipSize, 1f / mipSize, 1f / mipSize));
                    cmd.DispatchCompute(m_GaussianPyramidCS, m_GaussianPyramidKernel, mipSize / 8, mipSize / 8, 1);
                    cmd.CopyTexture(HDShaderIDs._GaussianPyramidColorMips[i + 1], 0, 0, m_GaussianPyramidColorBufferRT, 0, i + 1);

                    last = HDShaderIDs._GaussianPyramidColorMips[i + 1];
                }

                PushFullScreenDebugTextureMip(cmd, m_GaussianPyramidColorBufferRT, lodCount, size, size, debugMode);

                cmd.SetGlobalTexture(HDShaderIDs._GaussianPyramidColorTexture, m_GaussianPyramidColorBuffer);

                for (int i = 0; i < lodCount; i++)
                    cmd.ReleaseTemporaryRT(HDShaderIDs._GaussianPyramidColorMips[i + 1]);
            }
        }

        void RenderPyramidDepth(Camera camera, CommandBuffer cmd, ScriptableRenderContext renderContext, FullScreenDebugMode debugMode)
        {
            using (new ProfilingSample(cmd, "Pyramid Depth", GetSampler(CustomSamplerId.PyramidDepth)))
            {
                int w = camera.pixelWidth;
                int h = camera.pixelHeight;
                int size = CalculatePyramidSize(w, h);

                // The gaussian pyramid compute works in blocks of 8x8 so make sure the last lod has a
                // minimum size of 8x8
                int lodCount = Mathf.FloorToInt(Mathf.Log(size, 2f) - 3f);
                if (lodCount > HDShaderIDs._DepthPyramidMips.Length)
                {
                    Debug.LogWarningFormat("Cannot compute all mipmaps of the depth pyramid, max texture size supported: {0}", (2 << HDShaderIDs._DepthPyramidMips.Length).ToString());
                    lodCount = HDShaderIDs._DepthPyramidMips.Length;
                }

                cmd.SetGlobalVector(HDShaderIDs._DepthPyramidMipSize, new Vector4(size, size, lodCount, 0));

                cmd.ReleaseTemporaryRT(HDShaderIDs._DepthPyramidMips[0]);
                cmd.GetTemporaryRT(HDShaderIDs._DepthPyramidMips[0], size, size, 0, FilterMode.Bilinear, RenderTextureFormat.RFloat, RenderTextureReadWrite.Linear, 1, true);
                m_GPUCopy.SampleCopyChannel_xyzw2x(cmd, GetDepthTexture(), HDShaderIDs._DepthPyramidMips[0], new Vector2(size, size));
                cmd.CopyTexture(HDShaderIDs._DepthPyramidMips[0], 0, 0, m_DepthPyramidBuffer, 0, 0);

                var mipSize = size;
                for (int i = 0; i < lodCount; i++)
                {
                    int srcMipSize = mipSize;
                    mipSize >>= 1;

                    cmd.ReleaseTemporaryRT(HDShaderIDs._DepthPyramidMips[i + 1]);
                    cmd.GetTemporaryRT(HDShaderIDs._DepthPyramidMips[i + 1], mipSize, mipSize, 0, FilterMode.Bilinear, RenderTextureFormat.RFloat, RenderTextureReadWrite.Linear, 1, true);
                    cmd.SetComputeTextureParam(m_DepthPyramidCS, m_DepthPyramidKernel, "_Source", HDShaderIDs._DepthPyramidMips[i]);
                    cmd.SetComputeTextureParam(m_DepthPyramidCS, m_DepthPyramidKernel, "_Result", HDShaderIDs._DepthPyramidMips[i + 1]);
                    cmd.SetComputeVectorParam(m_DepthPyramidCS, "_SrcSize", new Vector4(srcMipSize, srcMipSize, 1f / srcMipSize, 1f / srcMipSize));
                    cmd.DispatchCompute(m_DepthPyramidCS, m_DepthPyramidKernel, mipSize / 8, mipSize / 8, 1);
                    cmd.CopyTexture(HDShaderIDs._DepthPyramidMips[i + 1], 0, 0, m_DepthPyramidBufferRT, 0, i + 1);
                }

                PushFullScreenDebugDepthMip(cmd, m_DepthPyramidBufferRT, lodCount, size, size, debugMode);

                cmd.SetGlobalTexture(HDShaderIDs._DepthPyramidTexture, m_DepthPyramidBuffer);

                for (int i = 0; i < lodCount + 1; i++)
                    cmd.ReleaseTemporaryRT(HDShaderIDs._DepthPyramidMips[i]);
            }
        }

        void RenderPostProcess(HDCamera hdcamera, CommandBuffer cmd, PostProcessLayer layer)
        {
            using (new ProfilingSample(cmd, "Post-processing", GetSampler(CustomSamplerId.PostProcessing)))
            {
                    // Note: Here we don't use GetDepthTexture() to get the depth texture but m_CameraDepthStencilBuffer as the Forward transparent pass can
                    // write extra data to deal with DOF/MB
                    cmd.SetGlobalTexture(HDShaderIDs._CameraDepthTexture, m_CameraDepthStencilBuffer);
                    cmd.SetGlobalTexture(HDShaderIDs._CameraMotionVectorsTexture, m_VelocityBufferRT);

                    var context = hdcamera.postprocessRenderContext;
                    context.Reset();
                    context.source = m_CameraColorBufferRT;
                    context.destination = BuiltinRenderTextureType.CameraTarget;
                    context.command = cmd;
                    context.camera = hdcamera.camera;
                    context.sourceFormat = RenderTextureFormat.ARGBHalf;
                    context.flip = true;

                    layer.Render(context);
                }
            }

        public void ApplyDebugDisplaySettings(CommandBuffer cmd)
        {
            m_ShadowSettings.enabled = m_FrameSettings.enableShadow;

            var lightingDebugSettings = m_CurrentDebugDisplaySettings.lightingDebugSettings;
            var debugAlbedo = new Vector4(lightingDebugSettings.debugLightingAlbedo.r, lightingDebugSettings.debugLightingAlbedo.g, lightingDebugSettings.debugLightingAlbedo.b, 0.0f);
            var debugSmoothness = new Vector4(lightingDebugSettings.overrideSmoothness ? 1.0f : 0.0f, lightingDebugSettings.overrideSmoothnessValue, 0.0f, 0.0f);

            cmd.SetGlobalInt(HDShaderIDs._DebugViewMaterial, (int)m_CurrentDebugDisplaySettings.GetDebugMaterialIndex());
            cmd.SetGlobalInt(HDShaderIDs._DebugLightingMode, (int)m_CurrentDebugDisplaySettings.GetDebugLightingMode());
            cmd.SetGlobalVector(HDShaderIDs._DebugLightingAlbedo, debugAlbedo);
            cmd.SetGlobalVector(HDShaderIDs._DebugLightingSmoothness, debugSmoothness);
        }

        public void PushFullScreenDebugTexture(CommandBuffer cb, RenderTargetIdentifier textureID, Camera camera, ScriptableRenderContext renderContext, FullScreenDebugMode debugMode)
        {
            if (debugMode == m_CurrentDebugDisplaySettings.fullScreenDebugMode)
            {
                m_FullScreenDebugPushed = true; // We need this flag because otherwise if no fullscreen debug is pushed, when we render the result in RenderDebug the temporary RT will not exist.
                cb.ReleaseTemporaryRT(m_DebugFullScreenTempRT);
                cb.GetTemporaryRT(m_DebugFullScreenTempRT, camera.pixelWidth, camera.pixelHeight, 0, FilterMode.Point, RenderTextureFormat.ARGBHalf, RenderTextureReadWrite.Linear);
                cb.Blit(textureID, m_DebugFullScreenTempRT);
            }
        }

        void PushFullScreenDebugTextureMip(CommandBuffer cmd, RenderTargetIdentifier textureID, int lodCount, int width, int height, FullScreenDebugMode debugMode)
        {
            var mipIndex = Mathf.FloorToInt(m_CurrentDebugDisplaySettings.fullscreenDebugMip * (lodCount));
            if (debugMode == m_CurrentDebugDisplaySettings.fullScreenDebugMode)
            {
                m_FullScreenDebugPushed = true; // We need this flag because otherwise if no fullscreen debug is pushed, when we render the result in RenderDebug the temporary RT will not exist.
                cmd.ReleaseTemporaryRT(m_DebugFullScreenTempRT);
                cmd.GetTemporaryRT(m_DebugFullScreenTempRT, width >> mipIndex, height >> mipIndex, 0, FilterMode.Point, RenderTextureFormat.ARGBHalf, RenderTextureReadWrite.Linear);
                cmd.CopyTexture(textureID, 0, mipIndex, m_DebugFullScreenTempRT, 0, 0);
            }
        }

        void PushFullScreenDebugDepthMip(CommandBuffer cmd, RenderTargetIdentifier textureID, int lodCount, int width, int height, FullScreenDebugMode debugMode)
        {
            var mipIndex = Mathf.FloorToInt(m_CurrentDebugDisplaySettings.fullscreenDebugMip * (lodCount));
            if (debugMode == m_CurrentDebugDisplaySettings.fullScreenDebugMode)
            {
                m_FullScreenDebugPushed = true; // We need this flag because otherwise if no fullscreen debug is pushed, when we render the result in RenderDebug the temporary RT will not exist.
                cmd.ReleaseTemporaryRT(m_DebugFullScreenTempRT);
                cmd.GetTemporaryRT(m_DebugFullScreenTempRT, width >> mipIndex, height >> mipIndex, 0, FilterMode.Point, RenderTextureFormat.RFloat, RenderTextureReadWrite.Linear);
                cmd.CopyTexture(textureID, 0, mipIndex, m_DebugFullScreenTempRT, 0, 0);
            }
        }

        public void PushFullScreenDebugTexture(CommandBuffer cb, int textureID, Camera camera, ScriptableRenderContext renderContext, FullScreenDebugMode debugMode)
        {
            PushFullScreenDebugTexture(cb, new RenderTargetIdentifier(textureID), camera, renderContext, debugMode);
        }

        void RenderDebug(HDCamera camera, CommandBuffer cmd)
        {
            // We don't want any overlay for these kind of rendering
            if (camera.camera.cameraType == CameraType.Reflection || camera.camera.cameraType == CameraType.Preview)
                return;

            using (new ProfilingSample(cmd, "Render Debug", GetSampler(CustomSamplerId.RenderDebug)))
            {
                // We make sure the depth buffer is bound because we need it to write depth at near plane for overlays otherwise the editor grid end up visible in them.
                CoreUtils.SetRenderTarget(cmd, BuiltinRenderTextureType.CameraTarget, m_CameraDepthStencilBufferRT);

                // First render full screen debug texture
                if (m_CurrentDebugDisplaySettings.fullScreenDebugMode != FullScreenDebugMode.None && m_FullScreenDebugPushed)
                {
                    m_FullScreenDebugPushed = false;
                    cmd.SetGlobalTexture(HDShaderIDs._DebugFullScreenTexture, m_DebugFullScreenTempRT);
                    m_DebugFullScreen.SetFloat(HDShaderIDs._FullScreenDebugMode, (float)m_CurrentDebugDisplaySettings.fullScreenDebugMode);
                    CoreUtils.DrawFullScreen(cmd, m_DebugFullScreen, (RenderTargetIdentifier)BuiltinRenderTextureType.CameraTarget);
                }

                // Then overlays
                float x = 0;
                float overlayRatio = m_CurrentDebugDisplaySettings.debugOverlayRatio;
                float overlaySize = Math.Min(camera.camera.pixelHeight, camera.camera.pixelWidth) * overlayRatio;
                float y = camera.camera.pixelHeight - overlaySize;

                var lightingDebug = m_CurrentDebugDisplaySettings.lightingDebugSettings;

                if (lightingDebug.displaySkyReflection)
                {
                    var skyReflection = m_SkyManager.skyReflection;
                    m_SharedPropertyBlock.SetTexture(HDShaderIDs._InputCubemap, skyReflection);
                    m_SharedPropertyBlock.SetFloat(HDShaderIDs._Mipmap, lightingDebug.skyReflectionMipmap);
                    cmd.SetViewport(new Rect(x, y, overlaySize, overlaySize));
                    cmd.DrawProcedural(Matrix4x4.identity, m_DebugDisplayLatlong, 0, MeshTopology.Triangles, 3, 1, m_SharedPropertyBlock);
                    HDUtils.NextOverlayCoord(ref x, ref y, overlaySize, overlaySize, camera.camera.pixelWidth);
                }

                m_LightLoop.RenderDebugOverlay(camera, cmd, m_CurrentDebugDisplaySettings, ref x, ref y, overlaySize, camera.camera.pixelWidth);
            }
        }

        void InitAndClearBuffer(HDCamera hdCamera, bool enableBakeShadowMask, CommandBuffer cmd)
        {
            using (new ProfilingSample(cmd, "InitAndClearBuffer", GetSampler(CustomSamplerId.InitAndClearBuffer)))
            {
                // We clear only the depth buffer, no need to clear the various color buffer as we overwrite them.
                // Clear depth/stencil and init buffers
                using (new ProfilingSample(cmd, "InitGBuffers and clear Depth/Stencil", GetSampler(CustomSamplerId.InitGBuffersAndClearDepthStencil)))
                {
                    // Init buffer
                    // With scriptable render loop we must allocate ourself depth and color buffer (We must be independent of backbuffer for now, hope to fix that later).
                    // Also we manage ourself the HDR format, here allocating fp16 directly.
                    // With scriptable render loop we can allocate temporary RT in a command buffer, they will not be release with ExecuteCommandBuffer
                    // These temporary surface are release automatically at the end of the scriptable render pipeline if not release explicitly
                    int w = hdCamera.camera.pixelWidth;
                    int h = hdCamera.camera.pixelHeight;

                    cmd.ReleaseTemporaryRT(m_CameraColorBuffer);
                    cmd.ReleaseTemporaryRT(m_CameraSssDiffuseLightingBuffer);
                    cmd.GetTemporaryRT(m_CameraColorBuffer,              w, h, 0, FilterMode.Point, RenderTextureFormat.ARGBHalf,       RenderTextureReadWrite.Linear, 1, true); // Enable UAV
                    cmd.GetTemporaryRT(m_CameraSssDiffuseLightingBuffer, w, h, 0, FilterMode.Point, RenderTextureFormat.RGB111110Float, RenderTextureReadWrite.Linear, 1, true); // Enable UAV

                    // Color and depth pyramids
                    int s = CalculatePyramidSize(w, h);
                    m_GaussianPyramidColorBufferDesc.width = s;
                    m_GaussianPyramidColorBufferDesc.height = s;
                    cmd.ReleaseTemporaryRT(m_GaussianPyramidColorBuffer);
                    cmd.GetTemporaryRT(m_GaussianPyramidColorBuffer, m_GaussianPyramidColorBufferDesc, FilterMode.Trilinear);

                    m_DepthPyramidBufferDesc.width = s;
                    m_DepthPyramidBufferDesc.height = s;
                    cmd.ReleaseTemporaryRT(m_DepthPyramidBuffer);
                    cmd.GetTemporaryRT(m_DepthPyramidBuffer, m_DepthPyramidBufferDesc, FilterMode.Trilinear);
                    // End

                    if (!m_FrameSettings.enableForwardRenderingOnly)
                    {
                        m_GbufferManager.InitGBuffers(w, h, m_DeferredMaterial, enableBakeShadowMask, cmd);
                        m_SSSBufferManager.InitSSSBuffersFromGBuffer(w, h, m_GbufferManager, cmd);
                    }
                    else
                    {
                        // We need to allocate target for SSS
                        m_SSSBufferManager.InitSSSBuffers(w, h, cmd);
                    }

                    m_DbufferManager.InitDBuffers(w, h, cmd);

                    if (m_FrameSettings.enableMotionVectors || m_FrameSettings.enableObjectMotionVectors)
                    {
                        // Note: We don't need to clear this buffer, it will be fill entirely by the rendering into the velocity buffer
                        cmd.ReleaseTemporaryRT(m_VelocityBuffer);
                        cmd.GetTemporaryRT(m_VelocityBuffer, w, h, 0, FilterMode.Point, Builtin.GetVelocityBufferFormat(), Builtin.GetVelocityBufferReadWrite());
                    }

                    CoreUtils.SetRenderTarget(cmd, m_CameraColorBufferRT, m_CameraDepthStencilBufferRT, ClearFlag.Depth);
                }

                // Clear the diffuse SSS lighting target
                using (new ProfilingSample(cmd, "Clear SSS diffuse target", GetSampler(CustomSamplerId.ClearSSSDiffuseTarget)))
                {
                    CoreUtils.SetRenderTarget(cmd, m_CameraSssDiffuseLightingBufferRT, ClearFlag.Color, CoreUtils.clearColorAllBlack);
                }

                // TODO: As we are in development and have not all the setup pass we still clear the color in emissive buffer and gbuffer, but this will be removed later.

                // Clear the HDR target
                using (new ProfilingSample(cmd, "Clear HDR target", GetSampler(CustomSamplerId.ClearHDRTarget)))
                {
                    Color clearColor = hdCamera.camera.backgroundColor.linear; // Need it in linear because we clear a linear fp16 texture.
                    CoreUtils.SetRenderTarget(cmd, m_CameraColorBufferRT, m_CameraDepthStencilBufferRT, ClearFlag.Color, clearColor);
                }

                // Clear GBuffers
                if (!m_FrameSettings.enableForwardRenderingOnly)
                {
                    using (new ProfilingSample(cmd, "Clear GBuffer", GetSampler(CustomSamplerId.ClearGBuffer)))
                    {
                        CoreUtils.SetRenderTarget(cmd, m_GbufferManager.GetGBuffers(), m_CameraDepthStencilBufferRT, ClearFlag.Color, CoreUtils.clearColorAllBlack);
                    }
                }
                // END TEMP
            }
        }

        static int CalculatePyramidSize(int w, int h)
        {
            return Mathf.ClosestPowerOfTwo(Mathf.Min(w, h));
        }
    }
}<|MERGE_RESOLUTION|>--- conflicted
+++ resolved
@@ -715,37 +715,7 @@
                     // TODO: Try to arrange code so we can trigger this call earlier and use async compute here to run sky convolution during other passes (once we move convolution shader to compute).
                     UpdateSkyEnvironment(hdCamera, cmd);
 
-<<<<<<< HEAD
-                RenderDeferredLighting(hdCamera, cmd);
-
-                // We compute subsurface scattering here. Therefore, no objects rendered afterwards will exhibit SSS.
-                // Currently, there is no efficient way to switch between SRT and MRT for the forward pass;
-                // therefore, forward-rendered objects do not output split lighting required for the SSS pass.
-                SubsurfaceScatteringPass(hdCamera, cmd, sssSettings);
-
-                RenderForward(m_CullResults, camera, renderContext, cmd, ForwardPass.Opaque);
-                RenderForwardError(m_CullResults, camera, renderContext, cmd, ForwardPass.Opaque);
-
-                RenderSky(hdCamera, cmd);
-
-                // Render pre refraction objects
-                RenderForward(m_CullResults, camera, renderContext, cmd, ForwardPass.PreRefraction);
-                RenderForwardError(m_CullResults, camera, renderContext, cmd, ForwardPass.PreRefraction);
-
-                // SampleGame Change BEGIN
-                DebugOverlay.Render3D(hdCamera, cmd);
-                // SampleGame Change END
-
-                RenderGaussianPyramidColor(camera, cmd, renderContext, FullScreenDebugMode.PreRefractionColorPyramid);
-
-                // Render all type of transparent forward (unlit, lit, complex (hair...)) to keep the sorting between transparent objects.
-                RenderForward(m_CullResults, camera, renderContext, cmd, ForwardPass.Transparent);
-                RenderForwardError(m_CullResults, camera, renderContext, cmd, ForwardPass.Transparent);
-
-                PushFullScreenDebugTexture(cmd, m_CameraColorBuffer, camera, renderContext, FullScreenDebugMode.NanTracker);
-=======
                     RenderPyramidDepth(camera, cmd, renderContext, FullScreenDebugMode.DepthPyramid);
->>>>>>> cd509044
 
                     if (m_CurrentDebugDisplaySettings.IsDebugMaterialDisplayEnabled())
                     {
@@ -825,6 +795,10 @@
                         // Render pre refraction objects
                         RenderForward(m_CullResults, hdCamera, renderContext, cmd, ForwardPass.PreRefraction);
                         RenderForwardError(m_CullResults, camera, renderContext, cmd, ForwardPass.PreRefraction);
+
+			// SampleGame Change BEGIN
+			DebugOverlay.Render3D(hdCamera, cmd);
+			// SampleGame Change END
 
                         RenderGaussianPyramidColor(camera, cmd, renderContext, FullScreenDebugMode.PreRefractionColorPyramid);
 
