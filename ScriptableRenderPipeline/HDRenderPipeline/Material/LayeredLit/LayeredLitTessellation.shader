--- conflicted
+++ resolved
@@ -204,14 +204,9 @@
 
         // Following are builtin properties
 
-<<<<<<< HEAD
-        _DistortionVectorMap("DistortionVectorMap", 2D) = "black" {}
-
         [ToggleOff] _EnableFpsMode("Enable Fps Mode", Float) = 0.0
         _FpsModeFov("_FpsModeFov", Float) = 60.0
 
-=======
->>>>>>> 604b4122
         [ToggleOff]  _EnableSpecularOcclusion("Enable specular occlusion", Float) = 0.0
 
         _EmissiveColor("EmissiveColor", Color) = (1, 1, 1)
@@ -397,11 +392,8 @@
     #pragma shader_feature _HEIGHT_BASED_BLEND
     #pragma shader_feature _ _LAYEREDLIT_3_LAYERS _LAYEREDLIT_4_LAYERS
 
-<<<<<<< HEAD
     #pragma shader_feature _FPS_MODE
 
-    #pragma shader_feature _ _BLENDMODE_LERP _BLENDMODE_ADD _BLENDMODE_SOFT_ADD _BLENDMODE_MULTIPLY _BLENDMODE_PRE_MULTIPLY
-=======
     // Keyword for transparent
     #pragma shader_feature _SURFACE_TYPE_TRANSPARENT
     #pragma shader_feature _ _BLENDMODE_ALPHA _BLENDMODE_ADD _BLENDMODE_MULTIPLY _BLENDMODE_PRE_MULTIPLY
@@ -411,7 +403,6 @@
     // MaterialId are used as shader feature to allow compiler to optimize properly
     // Note _MATID_STANDARD is not define as there is always the default case "_". We assign default as _MATID_STANDARD, so we never test _MATID_STANDARD
     #pragma shader_feature _ _MATID_SSS
->>>>>>> 604b4122
 
     // enable dithering LOD crossfade
     #pragma multi_compile _ LOD_FADE_CROSSFADE
