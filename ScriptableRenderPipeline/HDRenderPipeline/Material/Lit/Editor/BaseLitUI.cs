using System;
using UnityEngine;
using UnityEngine.Experimental.Rendering.HDPipeline;

namespace UnityEditor.Experimental.Rendering.HDPipeline
{
    // A Material can be authored from the shader graph or by hand. When written by hand we need to provide an inspector.
    // Such a Material will share some properties between it various variant (shader graph variant or hand authored variant).
    // This is the purpose of BaseLitGUI. It contain all properties that are common to all Material based on Lit template.
    // For the default hand written Lit material see LitUI.cs that contain specific properties for our default implementation.
    public abstract class BaseLitGUI : BaseUnlitGUI
    {
        protected static class StylesBaseLit
        {
            public static GUIContent doubleSidedNormalModeText = new GUIContent("Normal mode", "This will modify the normal base on the selected mode. None: untouch, Mirror: Mirror the normal with vertex normal plane, Flip: Flip the normal");
            public static GUIContent depthOffsetEnableText = new GUIContent("Enable Depth Offset", "EnableDepthOffset on this shader (Use with heightmap)");

            // Displacement mapping (POM, tessellation, per vertex)
            //public static GUIContent enablePerPixelDisplacementText = new GUIContent("Enable Per Pixel Displacement", "");

            public static GUIContent displacementModeText = new GUIContent("Displacement mode", "Apply heightmap displacement to the selected element: Vertex, pixel or tessellated vertex. Pixel displacement must be use with flat surfaces, it is an expensive features and typical usage is paved road.");
            public static GUIContent lockWithObjectScaleText = new GUIContent("Lock with object scale", "Displacement mapping will take the absolute value of the scale of the object into account.");
            public static GUIContent lockWithTilingRateText = new GUIContent("Lock with height map tiling rate", "Displacement mapping will take the absolute value of the tiling rate of the height map into account.");

            // Material ID
            public static GUIContent materialIDText = new GUIContent("Material type", "Subsurface Scattering: enable for translucent materials such as skin, vegetation, fruit, marble, wax and milk.");

            // Per pixel displacement
            public static GUIContent ppdMinSamplesText = new GUIContent("Minimum steps", "Minimum steps (texture sample) to use with per pixel displacement mapping");
            public static GUIContent ppdMaxSamplesText = new GUIContent("Maximum steps", "Maximum steps (texture sample) to use with per pixel displacement mapping");
            public static GUIContent ppdLodThresholdText = new GUIContent("Fading mip level start", "Starting heightmap mipmap lod number where the parallax occlusion mapping effect start to disappear");
            public static GUIContent ppdPrimitiveLength = new GUIContent("Primitive length", "Dimensions of the primitive (with the scale of 1) to which the per-pixel displacement mapping is being applied. For example, the standard quad is 1 x 1 meter, while the standard plane is 10 x 10 meters.");
            public static GUIContent ppdPrimitiveWidth = new GUIContent("Primitive width", "Dimensions of the primitive (with the scale of 1) to which the per-pixel displacement mapping is being applied. For example, the standard quad is 1 x 1 meter, while the standard plane is 10 x 10 meters.");

            // Tessellation
            public static string tessellationModeStr = "Tessellation Mode";
            public static readonly string[] tessellationModeNames = Enum.GetNames(typeof(TessellationMode));

            public static GUIContent tessellationText = new GUIContent("Tessellation options", "Tessellation options");
            public static GUIContent tessellationFactorText = new GUIContent("Tessellation factor", "This value is the tessellation factor use for tessellation, higher mean more tessellated");
            public static GUIContent tessellationFactorMinDistanceText = new GUIContent("Start fade distance", "Distance (in unity unit) at which the tessellation start to fade out. Must be inferior at Max distance");
            public static GUIContent tessellationFactorMaxDistanceText = new GUIContent("End fade distance", "Maximum distance (in unity unit) to the camera where triangle are tessellated");
            public static GUIContent tessellationFactorTriangleSizeText = new GUIContent("Triangle size", "Desired screen space sized of triangle (in pixel). Smaller value mean smaller triangle.");
            public static GUIContent tessellationShapeFactorText = new GUIContent("Shape factor", "Strength of Phong tessellation shape (lerp factor)");
            public static GUIContent tessellationBackFaceCullEpsilonText = new GUIContent("Triangle culling Epsilon", "If -1.0 back face culling is enabled for tessellation, higher number mean more aggressive culling and better performance");

            // Vertex animation
            public static string vertexAnimation = "Vertex animation";

            // Wind
            public static GUIContent windText = new GUIContent("Enable Wind");
            public static GUIContent windInitialBendText = new GUIContent("Initial Bend");
            public static GUIContent windStiffnessText = new GUIContent("Stiffness");
            public static GUIContent windDragText = new GUIContent("Drag");
            public static GUIContent windShiverDragText = new GUIContent("Shiver Drag");
            public static GUIContent windShiverDirectionalityText = new GUIContent("Shiver Directionality");

            // FPS Mode
            public static GUIContent fpsModeText = new GUIContent("Enable FPS Mode");
            public static GUIContent fpsModeFovText = new GUIContent("Fov");
            public static string fpsMode = "FPS Mode";
        }

        public enum DoubleSidedNormalMode
        {
           None,
           Mirror,
           Flip
        }

        public enum TessellationMode
        {
            None,
            Phong
        }

        public enum DisplacementMode
        {
            None,
            Vertex,
            Pixel,
            Tessellation
        }

        protected MaterialProperty doubleSidedNormalMode = null;
        protected const string kDoubleSidedNormalMode = "_DoubleSidedNormalMode";
        protected MaterialProperty depthOffsetEnable = null;
        protected const string kDepthOffsetEnable = "_DepthOffsetEnable";

        // Properties
        // Material ID
        protected MaterialProperty materialID  = null;
        protected const string     kMaterialID = "_MaterialID";

        protected const string     kStencilRef = "_StencilRef";

        protected MaterialProperty displacementMode = null;
        protected const string kDisplacementMode = "_DisplacementMode";
        protected MaterialProperty displacementLockObjectScale = null;
        protected const string kDisplacementLockObjectScale = "_DisplacementLockObjectScale";
        protected MaterialProperty displacementLockTilingScale = null;
        protected const string kDisplacementLockTilingScale = "_DisplacementLockTilingScale";

        // Per pixel displacement params
        protected MaterialProperty ppdMinSamples = null;
        protected const string kPpdMinSamples = "_PPDMinSamples";
        protected MaterialProperty ppdMaxSamples = null;
        protected const string kPpdMaxSamples = "_PPDMaxSamples";
        protected MaterialProperty ppdLodThreshold = null;
        protected const string kPpdLodThreshold = "_PPDLodThreshold";
        protected MaterialProperty ppdPrimitiveLength = null;
        protected const string kPpdPrimitiveLength = "_PPDPrimitiveLength";
        protected MaterialProperty ppdPrimitiveWidth = null;
        protected const string kPpdPrimitiveWidth = "_PPDPrimitiveWidth";
        protected MaterialProperty invPrimScale = null;
        protected const string kInvPrimScale = "_InvPrimScale";

        // Wind
        protected MaterialProperty windEnable = null;
        protected const string kWindEnabled = "_EnableWind";
        protected MaterialProperty windInitialBend = null;
        protected const string kWindInitialBend = "_InitialBend";
        protected MaterialProperty windStiffness = null;
        protected const string kWindStiffness = "_Stiffness";
        protected MaterialProperty windDrag = null;
        protected const string kWindDrag = "_Drag";
        protected MaterialProperty windShiverDrag = null;
        protected const string kWindShiverDrag = "_ShiverDrag";
        protected MaterialProperty windShiverDirectionality = null;
        protected const string kWindShiverDirectionality = "_ShiverDirectionality";

        // Fps mode
        protected MaterialProperty fpsModeEnable = null;
        protected const string kFpsModeEnabled = "_EnableFpsMode";
        protected MaterialProperty fpsModeFov = null;
        protected const string kFpsModeFov = "_FpsModeFov";

        // tessellation params
        protected MaterialProperty tessellationMode = null;
        protected const string kTessellationMode = "_TessellationMode";
        protected MaterialProperty tessellationFactor = null;
        protected const string kTessellationFactor = "_TessellationFactor";
        protected MaterialProperty tessellationFactorMinDistance = null;
        protected const string kTessellationFactorMinDistance = "_TessellationFactorMinDistance";
        protected MaterialProperty tessellationFactorMaxDistance = null;
        protected const string kTessellationFactorMaxDistance = "_TessellationFactorMaxDistance";
        protected MaterialProperty tessellationFactorTriangleSize = null;
        protected const string kTessellationFactorTriangleSize = "_TessellationFactorTriangleSize";
        protected MaterialProperty tessellationShapeFactor = null;
        protected const string kTessellationShapeFactor = "_TessellationShapeFactor";
        protected MaterialProperty tessellationBackFaceCullEpsilon = null;
        protected const string kTessellationBackFaceCullEpsilon = "_TessellationBackFaceCullEpsilon";

        protected override void FindBaseMaterialProperties(MaterialProperty[] props)
        {
            base.FindBaseMaterialProperties(props);

            doubleSidedNormalMode = FindProperty(kDoubleSidedNormalMode, props);
            depthOffsetEnable = FindProperty(kDepthOffsetEnable, props);

            // MaterialID
            materialID = FindProperty(kMaterialID, props);

            displacementMode = FindProperty(kDisplacementMode, props);
            displacementLockObjectScale = FindProperty(kDisplacementLockObjectScale, props);
            displacementLockTilingScale = FindProperty(kDisplacementLockTilingScale, props);

            // Per pixel displacement
            ppdMinSamples = FindProperty(kPpdMinSamples, props);
            ppdMaxSamples = FindProperty(kPpdMaxSamples, props);
            ppdLodThreshold = FindProperty(kPpdLodThreshold, props);
            ppdPrimitiveLength = FindProperty(kPpdPrimitiveLength, props);
            ppdPrimitiveWidth  = FindProperty(kPpdPrimitiveWidth, props);
            invPrimScale = FindProperty(kInvPrimScale, props);

            // tessellation specific, silent if not found
            tessellationMode = FindProperty(kTessellationMode, props, false);
            tessellationFactor = FindProperty(kTessellationFactor, props, false);
            tessellationFactorMinDistance = FindProperty(kTessellationFactorMinDistance, props, false);
            tessellationFactorMaxDistance = FindProperty(kTessellationFactorMaxDistance, props, false);
            tessellationFactorTriangleSize = FindProperty(kTessellationFactorTriangleSize, props, false);
            tessellationShapeFactor = FindProperty(kTessellationShapeFactor, props, false);
            tessellationBackFaceCullEpsilon = FindProperty(kTessellationBackFaceCullEpsilon, props, false);

            // Wind
            windEnable = FindProperty(kWindEnabled, props);
            windInitialBend = FindProperty(kWindInitialBend, props);
            windStiffness = FindProperty(kWindStiffness, props);
            windDrag = FindProperty(kWindDrag, props);
            windShiverDrag = FindProperty(kWindShiverDrag, props);
            windShiverDirectionality = FindProperty(kWindShiverDirectionality, props);

            fpsModeEnable = FindProperty(kFpsModeEnabled, props);
            fpsModeFov = FindProperty(kFpsModeFov, props);
        }

        void TessellationModePopup()
        {
            EditorGUI.showMixedValue = tessellationMode.hasMixedValue;
            var mode = (TessellationMode)tessellationMode.floatValue;

            EditorGUI.BeginChangeCheck();
            mode = (TessellationMode)EditorGUILayout.Popup(StylesBaseLit.tessellationModeStr, (int)mode, StylesBaseLit.tessellationModeNames);
            if (EditorGUI.EndChangeCheck())
            {
                m_MaterialEditor.RegisterPropertyChangeUndo("Tessellation Mode");
                tessellationMode.floatValue = (float)mode;
            }

            EditorGUI.showMixedValue = false;
        }

        protected override void BaseMaterialPropertiesGUI()
        {
            base.BaseMaterialPropertiesGUI();

            EditorGUI.indentLevel++;

            // This follow double sided option
            if (doubleSidedEnable.floatValue > 0.0f)
            {
                EditorGUI.indentLevel++;
                m_MaterialEditor.ShaderProperty(doubleSidedNormalMode, StylesBaseLit.doubleSidedNormalModeText);
                EditorGUI.indentLevel--;
            }

            m_MaterialEditor.ShaderProperty(materialID, StylesBaseLit.materialIDText);

            m_MaterialEditor.ShaderProperty(displacementMode, StylesBaseLit.displacementModeText);
            if ((DisplacementMode)displacementMode.floatValue != DisplacementMode.None)
            {
                EditorGUI.indentLevel++;
                m_MaterialEditor.ShaderProperty(displacementLockObjectScale, StylesBaseLit.lockWithObjectScaleText);
                m_MaterialEditor.ShaderProperty(displacementLockTilingScale, StylesBaseLit.lockWithTilingRateText);
                EditorGUI.indentLevel--;
            }

            if ((DisplacementMode)displacementMode.floatValue == DisplacementMode.Pixel)
            {
                EditorGUILayout.Space();
                EditorGUI.indentLevel++;
                m_MaterialEditor.ShaderProperty(ppdMinSamples, StylesBaseLit.ppdMinSamplesText);
                m_MaterialEditor.ShaderProperty(ppdMaxSamples, StylesBaseLit.ppdMaxSamplesText);
                ppdMinSamples.floatValue = Mathf.Min(ppdMinSamples.floatValue, ppdMaxSamples.floatValue);
                m_MaterialEditor.ShaderProperty(ppdLodThreshold, StylesBaseLit.ppdLodThresholdText);
                m_MaterialEditor.ShaderProperty(ppdPrimitiveLength, StylesBaseLit.ppdPrimitiveLength);
                ppdPrimitiveLength.floatValue = Mathf.Max(0.01f, ppdPrimitiveLength.floatValue);
                m_MaterialEditor.ShaderProperty(ppdPrimitiveWidth, StylesBaseLit.ppdPrimitiveWidth);
                ppdPrimitiveWidth.floatValue = Mathf.Max(0.01f, ppdPrimitiveWidth.floatValue);
                invPrimScale.vectorValue = new Vector4(1.0f / ppdPrimitiveLength.floatValue, 1.0f / ppdPrimitiveWidth.floatValue); // Precompute
                m_MaterialEditor.ShaderProperty(depthOffsetEnable, StylesBaseLit.depthOffsetEnableText);
                EditorGUI.indentLevel--;
            }

            EditorGUI.indentLevel--;

            // Display tessellation option if it exist
            if (tessellationMode != null)
            {
                EditorGUILayout.Space();
                EditorGUILayout.LabelField(StylesBaseLit.tessellationText, EditorStyles.boldLabel);
                EditorGUI.indentLevel++;
                TessellationModePopup();
                m_MaterialEditor.ShaderProperty(tessellationFactor, StylesBaseLit.tessellationFactorText);
                m_MaterialEditor.ShaderProperty(tessellationFactorMinDistance, StylesBaseLit.tessellationFactorMinDistanceText);
                m_MaterialEditor.ShaderProperty(tessellationFactorMaxDistance, StylesBaseLit.tessellationFactorMaxDistanceText);
                // clamp min distance to be below max distance
                tessellationFactorMinDistance.floatValue = Math.Min(tessellationFactorMaxDistance.floatValue, tessellationFactorMinDistance.floatValue);
                m_MaterialEditor.ShaderProperty(tessellationFactorTriangleSize, StylesBaseLit.tessellationFactorTriangleSizeText);
                if ((TessellationMode)tessellationMode.floatValue == TessellationMode.Phong)
                {
                    m_MaterialEditor.ShaderProperty(tessellationShapeFactor, StylesBaseLit.tessellationShapeFactorText);
                }
                if (doubleSidedEnable.floatValue == 0.0)
                {
                    m_MaterialEditor.ShaderProperty(tessellationBackFaceCullEpsilon, StylesBaseLit.tessellationBackFaceCullEpsilonText);
                }
                EditorGUI.indentLevel--;
            }
        }

        protected override void VertexAnimationPropertiesGUI()
        {
            EditorGUILayout.LabelField(StylesBaseLit.vertexAnimation, EditorStyles.boldLabel);

            EditorGUI.indentLevel++;

            m_MaterialEditor.ShaderProperty(windEnable, StylesBaseLit.windText);
            if (!windEnable.hasMixedValue && windEnable.floatValue > 0.0f)
            {
                EditorGUI.indentLevel++;
                m_MaterialEditor.ShaderProperty(windInitialBend, StylesBaseLit.windInitialBendText);
                m_MaterialEditor.ShaderProperty(windStiffness, StylesBaseLit.windStiffnessText);
                m_MaterialEditor.ShaderProperty(windDrag, StylesBaseLit.windDragText);
                m_MaterialEditor.ShaderProperty(windShiverDrag, StylesBaseLit.windShiverDragText);
                m_MaterialEditor.ShaderProperty(windShiverDirectionality, StylesBaseLit.windShiverDirectionalityText);
                EditorGUI.indentLevel--;
            }

            EditorGUI.indentLevel--;
        }

        protected override void FpsModePropertiesGUI()
        {
            GUILayout.Label(StylesBaseLit.fpsMode, EditorStyles.boldLabel);

            EditorGUI.indentLevel++;
            m_MaterialEditor.ShaderProperty(fpsModeEnable, StylesBaseLit.fpsModeText);
            if (fpsModeEnable.floatValue > 0.0f)
            {
                EditorGUI.indentLevel++;
                m_MaterialEditor.ShaderProperty(fpsModeFov, StylesBaseLit.fpsModeFovText);
                EditorGUI.indentLevel--;
            }

            EditorGUI.indentLevel--;
        }

        // All Setup Keyword functions must be static. It allow to create script to automatically update the shaders with a script if code change
        static public void SetupBaseLitKeywords(Material material)
        {
            SetupBaseUnlitKeywords(material);

            bool doubleSidedEnable = material.GetFloat(kDoubleSidedEnable) > 0.0f;

            if (doubleSidedEnable)
            {
                DoubleSidedNormalMode doubleSidedNormalMode = (DoubleSidedNormalMode)material.GetFloat(kDoubleSidedNormalMode);
                switch (doubleSidedNormalMode)
                {
                    case DoubleSidedNormalMode.None:
                        material.SetVector("_DoubleSidedConstants", new Vector4(1.0f, 1.0f, 1.0f, 0.0f));
                        break;

                    case DoubleSidedNormalMode.Mirror: // Mirror mode (in tangent space)
                        material.SetVector("_DoubleSidedConstants", new Vector4(1.0f, 1.0f, -1.0f, 0.0f));
                        break;

                    case DoubleSidedNormalMode.Flip: // Flip mode (in tangent space)
                        material.SetVector("_DoubleSidedConstants", new Vector4(-1.0f, -1.0f, -1.0f, 0.0f));
                        break;
                }
            }

            // Set the reference value for the stencil test.
            int stencilRef = (int)StencilLightingUsage.RegularLighting;
            if ((int)material.GetFloat(kMaterialID) == (int)Lit.MaterialId.LitSSS)
            {
                stencilRef = (int)StencilLightingUsage.SplitLighting;
            }
            material.SetInt(kStencilRef, stencilRef);

            bool enableDisplacement = (DisplacementMode)material.GetFloat(kDisplacementMode) != DisplacementMode.None;
            bool enableVertexDisplacement = (DisplacementMode)material.GetFloat(kDisplacementMode) == DisplacementMode.Vertex;
            bool enablePixelDisplacement = (DisplacementMode)material.GetFloat(kDisplacementMode) == DisplacementMode.Pixel;
            bool enableTessellationDisplacement = ((DisplacementMode)material.GetFloat(kDisplacementMode) == DisplacementMode.Tessellation) && material.HasProperty(kTessellationMode);

            SetKeyword(material, "_VERTEX_DISPLACEMENT", enableVertexDisplacement);
            SetKeyword(material, "_PIXEL_DISPLACEMENT", enablePixelDisplacement);
            // Only set if tessellation exist
            SetKeyword(material, "_TESSELLATION_DISPLACEMENT", enableTessellationDisplacement);

            bool displacementLockObjectScale = material.GetFloat(kDisplacementLockObjectScale) > 0.0;
            bool displacementLockTilingScale = material.GetFloat(kDisplacementLockTilingScale) > 0.0;
            // Tessellation reuse vertex flag.
            SetKeyword(material, "_VERTEX_DISPLACEMENT_LOCK_OBJECT_SCALE", displacementLockObjectScale && (enableVertexDisplacement || enableTessellationDisplacement));
            SetKeyword(material, "_PIXEL_DISPLACEMENT_LOCK_OBJECT_SCALE", displacementLockObjectScale && enablePixelDisplacement);
            SetKeyword(material, "_DISPLACEMENT_LOCK_TILING_SCALE", displacementLockTilingScale && enableDisplacement);

            bool windEnabled = material.GetFloat(kWindEnabled) > 0.0f;
            SetKeyword(material, "_VERTEX_WIND", windEnabled);

            // Depth offset is only enabled if per pixel displacement is
            bool depthOffsetEnable = (material.GetFloat(kDepthOffsetEnable) > 0.0f) && enablePixelDisplacement;
            SetKeyword(material, "_DEPTHOFFSET_ON", depthOffsetEnable);

            if (material.HasProperty(kTessellationMode))
            {
                TessellationMode tessMode = (TessellationMode)material.GetFloat(kTessellationMode);
                SetKeyword(material, "_TESSELLATION_PHONG", tessMode == TessellationMode.Phong);
            }

<<<<<<< HEAD
            bool fpsModeEnabled = material.GetFloat(kFpsModeEnabled) > 0.0f;
            SetKeyword(material, "_FPS_MODE", fpsModeEnabled);
=======
            SetupMainTexForAlphaTestGI("_BaseColorMap", "_BaseColor", material);
>>>>>>> 604b4122
        }

        static public void SetupBaseLitMaterialPass(Material material)
        {
            SetupBaseUnlitMaterialPass(material);
        }
    }
} // namespace UnityEditor<|MERGE_RESOLUTION|>--- conflicted
+++ resolved
@@ -127,12 +127,12 @@
         protected MaterialProperty windShiverDrag = null;
         protected const string kWindShiverDrag = "_ShiverDrag";
         protected MaterialProperty windShiverDirectionality = null;
-        protected const string kWindShiverDirectionality = "_ShiverDirectionality";
-
-        // Fps mode
-        protected MaterialProperty fpsModeEnable = null;
-        protected const string kFpsModeEnabled = "_EnableFpsMode";
-        protected MaterialProperty fpsModeFov = null;
+        protected const string kWindShiverDirectionality = "_ShiverDirectionality";
+
+        // Fps mode
+        protected MaterialProperty fpsModeEnable = null;
+        protected const string kFpsModeEnabled = "_EnableFpsMode";
+        protected MaterialProperty fpsModeFov = null;
         protected const string kFpsModeFov = "_FpsModeFov";
 
         // tessellation params
@@ -188,9 +188,9 @@
             windStiffness = FindProperty(kWindStiffness, props);
             windDrag = FindProperty(kWindDrag, props);
             windShiverDrag = FindProperty(kWindShiverDrag, props);
-            windShiverDirectionality = FindProperty(kWindShiverDirectionality, props);
-
-            fpsModeEnable = FindProperty(kFpsModeEnabled, props);
+            windShiverDirectionality = FindProperty(kWindShiverDirectionality, props);
+
+            fpsModeEnable = FindProperty(kFpsModeEnabled, props);
             fpsModeFov = FindProperty(kFpsModeFov, props);
         }
 
@@ -298,22 +298,22 @@
             }
 
             EditorGUI.indentLevel--;
-        }
-
-        protected override void FpsModePropertiesGUI()
-        {
-            GUILayout.Label(StylesBaseLit.fpsMode, EditorStyles.boldLabel);
-
-            EditorGUI.indentLevel++;
-            m_MaterialEditor.ShaderProperty(fpsModeEnable, StylesBaseLit.fpsModeText);
-            if (fpsModeEnable.floatValue > 0.0f)
-            {
-                EditorGUI.indentLevel++;
-                m_MaterialEditor.ShaderProperty(fpsModeFov, StylesBaseLit.fpsModeFovText);
-                EditorGUI.indentLevel--;
-            }
-
-            EditorGUI.indentLevel--;
+        }
+
+        protected override void FpsModePropertiesGUI()
+        {
+            GUILayout.Label(StylesBaseLit.fpsMode, EditorStyles.boldLabel);
+
+            EditorGUI.indentLevel++;
+            m_MaterialEditor.ShaderProperty(fpsModeEnable, StylesBaseLit.fpsModeText);
+            if (fpsModeEnable.floatValue > 0.0f)
+            {
+                EditorGUI.indentLevel++;
+                m_MaterialEditor.ShaderProperty(fpsModeFov, StylesBaseLit.fpsModeFovText);
+                EditorGUI.indentLevel--;
+            }
+
+            EditorGUI.indentLevel--;
         }
 
         // All Setup Keyword functions must be static. It allow to create script to automatically update the shaders with a script if code change
@@ -380,12 +380,10 @@
                 SetKeyword(material, "_TESSELLATION_PHONG", tessMode == TessellationMode.Phong);
             }
 
-<<<<<<< HEAD
             bool fpsModeEnabled = material.GetFloat(kFpsModeEnabled) > 0.0f;
             SetKeyword(material, "_FPS_MODE", fpsModeEnabled);
-=======
+
             SetupMainTexForAlphaTestGI("_BaseColorMap", "_BaseColor", material);
->>>>>>> 604b4122
         }
 
         static public void SetupBaseLitMaterialPass(Material material)
