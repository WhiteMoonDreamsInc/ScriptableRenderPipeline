--- conflicted
+++ resolved
@@ -327,26 +327,16 @@
         public static readonly int _AmbientProbeCoeffs             = Shader.PropertyToID("_AmbientProbeCoeffs");
         public static readonly int _GlobalExtinction               = Shader.PropertyToID("_GlobalExtinction");
         public static readonly int _GlobalScattering               = Shader.PropertyToID("_GlobalScattering");
-<<<<<<< HEAD
-        public static readonly int _GlobalAsymmetry                = Shader.PropertyToID("_GlobalAsymmetry");
-        public static readonly int _CornetteShanksConstant         = Shader.PropertyToID("_CornetteShanksConstant");
-        public static readonly int _VBufferResolution              = Shader.PropertyToID("_VBufferResolution");
-        public static readonly int _VBufferSliceCount              = Shader.PropertyToID("_VBufferSliceCount");
-=======
         public static readonly int _GlobalAnisotropy               = Shader.PropertyToID("_GlobalAnisotropy");
         public static readonly int _CornetteShanksConstant         = Shader.PropertyToID("_CornetteShanksConstant");
         public static readonly int _VBufferResolution              = Shader.PropertyToID("_VBufferResolution");
         public static readonly int _VBufferSliceCount              = Shader.PropertyToID("_VBufferSliceCount");
         public static readonly int _VBufferUvScaleAndLimit         = Shader.PropertyToID("_VBufferUvScaleAndLimit");
->>>>>>> ae7899db
         public static readonly int _VBufferDepthEncodingParams     = Shader.PropertyToID("_VBufferDepthEncodingParams");
         public static readonly int _VBufferDepthDecodingParams     = Shader.PropertyToID("_VBufferDepthDecodingParams");
         public static readonly int _VBufferPrevResolution          = Shader.PropertyToID("_VBufferPrevResolution");
         public static readonly int _VBufferPrevSliceCount          = Shader.PropertyToID("_VBufferPrevSliceCount");
-<<<<<<< HEAD
-=======
         public static readonly int _VBufferPrevUvScaleAndLimit     = Shader.PropertyToID("_VBufferPrevUvScaleAndLimit");
->>>>>>> ae7899db
         public static readonly int _VBufferPrevDepthEncodingParams = Shader.PropertyToID("_VBufferPrevDepthEncodingParams");
         public static readonly int _VBufferPrevDepthDecodingParams = Shader.PropertyToID("_VBufferPrevDepthDecodingParams");
         public static readonly int _VBufferCoordToViewDirWS        = Shader.PropertyToID("_VBufferCoordToViewDirWS");
@@ -359,10 +349,7 @@
         public static readonly int _VolumeBounds                   = Shader.PropertyToID("_VolumeBounds");
         public static readonly int _VolumeData                     = Shader.PropertyToID("_VolumeData");
         public static readonly int _NumVisibleDensityVolumes       = Shader.PropertyToID("_NumVisibleDensityVolumes");
-<<<<<<< HEAD
-=======
         public static readonly int _VolumeMaskAtlas                = Shader.PropertyToID("_VolumeMaskAtlas");
         public static readonly int _VolumeMaskDimensions           = Shader.PropertyToID("_VolumeMaskDimensions");
->>>>>>> ae7899db
     }
 }