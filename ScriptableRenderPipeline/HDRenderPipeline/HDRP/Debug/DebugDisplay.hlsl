--- conflicted
+++ resolved
@@ -189,19 +189,13 @@
     }
 
     // 4. Display leading 0
-<<<<<<< HEAD
-#pragma warning(disable : 3557) // loop only executes for 0 iteration(s)
-    for (int i = 0; i < leading0; ++i)
-=======
     if (leading0 > 0)
->>>>>>> 3e3304e7
     {
         for (int i = 0; i < leading0; ++i)
         {
             DrawCharacter('0', fontColor, currentUnormCoord, fixedUnormCoord, flipY, color, -1);
         }
     }
-#pragma warning(default : 3557)
 
     // 5. Display sign
     if (intValue < 0 || forceNegativeSign)
