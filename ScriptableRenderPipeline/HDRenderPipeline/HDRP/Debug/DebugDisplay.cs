using System.Collections.Generic;
using UnityEngine;
using System;

namespace UnityEngine.Experimental.Rendering.HDPipeline
{
    [GenerateHLSL]
    public enum FullScreenDebugMode
    {
        None,

        // Lighting
        MinLightingFullScreenDebug,
        SSAO,
        DeferredShadows,
        PreRefractionColorPyramid,
        DepthPyramid,
        FinalColorPyramid,
        MaxLightingFullScreenDebug,

        // Rendering
        MinRenderingFullScreenDebug,
        MotionVectors,
        NanTracker,
        MaxRenderingFullScreenDebug
    }

    public class DebugDisplaySettings
    {
        public static string kEnableShadowDebug = "Enable Shadows";
        public static string kShadowDebugMode = "Shadow Debug Mode";
        public static string kShadowSelectionDebug = "Use Selection";
        public static string kShadowMapIndexDebug = "Shadow Map Index";
        public static string kShadowAtlasIndexDebug = "Shadow Atlas Index";
        public static string kShadowMinValueDebug = "Shadow Range Min Value";
        public static string kShadowMaxValueDebug = "Shadow Range Max Value";
        public static string kLightingDebugMode = "Lighting Debug Mode";

        public static string kOverrideAlbedoDebug = "Override Albedo";
        public static string kOverrideAlbedoValueDebug = "Override Albedo Value";
        public static string kOverrideSmoothnessDebug = "Override Smoothness";
        public static string kOverrideSmoothnessValueDebug = "Override Smoothness Value";
        public static string kOverrideNormalDebug = "Override normal";

        public static string kDebugEnvironmentProxyDepthScale = "Debug Environment Proxy Depth Scale";
<<<<<<< HEAD
        public static string kScreenSpaceTracingMode = "Screen Space Tracing Mode";
        public static string kDebugLightingAlbedo = "Debug Lighting Albedo";
=======
>>>>>>> 85cc0e11
        public static string kFullScreenDebugMode = "Fullscreen Debug Mode";
        public static string kFullScreenDebugMip = "Fullscreen Debug Mip";
        public static string kDisplaySkyReflectionDebug = "Display Sky Reflection";
        public static string kSkyReflectionMipmapDebug = "Sky Reflection Mipmap";
        public static string kTileClusterCategoryDebug = "Tile/Cluster Debug By Category";
        public static string kTileClusterDebug = "Tile/Cluster Debug";
        public static string kMipMapDebugMode = "Mip Map Debug Mode";


        public float debugOverlayRatio = 0.33f;
        public FullScreenDebugMode  fullScreenDebugMode = FullScreenDebugMode.None;
        public float fullscreenDebugMip = 0;

        public MaterialDebugSettings materialDebugSettings = new MaterialDebugSettings();
        public LightingDebugSettings lightingDebugSettings = new LightingDebugSettings();
        public MipMapDebugSettings mipMapDebugSettings = new MipMapDebugSettings();
        public ColorPickerDebugSettings colorPickerDebugSettings = new ColorPickerDebugSettings();

        public static GUIContent[] lightingFullScreenDebugStrings = null;
        public static int[] lightingFullScreenDebugValues = null;
        public static GUIContent[] renderingFullScreenDebugStrings = null;
        public static int[] renderingFullScreenDebugValues = null;

        public DebugDisplaySettings()
        {
            FillFullScreenDebugEnum(ref lightingFullScreenDebugStrings, ref lightingFullScreenDebugValues, FullScreenDebugMode.MinLightingFullScreenDebug, FullScreenDebugMode.MaxLightingFullScreenDebug);
            FillFullScreenDebugEnum(ref renderingFullScreenDebugStrings, ref renderingFullScreenDebugValues, FullScreenDebugMode.MinRenderingFullScreenDebug, FullScreenDebugMode.MaxRenderingFullScreenDebug);
        }

        public int GetDebugMaterialIndex()
        {
            return materialDebugSettings.GetDebugMaterialIndex();
        }

        public DebugLightingMode GetDebugLightingMode()
        {
            return lightingDebugSettings.debugLightingMode;
        }

        public int GetDebugLightingSubMode()
        {
            switch (GetDebugLightingMode())
            {
                default:
                    return 0;
                case DebugLightingMode.ScreenSpaceTracingRefraction:
                    return (int)lightingDebugSettings.debugScreenSpaceTracingMode;
            }
        }

        public DebugMipMapMode GetDebugMipMapMode()
        {
            return mipMapDebugSettings.debugMipMapMode;
        }

        public bool IsDebugDisplayEnabled()
        {
            return materialDebugSettings.IsDebugDisplayEnabled() || lightingDebugSettings.IsDebugDisplayEnabled() || mipMapDebugSettings.IsDebugDisplayEnabled();
        }

        public bool IsDebugMaterialDisplayEnabled()
        {
            return materialDebugSettings.IsDebugDisplayEnabled();
        }
        public bool IsDebugMipMapDisplayEnabled()
        {
            return mipMapDebugSettings.IsDebugDisplayEnabled();
        }

        private void DisableNonMaterialDebugSettings()
        {
            lightingDebugSettings.debugLightingMode = DebugLightingMode.None;
            mipMapDebugSettings.debugMipMapMode = DebugMipMapMode.None;
        }

        public void SetDebugViewMaterial(int value)
        {
            if (value != 0)
                DisableNonMaterialDebugSettings();
            materialDebugSettings.SetDebugViewMaterial(value);
        }

        public void SetDebugViewEngine(int value)
        {
            if (value != 0)
                DisableNonMaterialDebugSettings();
            materialDebugSettings.SetDebugViewEngine(value);
        }

        public void SetDebugViewVarying(Attributes.DebugViewVarying value)
        {
            if (value != 0)
                DisableNonMaterialDebugSettings();
            materialDebugSettings.SetDebugViewVarying(value);
        }

        public void SetDebugViewProperties(Attributes.DebugViewProperties value)
        {
            if (value != 0)
                DisableNonMaterialDebugSettings();
            materialDebugSettings.SetDebugViewProperties(value);
        }

        public void SetDebugViewGBuffer(int value)
        {
            if (value != 0)
                DisableNonMaterialDebugSettings();
            materialDebugSettings.SetDebugViewGBuffer(value);
        }

        public void SetDebugLightingMode(DebugLightingMode value)
        {
            if (value != 0)
            {
                materialDebugSettings.DisableMaterialDebug();
                mipMapDebugSettings.debugMipMapMode = DebugMipMapMode.None;
            }
            lightingDebugSettings.debugLightingMode = value;
        }

        public void SetMipMapMode(DebugMipMapMode value)
        {
            if (value != 0)
            {
                materialDebugSettings.DisableMaterialDebug();
                lightingDebugSettings.debugLightingMode = DebugLightingMode.None;
            }
            mipMapDebugSettings.debugMipMapMode = value;
        }

        public void UpdateMaterials()
        {
            //if (mipMapDebugSettings.debugMipMapMode != 0)
            //    Texture.SetStreamingTextureMaterialDebugProperties();
        }

        public void RegisterDebug()
        {
            DebugMenuManager.instance.AddDebugItem<float>("Display Stats", "Frame Rate", () => 1.0f / Time.smoothDeltaTime, null, DebugItemFlag.DynamicDisplay);
            DebugMenuManager.instance.AddDebugItem<float>("Display Stats", "Frame Time (ms)", () => Time.smoothDeltaTime * 1000.0f, null, DebugItemFlag.DynamicDisplay);

            DebugMenuManager.instance.AddDebugItem<int>("Material", "Material",() => materialDebugSettings.debugViewMaterial, (value) => SetDebugViewMaterial((int)value), DebugItemFlag.None, new DebugItemHandlerIntEnum(MaterialDebugSettings.debugViewMaterialStrings, MaterialDebugSettings.debugViewMaterialValues));
            DebugMenuManager.instance.AddDebugItem<int>("Material", "Engine",() => materialDebugSettings.debugViewEngine, (value) => SetDebugViewEngine((int)value), DebugItemFlag.None, new DebugItemHandlerIntEnum(MaterialDebugSettings.debugViewEngineStrings, MaterialDebugSettings.debugViewEngineValues));
            DebugMenuManager.instance.AddDebugItem<Attributes.DebugViewVarying>("Material", "Attributes",() => materialDebugSettings.debugViewVarying, (value) => SetDebugViewVarying((Attributes.DebugViewVarying)value));
            DebugMenuManager.instance.AddDebugItem<Attributes.DebugViewProperties>("Material", "Properties", () => materialDebugSettings.debugViewProperties, (value) => SetDebugViewProperties((Attributes.DebugViewProperties)value));
            DebugMenuManager.instance.AddDebugItem<int>("Material", "GBuffer",() => materialDebugSettings.debugViewGBuffer, (value) => SetDebugViewGBuffer((int)value), DebugItemFlag.None, new DebugItemHandlerIntEnum(MaterialDebugSettings.debugViewMaterialGBufferStrings, MaterialDebugSettings.debugViewMaterialGBufferValues));

            DebugMenuManager.instance.AddDebugItem<LightingDebugPanel, ShadowMapDebugMode>(kShadowDebugMode, () => lightingDebugSettings.shadowDebugMode, (value) => lightingDebugSettings.shadowDebugMode = (ShadowMapDebugMode)value);
            DebugMenuManager.instance.AddDebugItem<LightingDebugPanel, bool>(kShadowSelectionDebug, () => lightingDebugSettings.shadowDebugUseSelection, (value) => lightingDebugSettings.shadowDebugUseSelection = (bool)value, DebugItemFlag.EditorOnly);
            DebugMenuManager.instance.AddDebugItem<LightingDebugPanel, uint>(kShadowMapIndexDebug, () => lightingDebugSettings.shadowMapIndex, (value) => lightingDebugSettings.shadowMapIndex = (uint)value, DebugItemFlag.None, new DebugItemHandlerShadowIndex(1));
            DebugMenuManager.instance.AddDebugItem<LightingDebugPanel, uint>(kShadowAtlasIndexDebug, () => lightingDebugSettings.shadowAtlasIndex, (value) => lightingDebugSettings.shadowAtlasIndex = (uint)value, DebugItemFlag.None, new DebugItemHandlerShadowAtlasIndex(1));
            DebugMenuManager.instance.AddDebugItem<LightingDebugPanel, float>(kShadowMinValueDebug, () => lightingDebugSettings.shadowMinValue, (value) => lightingDebugSettings.shadowMinValue = (float)value);
            DebugMenuManager.instance.AddDebugItem<LightingDebugPanel, float>(kShadowMaxValueDebug, () => lightingDebugSettings.shadowMaxValue, (value) => lightingDebugSettings.shadowMaxValue = (float)value);
            DebugMenuManager.instance.AddDebugItem<LightingDebugPanel, int>(kFullScreenDebugMode, () => (int)fullScreenDebugMode, (value) => fullScreenDebugMode = (FullScreenDebugMode)value, DebugItemFlag.None, new DebugItemHandlerIntEnum(DebugDisplaySettings.lightingFullScreenDebugStrings, DebugDisplaySettings.lightingFullScreenDebugValues));
            DebugMenuManager.instance.AddDebugItem<LightingDebugPanel, float>(
                kFullScreenDebugMip,
                () =>
                {
                    var id = 0;
                    switch (fullScreenDebugMode)
                    {
                        default:
                        case FullScreenDebugMode.DepthPyramid:
                            id = HDShaderIDs._DepthPyramidMipSize;
                            break;
                        case FullScreenDebugMode.FinalColorPyramid:
                        case FullScreenDebugMode.PreRefractionColorPyramid:
                            id = HDShaderIDs._GaussianPyramidColorMipSize;
                            break;
                    }
                    var size = Shader.GetGlobalVector(id);
                    var lodCount = Mathf.FloorToInt(Mathf.Log(Mathf.Min(size.x, size.y), 2f));
                    return (uint)(fullscreenDebugMip * lodCount);

                },
                value =>
                {
                    var id = 0;
                    switch (fullScreenDebugMode)
                    {
                        default:
                        case FullScreenDebugMode.DepthPyramid:
                            id = HDShaderIDs._DepthPyramidMipSize;
                            break;
                        case FullScreenDebugMode.FinalColorPyramid:
                        case FullScreenDebugMode.PreRefractionColorPyramid:
                            id = HDShaderIDs._GaussianPyramidColorMipSize;
                            break;
                    }
                    var size = Shader.GetGlobalVector(id);
                    var lodCount = Mathf.Floor(Mathf.Log(Mathf.Min(size.x, size.y), 2f));
                    fullscreenDebugMip = (float)Convert.ChangeType(value, typeof(Single)) / lodCount;
                }, 
                DebugItemFlag.None, 
                new DebugItemHandlerUIntMinMax(() => 0,
                    () =>
                    {
                        var id = 0;
                        switch (fullScreenDebugMode)
                        {
                            default:
                            case FullScreenDebugMode.DepthPyramid:
                                id = HDShaderIDs._DepthPyramidMipSize;
                                break;
                            case FullScreenDebugMode.FinalColorPyramid:
                            case FullScreenDebugMode.PreRefractionColorPyramid:
                                id = HDShaderIDs._GaussianPyramidColorMipSize;
                                break;
                        }
                        var size = Shader.GetGlobalVector(id);
                        var lodCount = Mathf.FloorToInt(Mathf.Log(Mathf.Min(size.x, size.y), 2f));
                        return (uint)lodCount;
                    })
                );
            DebugMenuManager.instance.AddDebugItem<LightingDebugPanel, DebugLightingMode>(kLightingDebugMode, () => lightingDebugSettings.debugLightingMode, (value) => SetDebugLightingMode((DebugLightingMode)value));
            DebugMenuManager.instance.AddDebugItem<LightingDebugPanel, bool>(kOverrideSmoothnessDebug, () => lightingDebugSettings.overrideSmoothness, (value) => lightingDebugSettings.overrideSmoothness = (bool)value);
            DebugMenuManager.instance.AddDebugItem<LightingDebugPanel, float>(kOverrideSmoothnessValueDebug, () => lightingDebugSettings.overrideSmoothnessValue, (value) => lightingDebugSettings.overrideSmoothnessValue = (float)value, DebugItemFlag.None, new DebugItemHandlerFloatMinMax(0.0f, 1.0f));
            DebugMenuManager.instance.AddDebugItem<LightingDebugPanel, bool>(kOverrideAlbedoDebug, () => lightingDebugSettings.overrideAlbedo, (value) => lightingDebugSettings.overrideAlbedo = (bool)value);
            DebugMenuManager.instance.AddDebugItem<LightingDebugPanel, Color>(kOverrideAlbedoValueDebug, () => lightingDebugSettings.overrideAlbedoValue, (value) => lightingDebugSettings.overrideAlbedoValue = (Color)value);
            DebugMenuManager.instance.AddDebugItem<LightingDebugPanel, bool>(kOverrideNormalDebug, () => lightingDebugSettings.overrideNormal, (value) => lightingDebugSettings.overrideNormal = (bool)value);
            DebugMenuManager.instance.AddDebugItem<bool>("Lighting", kDisplaySkyReflectionDebug, () => lightingDebugSettings.displaySkyReflection, (value) => lightingDebugSettings.displaySkyReflection = (bool)value);
            DebugMenuManager.instance.AddDebugItem<LightingDebugPanel, float>(kSkyReflectionMipmapDebug, () => lightingDebugSettings.skyReflectionMipmap, (value) => lightingDebugSettings.skyReflectionMipmap = (float)value, DebugItemFlag.None, new DebugItemHandlerFloatMinMax(0.0f, 1.0f));
            DebugMenuManager.instance.AddDebugItem<LightingDebugPanel, LightLoop.TileClusterDebug>(kTileClusterDebug,() => lightingDebugSettings.tileClusterDebug, (value) => lightingDebugSettings.tileClusterDebug = (LightLoop.TileClusterDebug)value);
            DebugMenuManager.instance.AddDebugItem<LightingDebugPanel, LightLoop.TileClusterCategoryDebug>(kTileClusterCategoryDebug,() => lightingDebugSettings.tileClusterDebugByCategory, (value) => lightingDebugSettings.tileClusterDebugByCategory = (LightLoop.TileClusterCategoryDebug)value);

            DebugMenuManager.instance.AddDebugItem<LightingDebugPanel, float>(kDebugEnvironmentProxyDepthScale, () => lightingDebugSettings.environmentProxyDepthScale, value => lightingDebugSettings.environmentProxyDepthScale = (float)value, DebugItemFlag.None, new DebugItemHandlerFloatMinMax(0.1f, 50f));

            DebugMenuManager.instance.AddDebugItem<int>("Rendering", kFullScreenDebugMode, () => (int)fullScreenDebugMode, (value) => fullScreenDebugMode = (FullScreenDebugMode)value, DebugItemFlag.None, new DebugItemHandlerIntEnum(DebugDisplaySettings.renderingFullScreenDebugStrings, DebugDisplaySettings.renderingFullScreenDebugValues));
            DebugMenuManager.instance.AddDebugItem<DebugMipMapMode>("Rendering", "MipMaps", () => mipMapDebugSettings.debugMipMapMode, (value) => SetMipMapMode((DebugMipMapMode)value));

            DebugMenuManager.instance.AddDebugItem<ColorPickerDebugMode>("Rendering", ColorPickerDebugSettings.kColorPickerDebugMode, () => (int)colorPickerDebugSettings.colorPickerMode, (value) => colorPickerDebugSettings.colorPickerMode = (ColorPickerDebugMode)value);
            DebugMenuManager.instance.AddDebugItem<float>("Rendering", ColorPickerDebugSettings.kColorPickerThreshold0Debug, () => colorPickerDebugSettings.colorThreshold0, (value) => colorPickerDebugSettings.colorThreshold0 = (float)value);
            DebugMenuManager.instance.AddDebugItem<float>("Rendering", ColorPickerDebugSettings.kColorPickerThreshold1Debug, () => colorPickerDebugSettings.colorThreshold1, (value) => colorPickerDebugSettings.colorThreshold1 = (float)value);
            DebugMenuManager.instance.AddDebugItem<float>("Rendering", ColorPickerDebugSettings.kColorPickerThreshold2Debug, () => colorPickerDebugSettings.colorThreshold2, (value) => colorPickerDebugSettings.colorThreshold2 = (float)value);
            DebugMenuManager.instance.AddDebugItem<float>("Rendering", ColorPickerDebugSettings.kColorPickerThreshold3Debug, () => colorPickerDebugSettings.colorThreshold3, (value) => colorPickerDebugSettings.colorThreshold3 = (float)value);
            DebugMenuManager.instance.AddDebugItem<Color>("Rendering", ColorPickerDebugSettings.kColorPickerFontColor, () => colorPickerDebugSettings.fontColor, (value) => colorPickerDebugSettings.fontColor = (Color)value);

            DebugMenuManager.instance.AddDebugItem<LightingDebugPanel, DebugScreenSpaceTracing>(kScreenSpaceTracingMode, () => lightingDebugSettings.debugScreenSpaceTracingMode, (value) => lightingDebugSettings.debugScreenSpaceTracingMode = (DebugScreenSpaceTracing)value);
        }

        public void OnValidate()
        {
            lightingDebugSettings.OnValidate();
        }

        void FillFullScreenDebugEnum(ref GUIContent[] strings, ref int[] values, FullScreenDebugMode min, FullScreenDebugMode max)
        {
            int count = max - min - 1;
            strings = new GUIContent[count + 1];
            values = new int[count + 1];
            strings[0] = new GUIContent(FullScreenDebugMode.None.ToString());
            values[0] = (int)FullScreenDebugMode.None;
            int index = 1;
            for (int i = (int)min + 1; i < (int)max; ++i)
            {
                strings[index] = new GUIContent(((FullScreenDebugMode)i).ToString());
                values[index] = i;
                index++;
            }
        }
    }
}<|MERGE_RESOLUTION|>--- conflicted
+++ resolved
@@ -39,15 +39,11 @@
         public static string kOverrideAlbedoDebug = "Override Albedo";
         public static string kOverrideAlbedoValueDebug = "Override Albedo Value";
         public static string kOverrideSmoothnessDebug = "Override Smoothness";
-        public static string kOverrideSmoothnessValueDebug = "Override Smoothness Value";
+        public static string kOverrideSmoothnessValueDebug = "Override Smoothness Value"; 
         public static string kOverrideNormalDebug = "Override normal";
 
         public static string kDebugEnvironmentProxyDepthScale = "Debug Environment Proxy Depth Scale";
-<<<<<<< HEAD
         public static string kScreenSpaceTracingMode = "Screen Space Tracing Mode";
-        public static string kDebugLightingAlbedo = "Debug Lighting Albedo";
-=======
->>>>>>> 85cc0e11
         public static string kFullScreenDebugMode = "Fullscreen Debug Mode";
         public static string kFullScreenDebugMip = "Fullscreen Debug Mip";
         public static string kDisplaySkyReflectionDebug = "Display Sky Reflection";
