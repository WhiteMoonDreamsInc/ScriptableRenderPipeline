Shader "HDRenderPipeline/LayeredLitTessellation"
{
    Properties
    {
        // Following set of parameters represent the parameters node inside the MaterialGraph.
        // They are use to fill a SurfaceData. With a MaterialGraph this should not exist.

        // All the following properties are filled by the referenced lit shader.

        // Reminder. Color here are in linear but the UI (color picker) do the conversion sRGB to linear
        _BaseColor0("BaseColor0", Color) = (1, 1, 1, 1)
        _BaseColor1("BaseColor1", Color) = (1, 1, 1, 1)
        _BaseColor2("BaseColor2", Color) = (1, 1, 1, 1)
        _BaseColor3("BaseColor3", Color) = (1, 1, 1, 1)

        _BaseColorMap0("BaseColorMap0", 2D) = "white" {}
        _BaseColorMap1("BaseColorMap1", 2D) = "white" {}
        _BaseColorMap2("BaseColorMap2", 2D) = "white" {}
        _BaseColorMap3("BaseColorMap3", 2D) = "white" {}

        _Metallic0("Metallic0", Range(0.0, 1.0)) = 0
        _Metallic1("Metallic1", Range(0.0, 1.0)) = 0
        _Metallic2("Metallic2", Range(0.0, 1.0)) = 0
        _Metallic3("Metallic3", Range(0.0, 1.0)) = 0

        _Smoothness0("Smoothness0", Range(0.0, 1.0)) = 1.0
        _Smoothness1("Smoothness1", Range(0.0, 1.0)) = 1.0
        _Smoothness2("Smoothness2", Range(0.0, 1.0)) = 1.0
        _Smoothness3("Smoothness3", Range(0.0, 1.0)) = 1.0

        _SmoothnessRemapMin0("SmoothnessRemapMin0", Range(0.0, 1.0)) = 0.0
        _SmoothnessRemapMin1("SmoothnessRemapMin1", Range(0.0, 1.0)) = 0.0
        _SmoothnessRemapMin2("SmoothnessRemapMin2", Range(0.0, 1.0)) = 0.0
        _SmoothnessRemapMin3("SmoothnessRemapMin3", Range(0.0, 1.0)) = 0.0

        _SmoothnessRemapMax0("SmoothnessRemapMax0", Range(0.0, 1.0)) = 1.0
        _SmoothnessRemapMax1("SmoothnessRemapMax1", Range(0.0, 1.0)) = 1.0
        _SmoothnessRemapMax2("SmoothnessRemapMax2", Range(0.0, 1.0)) = 1.0
        _SmoothnessRemapMax3("SmoothnessRemapMax3", Range(0.0, 1.0)) = 1.0

        _AORemapMin0("AORemapMin0", Range(0.0, 1.0)) = 0.0
        _AORemapMin1("AORemapMin1", Range(0.0, 1.0)) = 0.0
        _AORemapMin2("AORemapMin2", Range(0.0, 1.0)) = 0.0
        _AORemapMin3("AORemapMin3", Range(0.0, 1.0)) = 0.0

        _AORemapMax0("AORemapMax0", Range(0.0, 1.0)) = 1.0
        _AORemapMax1("AORemapMax1", Range(0.0, 1.0)) = 1.0
        _AORemapMax2("AORemapMax2", Range(0.0, 1.0)) = 1.0
        _AORemapMax3("AORemapMax3", Range(0.0, 1.0)) = 1.0

        _MaskMap0("MaskMap0", 2D) = "white" {}
        _MaskMap1("MaskMap1", 2D) = "white" {}
        _MaskMap2("MaskMap2", 2D) = "white" {}
        _MaskMap3("MaskMap3", 2D) = "white" {}

        _NormalMap0("NormalMap0", 2D) = "bump" {}
        _NormalMap1("NormalMap1", 2D) = "bump" {}
        _NormalMap2("NormalMap2", 2D) = "bump" {}
        _NormalMap3("NormalMap3", 2D) = "bump" {}

        _NormalMapOS0("NormalMapOS0", 2D) = "white" {}
        _NormalMapOS1("NormalMapOS1", 2D) = "white" {}
        _NormalMapOS2("NormalMapOS2", 2D) = "white" {}
        _NormalMapOS3("NormalMapOS3", 2D) = "white" {}

        _NormalScale0("_NormalScale0", Range(0.0, 2.0)) = 1
        _NormalScale1("_NormalScale1", Range(0.0, 2.0)) = 1
        _NormalScale2("_NormalScale2", Range(0.0, 2.0)) = 1
        _NormalScale3("_NormalScale3", Range(0.0, 2.0)) = 1

        _BentNormalMap0("BentNormalMap0", 2D) = "bump" {}
        _BentNormalMap1("BentNormalMap1", 2D) = "bump" {}
        _BentNormalMap2("BentNormalMap2", 2D) = "bump" {}
        _BentNormalMap3("BentNormalMap3", 2D) = "bump" {}

        _BentNormalMapOS0("BentNormalMapOS0", 2D) = "white" {}
        _BentNormalMapOS1("BentNormalMapOS1", 2D) = "white" {}
        _BentNormalMapOS2("BentNormalMapOS2", 2D) = "white" {}
        _BentNormalMapOS3("BentNormalMapOS3", 2D) = "white" {}

        _HeightMap0("HeightMap0", 2D) = "black" {}
        _HeightMap1("HeightMap1", 2D) = "black" {}
        _HeightMap2("HeightMap2", 2D) = "black" {}
        _HeightMap3("HeightMap3", 2D) = "black" {}

        // Caution: Default value of _HeightAmplitude must be (_HeightMax - _HeightMin) * 0.01
		// Those two properties are computed from the ones exposed in the UI and depends on the displaement mode so they are separate because we don't want to lose information upon displacement mode change.
		[HideInInspector] _HeightAmplitude0("Height Scale0", Float) = 0.02
        [HideInInspector] _HeightAmplitude1("Height Scale1", Float) = 0.02
        [HideInInspector] _HeightAmplitude2("Height Scale2", Float) = 0.02
        [HideInInspector] _HeightAmplitude3("Height Scale3", Float) = 0.02
		[HideInInspector] _HeightCenter0("Height Bias0", Range(0.0, 1.0)) = 0.5
		[HideInInspector] _HeightCenter1("Height Bias1", Range(0.0, 1.0)) = 0.5
		[HideInInspector] _HeightCenter2("Height Bias2", Range(0.0, 1.0)) = 0.5
		[HideInInspector] _HeightCenter3("Height Bias3", Range(0.0, 1.0)) = 0.5

		[Enum(MinMax, 0, Amplitude, 1)] _HeightMapParametrization0("Heightmap Parametrization0", Int) = 0
		[Enum(MinMax, 0, Amplitude, 1)] _HeightMapParametrization1("Heightmap Parametrization1", Int) = 0
		[Enum(MinMax, 0, Amplitude, 1)] _HeightMapParametrization2("Heightmap Parametrization2", Int) = 0
		[Enum(MinMax, 0, Amplitude, 1)] _HeightMapParametrization3("Heightmap Parametrization3", Int) = 0
		// These parameters are for vertex displacement/Tessellation
		_HeightOffset0("Height Offset0", Float) = 0
		_HeightOffset1("Height Offset1", Float) = 0
		_HeightOffset2("Height Offset2", Float) = 0
		_HeightOffset3("Height Offset3", Float) = 0
		// MinMax mode
        _HeightMin0("Height Min0", Float) = -1
        _HeightMin1("Height Min1", Float) = -1
        _HeightMin2("Height Min2", Float) = -1
        _HeightMin3("Height Min3", Float) = -1
        _HeightMax0("Height Max0", Float) = 1
        _HeightMax1("Height Max1", Float) = 1
        _HeightMax2("Height Max2", Float) = 1
        _HeightMax3("Height Max3", Float) = 1

		// Amplitude mode
		_HeightTessAmplitude0("Amplitude0", Float) = 2.0 // in Centimeters
		_HeightTessAmplitude1("Amplitude1", Float) = 2.0 // in Centimeters
		_HeightTessAmplitude2("Amplitude2", Float) = 2.0 // in Centimeters
		_HeightTessAmplitude3("Amplitude3", Float) = 2.0 // in Centimeters
		_HeightTessCenter0("Height Bias0", Range(0.0, 1.0)) = 0.5
		_HeightTessCenter1("Height Bias1", Range(0.0, 1.0)) = 0.5
		_HeightTessCenter2("Height Bias2", Range(0.0, 1.0)) = 0.5
		_HeightTessCenter3("Height Bias3", Range(0.0, 1.0)) = 0.5

		// These parameters are for pixel displacement
		_HeightPoMAmplitude0("Height Amplitude0", Float) = 2.0 // In centimeters
		_HeightPoMAmplitude1("Height Amplitude1", Float) = 2.0 // In centimeters
		_HeightPoMAmplitude2("Height Amplitude2", Float) = 2.0 // In centimeters
		_HeightPoMAmplitude3("Height Amplitude3", Float) = 2.0 // In centimeters

        _DetailMap0("DetailMap0", 2D) = "black" {}
        _DetailMap1("DetailMap1", 2D) = "black" {}
        _DetailMap2("DetailMap2", 2D) = "black" {}
        _DetailMap3("DetailMap3", 2D) = "black" {}

        _DetailAlbedoScale0("_DetailAlbedoScale0", Range(0.0, 2.0)) = 1
        _DetailAlbedoScale1("_DetailAlbedoScale1", Range(0.0, 2.0)) = 1
        _DetailAlbedoScale2("_DetailAlbedoScale2", Range(0.0, 2.0)) = 1
        _DetailAlbedoScale3("_DetailAlbedoScale3", Range(0.0, 2.0)) = 1

        _DetailNormalScale0("_DetailNormalScale0", Range(0.0, 2.0)) = 1
        _DetailNormalScale1("_DetailNormalScale1", Range(0.0, 2.0)) = 1
        _DetailNormalScale2("_DetailNormalScale2", Range(0.0, 2.0)) = 1
        _DetailNormalScale3("_DetailNormalScale3", Range(0.0, 2.0)) = 1

        _DetailSmoothnessScale0("_DetailSmoothnessScale0", Range(0.0, 2.0)) = 1
        _DetailSmoothnessScale1("_DetailSmoothnessScale1", Range(0.0, 2.0)) = 1
        _DetailSmoothnessScale2("_DetailSmoothnessScale2", Range(0.0, 2.0)) = 1
        _DetailSmoothnessScale3("_DetailSmoothnessScale3", Range(0.0, 2.0)) = 1

        [Enum(TangentSpace, 0, ObjectSpace, 1)] _NormalMapSpace0("NormalMap space", Float) = 0
        [Enum(TangentSpace, 0, ObjectSpace, 1)] _NormalMapSpace1("NormalMap space", Float) = 0
        [Enum(TangentSpace, 0, ObjectSpace, 1)] _NormalMapSpace2("NormalMap space", Float) = 0
        [Enum(TangentSpace, 0, ObjectSpace, 1)] _NormalMapSpace3("NormalMap space", Float) = 0

        _DiffusionProfile0("Diffusion Profile0", Int) = 0
        _DiffusionProfile1("Diffusion Profile1", Int) = 0
        _DiffusionProfile2("Diffusion Profile2", Int) = 0
        _DiffusionProfile3("Diffusion Profile3", Int) = 0

        _SubsurfaceMask0("Subsurface Mask0", Range(0.0, 1.0)) = 1.0
        _SubsurfaceMask1("Subsurface Mask1", Range(0.0, 1.0)) = 1.0
        _SubsurfaceMask2("Subsurface Mask2", Range(0.0, 1.0)) = 1.0
        _SubsurfaceMask3("Subsurface Mask3", Range(0.0, 1.0)) = 1.0

        _SubsurfaceMaskMap0("Subsurface Mask Map0", 2D) = "white" {}
        _SubsurfaceMaskMap1("Subsurface Mask Map1", 2D) = "white" {}
        _SubsurfaceMaskMap2("Subsurface Mask Map2", 2D) = "white" {}
        _SubsurfaceMaskMap3("Subsurface Mask Map3", 2D) = "white" {}

        _Thickness0("Thickness", Range(0.0, 1.0)) = 1.0
        _Thickness1("Thickness", Range(0.0, 1.0)) = 1.0
        _Thickness2("Thickness", Range(0.0, 1.0)) = 1.0
        _Thickness3("Thickness", Range(0.0, 1.0)) = 1.0

        _ThicknessMap0("Thickness Map", 2D) = "white" {}
        _ThicknessMap1("Thickness Map", 2D) = "white" {}
        _ThicknessMap2("Thickness Map", 2D) = "white" {}
        _ThicknessMap3("Thickness Map", 2D) = "white" {}

        _ThicknessRemap0("Thickness Remap", Vector) = (0, 1, 0, 0)
        _ThicknessRemap1("Thickness Remap", Vector) = (0, 1, 0, 0)
        _ThicknessRemap2("Thickness Remap", Vector) = (0, 1, 0, 0)
        _ThicknessRemap3("Thickness Remap", Vector) = (0, 1, 0, 0)

        // All the following properties exist only in layered lit material

        // Layer blending options
        _LayerMaskMap("LayerMaskMap", 2D) = "white" {}
        _LayerInfluenceMaskMap("LayerInfluenceMaskMap", 2D) = "white" {}
        [ToggleUI] _UseHeightBasedBlend("UseHeightBasedBlend", Float) = 0.0

        _HeightTransition("Height Transition", Range(0, 1.0)) = 0.0

        [ToggleUI] _UseDensityMode("Use Density mode", Float) = 0.0
        [ToggleUI] _UseMainLayerInfluence("UseMainLayerInfluence", Float) = 0.0

        _InheritBaseNormal1("_InheritBaseNormal1", Range(0, 1.0)) = 0.0
        _InheritBaseNormal2("_InheritBaseNormal2", Range(0, 1.0)) = 0.0
        _InheritBaseNormal3("_InheritBaseNormal3", Range(0, 1.0)) = 0.0

        _InheritBaseHeight1("_InheritBaseHeight1", Range(0, 1.0)) = 0.0
        _InheritBaseHeight2("_InheritBaseHeight2", Range(0, 1.0)) = 0.0
        _InheritBaseHeight3("_InheritBaseHeight3", Range(0, 1.0)) = 0.0

        _InheritBaseColor1("_InheritBaseColor1", Range(0, 1.0)) = 0.0
        _InheritBaseColor2("_InheritBaseColor2", Range(0, 1.0)) = 0.0
        _InheritBaseColor3("_InheritBaseColor3", Range(0, 1.0)) = 0.0

        [ToggleUI] _OpacityAsDensity0("_OpacityAsDensity0", Float) = 0.0
        [ToggleUI] _OpacityAsDensity1("_OpacityAsDensity1", Float) = 0.0
        [ToggleUI] _OpacityAsDensity2("_OpacityAsDensity2", Float) = 0.0
        [ToggleUI] _OpacityAsDensity3("_OpacityAsDensity3", Float) = 0.0

        [HideInInspector] _LayerCount("_LayerCount", Float) = 2.0

        [Enum(None, 0, Multiply, 1, Add, 2)] _VertexColorMode("Vertex color mode", Float) = 0

        [ToggleUI]  _ObjectScaleAffectTile("_ObjectScaleAffectTile", Float) = 0.0
        [Enum(UV0, 0, UV1, 1, UV2, 2, UV3, 3, Planar, 4, Triplanar, 5)] _UVBlendMask("UV Set for blendMask", Float) = 0
        [HideInInspector] _UVMappingMaskBlendMask("_UVMappingMaskBlendMask", Color) = (1, 0, 0, 0)
        _TexWorldScaleBlendMask("Tiling", Float) = 1.0

        // Following are builtin properties

        [ToggleOff] _EnableFpsMode("Enable Fps Mode", Float) = 0.0
        _FpsModeFov("_FpsModeFov", Float) = 60.0

        [ToggleUI]  _EnableSpecularOcclusion("Enable specular occlusion", Float) = 0.0

        _EmissiveColor("EmissiveColor", Color) = (1, 1, 1)
        _EmissiveColorMap("EmissiveColorMap", 2D) = "white" {}
        _EmissiveIntensity("EmissiveIntensity", Float) = 0
        [ToggleUI] _AlbedoAffectEmissive("Albedo Affect Emissive", Float) = 0.0

        [ToggleUI] _AlphaCutoffEnable("Alpha Cutoff Enable", Float) = 0.0

        _AlphaCutoff("Alpha Cutoff", Range(0.0, 1.0)) = 0.5
        _TransparentSortPriority("_TransparentSortPriority", Float) = 0

        // Stencil state
        [HideInInspector] _StencilRef("_StencilRef", Int) = 2 // StencilLightingUsage.RegularLighting
        [HideInInspector] _StencilWriteMask("_StencilWriteMask", Int) = 7 // StencilMask.Lighting  (fixed at compile time)
        [HideInInspector] _StencilRefMV("_StencilRefMV", Int) = 128 // StencilLightingUsage.RegularLighting  (fixed at compile time)
        [HideInInspector] _StencilWriteMaskMV("_StencilWriteMaskMV", Int) = 128 // StencilMask.ObjectsVelocity  (fixed at compile time)

        // Blending state
        [HideInInspector] _SurfaceType("__surfacetype", Float) = 0.0
        [HideInInspector] _BlendMode ("__blendmode", Float) = 0.0
        [HideInInspector] _SrcBlend ("__src", Float) = 1.0
        [HideInInspector] _DstBlend ("__dst", Float) = 0.0
        [HideInInspector] _ZWrite ("__zw", Float) = 1.0
        [HideInInspector] _CullMode("__cullmode", Float) = 2.0
        [HideInInspector] _ZTestDepthEqualForOpaque("_ZTestDepthEqualForOpaque", Int) = 4 // Less equal
        [HideInInspector] _ZTestGBuffer("_ZTestGBuffer", Int) = 4

        [ToggleUI] _EnableFogOnTransparent("Enable Fog", Float) = 1.0
        [ToggleUI] _EnableBlendModePreserveSpecularLighting("Enable Blend Mode Preserve Specular Lighting", Float) = 1.0

        [ToggleUI] _DoubleSidedEnable("Double sided enable", Float) = 0.0
        [Enum(Flip, 0, Mirror, 1, None, 2)] _DoubleSidedNormalMode("Double sided normal mode", Float) = 1
        [HideInInspector] _DoubleSidedConstants("_DoubleSidedConstants", Vector) = (1, 1, -1, 0)

        // For layering, due to combinatorial explosion, we only support SSS/Transmission and Standard. We let other case for the shader graph
        [Enum(Subsurface Scattering, 0, Standard, 1, Translucent, 5)] _MaterialID("MaterialId", Int) = 1 // MaterialId.Standard
        [ToggleUI] _TransmissionEnable("_TransmissionEnable", Float) = 1.0

        [Enum(None, 0, Tessellation displacement, 3)] _DisplacementMode("DisplacementMode", Int) = 3
        [ToggleUI] _DisplacementLockObjectScale("displacement lock object scale", Float) = 1.0
        [ToggleUI] _DisplacementLockTilingScale("displacement lock tiling scale", Float) = 1.0
        [ToggleUI] _DepthOffsetEnable("Depth Offset View space", Float) = 0.0

        [ToggleUI] _EnableMotionVectorForVertexAnimation("EnableMotionVectorForVertexAnimation", Float) = 0.0

        _PPDMinSamples("Min sample for POM", Range(1.0, 64.0)) = 5
        _PPDMaxSamples("Max sample for POM", Range(1.0, 64.0)) = 15
        _PPDLodThreshold("Start lod to fade out the POM effect", Range(0.0, 16.0)) = 5
        _PPDPrimitiveLength("Primitive length for POM", Float) = 1
        _PPDPrimitiveWidth("Primitive width for POM", Float) = 1
        [HideInInspector] _InvPrimScale("Inverse primitive scale for non-planar POM", Vector) = (1, 1, 0, 0)

        [Enum(Use Emissive Color, 0, Use Emissive Mask, 1)] _EmissiveColorMode("Emissive color mode", Float) = 1
        [Enum(UV0, 0, UV1, 1, UV2, 2, UV3, 3, Planar, 4, Triplanar, 5)] _UVEmissive("UV Set for emissive", Float) = 0
        _TexWorldScaleEmissive("Scale to apply on world coordinate", Float) = 1.0
        [HideInInspector] _UVMappingMaskEmissive("_UVMappingMaskEmissive", Color) = (1, 0, 0, 0)

        // Wind
        [ToggleUI]  _EnableWind("Enable Wind", Float) = 0.0
        _InitialBend("Initial Bend", float) = 1.0
        _Stiffness("Stiffness", float) = 1.0
        _Drag("Drag", float) = 1.0
        _ShiverDrag("Shiver Drag", float) = 0.2
        _ShiverDirectionality("Shiver Directionality", Range(0.0, 1.0)) = 0.5

        // Caution: C# code in BaseLitUI.cs call LightmapEmissionFlagsProperty() which assume that there is an existing "_EmissionColor"
        // value that exist to identify if the GI emission need to be enabled.
        // In our case we don't use such a mechanism but need to keep the code quiet. We declare the value and always enable it.
        // TODO: Fix the code in legacy unity so we can customize the beahvior for GI
        _EmissionColor("Color", Color) = (1, 1, 1)

        _TexWorldScale0("Tiling", Float) = 1.0
        _TexWorldScale1("Tiling", Float) = 1.0
        _TexWorldScale2("Tiling", Float) = 1.0
        _TexWorldScale3("Tiling", Float) = 1.0

        [HideInInspector] _InvTilingScale0("Inverse tiling scale = 2 / (abs(_BaseColorMap_ST.x) + abs(_BaseColorMap_ST.y))", Float) = 1
        [HideInInspector] _InvTilingScale1("Inverse tiling scale = 2 / (abs(_BaseColorMap_ST.x) + abs(_BaseColorMap_ST.y))", Float) = 1
        [HideInInspector] _InvTilingScale2("Inverse tiling scale = 2 / (abs(_BaseColorMap_ST.x) + abs(_BaseColorMap_ST.y))", Float) = 1
        [HideInInspector] _InvTilingScale3("Inverse tiling scale = 2 / (abs(_BaseColorMap_ST.x) + abs(_BaseColorMap_ST.y))", Float) = 1

        [Enum(UV0, 0, UV1, 1, UV2, 2, UV3, 3, Planar, 4, Triplanar, 5)] _UVBase0("UV Set for base0", Float) = 0 // no UV1/2/3 for main layer (matching Lit.shader and for PPDisplacement restriction)
        [Enum(UV0, 0, UV1, 1, UV2, 2, UV3, 3, Planar, 4, Triplanar, 5)] _UVBase1("UV Set for base1", Float) = 0
        [Enum(UV0, 0, UV1, 1, UV2, 2, UV3, 3, Planar, 4, Triplanar, 5)] _UVBase2("UV Set for base2", Float) = 0
        [Enum(UV0, 0, UV1, 1, UV2, 2, UV3, 3, Planar, 4, Triplanar, 5)] _UVBase3("UV Set for base3", Float) = 0

        [HideInInspector] _UVMappingMask0("_UVMappingMask0", Color) = (1, 0, 0, 0)
        [HideInInspector] _UVMappingMask1("_UVMappingMask1", Color) = (1, 0, 0, 0)
        [HideInInspector] _UVMappingMask2("_UVMappingMask2", Color) = (1, 0, 0, 0)
        [HideInInspector] _UVMappingMask3("_UVMappingMask3", Color) = (1, 0, 0, 0)

        [Enum(UV0, 0, UV1, 1, UV2, 2, UV3, 3)] _UVDetail0("UV Set for detail0", Float) = 0
        [Enum(UV0, 0, UV1, 1, UV2, 2, UV3, 3)] _UVDetail1("UV Set for detail1", Float) = 0
        [Enum(UV0, 0, UV1, 1, UV2, 2, UV3, 3)] _UVDetail2("UV Set for detail2", Float) = 0
        [Enum(UV0, 0, UV1, 1, UV2, 2, UV3, 3)] _UVDetail3("UV Set for detail3", Float) = 0

        [HideInInspector] _UVDetailsMappingMask0("_UVDetailsMappingMask0", Color) = (1, 0, 0, 0)
        [HideInInspector] _UVDetailsMappingMask1("_UVDetailsMappingMask1", Color) = (1, 0, 0, 0)
        [HideInInspector] _UVDetailsMappingMask2("_UVDetailsMappingMask2", Color) = (1, 0, 0, 0)
        [HideInInspector] _UVDetailsMappingMask3("_UVDetailsMappingMask3", Color) = (1, 0, 0, 0)

        [ToggleUI] _LinkDetailsWithBase0("LinkDetailsWithBase0", Float) = 1.0
        [ToggleUI] _LinkDetailsWithBase1("LinkDetailsWithBase1", Float) = 1.0
        [ToggleUI] _LinkDetailsWithBase2("LinkDetailsWithBase2", Float) = 1.0
        [ToggleUI] _LinkDetailsWithBase3("LinkDetailsWithBase3", Float) = 1.0

        [HideInInspector] _ShowMaterialReferences("_ShowMaterialReferences", Float) = 0
        [HideInInspector] _ShowLayer0("_ShowLayer0", Float) = 0
        [HideInInspector] _ShowLayer1("_ShowLayer1", Float) = 0
        [HideInInspector] _ShowLayer2("_ShowLayer2", Float) = 0
        [HideInInspector] _ShowLayer3("_ShowLayer3", Float) = 0

        // Tessellation specific
        [Enum(None, 0, Phong, 1)] _TessellationMode("Tessellation mode", Float) = 0
        _TessellationFactor("Tessellation Factor", Range(0.0, 64.0)) = 4.0
        _TessellationFactorMinDistance("Tessellation start fading distance", Float) = 20.0
        _TessellationFactorMaxDistance("Tessellation end fading distance", Float) = 50.0
        _TessellationFactorTriangleSize("Tessellation triangle size", Float) = 100.0
        _TessellationShapeFactor("Tessellation shape factor", Range(0.0, 1.0)) = 0.75 // Only use with Phong
        _TessellationBackFaceCullEpsilon("Tessellation back face epsilon", Range(-1.0, 0.0)) = -0.25
        // TODO: Handle culling mode for backface culling

        // Transparency
        [ToggleUI] _PreRefractionPass("PreRefractionPass", Float) = 0.0

        // HACK: GI Baking system relies on some properties existing in the shader ("_MainTex", "_Cutoff" and "_Color") for opacity handling, so we need to store our version of those parameters in the hard-coded name the GI baking system recognizes.
        _MainTex("Albedo", 2D) = "white" {}
        _Color("Color", Color) = (1,1,1,1)
        _Cutoff("Alpha Cutoff", Range(0.0, 1.0)) = 0.5

        [ToggleUI] _SupportDBuffer("Support DBuffer", Float) = 1.0
    }

    HLSLINCLUDE

    #pragma target 5.0
    #pragma only_renderers d3d11 ps4 xboxone vulkan metal

    #pragma shader_feature _ALPHATEST_ON
    #pragma shader_feature _DEPTHOFFSET_ON
    #pragma shader_feature _DOUBLESIDED_ON
    #pragma shader_feature _ _VERTEX_DISPLACEMENT _PIXEL_DISPLACEMENT _TESSELLATION_DISPLACEMENT
    #pragma shader_feature _VERTEX_DISPLACEMENT_LOCK_OBJECT_SCALE
    #pragma shader_feature _DISPLACEMENT_LOCK_TILING_SCALE
    #pragma shader_feature _PIXEL_DISPLACEMENT_LOCK_OBJECT_SCALE
    #pragma shader_feature _VERTEX_WIND
    #pragma shader_feature _TESSELLATION_PHONG

    #pragma shader_feature _ _EMISSIVE_MAPPING_PLANAR _EMISSIVE_MAPPING_TRIPLANAR
    #pragma shader_feature _LAYER_TILING_COUPLED_WITH_UNIFORM_OBJECT_SCALE
    #pragma shader_feature _ _LAYER_MAPPING_PLANAR_BLENDMASK _LAYER_MAPPING_TRIPLANAR_BLENDMASK
    #pragma shader_feature _ _LAYER_MAPPING_PLANAR0 _LAYER_MAPPING_TRIPLANAR0
    #pragma shader_feature _ _LAYER_MAPPING_PLANAR1 _LAYER_MAPPING_TRIPLANAR1
    #pragma shader_feature _ _LAYER_MAPPING_PLANAR2 _LAYER_MAPPING_TRIPLANAR2
    #pragma shader_feature _ _LAYER_MAPPING_PLANAR3 _LAYER_MAPPING_TRIPLANAR3
    #pragma shader_feature _NORMALMAP_TANGENT_SPACE0
    #pragma shader_feature _NORMALMAP_TANGENT_SPACE1
    #pragma shader_feature _NORMALMAP_TANGENT_SPACE2
    #pragma shader_feature _NORMALMAP_TANGENT_SPACE3
    #pragma shader_feature _ _REQUIRE_UV2 _REQUIRE_UV3

    #pragma shader_feature _NORMALMAP0
    #pragma shader_feature _NORMALMAP1
    #pragma shader_feature _NORMALMAP2
    #pragma shader_feature _NORMALMAP3
    #pragma shader_feature _MASKMAP0
    #pragma shader_feature _MASKMAP1
    #pragma shader_feature _MASKMAP2
    #pragma shader_feature _MASKMAP3
    #pragma shader_feature _BENTNORMALMAP0
    #pragma shader_feature _BENTNORMALMAP1
    #pragma shader_feature _BENTNORMALMAP2
    #pragma shader_feature _BENTNORMALMAP3
    #pragma shader_feature _EMISSIVE_COLOR_MAP
    #pragma shader_feature _ENABLESPECULAROCCLUSION
    #pragma shader_feature _DETAIL_MAP0
    #pragma shader_feature _DETAIL_MAP1
    #pragma shader_feature _DETAIL_MAP2
    #pragma shader_feature _DETAIL_MAP3
    #pragma shader_feature _HEIGHTMAP0
    #pragma shader_feature _HEIGHTMAP1
    #pragma shader_feature _HEIGHTMAP2
    #pragma shader_feature _HEIGHTMAP3
    #pragma shader_feature _SUBSURFACE_MASK_MAP0
    #pragma shader_feature _SUBSURFACE_MASK_MAP1
    #pragma shader_feature _SUBSURFACE_MASK_MAP2
    #pragma shader_feature _SUBSURFACE_MASK_MAP3
    #pragma shader_feature _THICKNESSMAP0
    #pragma shader_feature _THICKNESSMAP1
    #pragma shader_feature _THICKNESSMAP2
    #pragma shader_feature _THICKNESSMAP3

    #pragma shader_feature _ _LAYER_MASK_VERTEX_COLOR_MUL _LAYER_MASK_VERTEX_COLOR_ADD
    #pragma shader_feature _MAIN_LAYER_INFLUENCE_MODE
    #pragma shader_feature _INFLUENCEMASK_MAP
    #pragma shader_feature _DENSITY_MODE
    #pragma shader_feature _HEIGHT_BASED_BLEND
    #pragma shader_feature _ _LAYEREDLIT_3_LAYERS _LAYEREDLIT_4_LAYERS

    #pragma shader_feature _FPS_MODE
    #pragma shader_feature _DISABLE_DBUFFER

    // Keyword for transparent
    #pragma shader_feature _SURFACE_TYPE_TRANSPARENT
    #pragma shader_feature _ _BLENDMODE_ALPHA _BLENDMODE_ADD _BLENDMODE_PRE_MULTIPLY
    #pragma shader_feature _BLENDMODE_PRESERVE_SPECULAR_LIGHTING
    #pragma shader_feature _ENABLE_FOG_ON_TRANSPARENT

    // MaterialFeature are used as shader feature to allow compiler to optimize properly
    #pragma shader_feature _MATERIAL_FEATURE_SUBSURFACE_SCATTERING
    #pragma shader_feature _MATERIAL_FEATURE_TRANSMISSION

    // enable dithering LOD crossfade
    #pragma multi_compile _ LOD_FADE_CROSSFADE

    // enable GPU instancing
    #pragma multi_compile_instancing

// sample-game begin: hard link DIRLIGHTMAP_COMBINED to LIGHTMAP_ON to avoid a multicompile
    #ifdef LIGHTMAP_ON
        #define DIRLIGHTMAP_COMBINED
    #endif
// sample-game end

    //-------------------------------------------------------------------------------------
    // Define
    //-------------------------------------------------------------------------------------

    #define UNITY_MATERIAL_LIT // Need to be define before including Material.hlsl
    #define TESSELLATION_ON
    // Use surface gradient normal mapping as it handle correctly triplanar normal mapping and multiple UVSet
    #define SURFACE_GRADIENT
    // This shader support vertex modification
    #define HAVE_VERTEX_MODIFICATION
    #define HAVE_TESSELLATION_MODIFICATION

    // If we use subsurface scattering, enable output split lighting (for forward pass)
    #if defined(_MATERIAL_FEATURE_SUBSURFACE_SCATTERING) && !defined(_SURFACE_TYPE_TRANSPARENT)
    #define OUTPUT_SPLIT_LIGHTING
    #endif

    //-------------------------------------------------------------------------------------
    // Include
    //-------------------------------------------------------------------------------------

    #include "CoreRP/ShaderLibrary/common.hlsl"
    #include "CoreRP/ShaderLibrary/Wind.hlsl"
    #include "CoreRP/ShaderLibrary/GeometricTools.hlsl"
    #include "CoreRP/ShaderLibrary/tessellation.hlsl"
    #include "../../ShaderPass/FragInputs.hlsl"
    #include "../../ShaderPass/ShaderPass.cs.hlsl"

    //-------------------------------------------------------------------------------------
    // variable declaration
    //-------------------------------------------------------------------------------------

    #define _MAX_LAYER 4

    #if defined(_LAYEREDLIT_4_LAYERS)
    #   define _LAYER_COUNT 4
    #elif defined(_LAYEREDLIT_3_LAYERS)
    #   define _LAYER_COUNT 3
    #else
    #   define _LAYER_COUNT 2
    #endif

    // Explicitely said that we are a layered shader as we share code between lit and layered lit
    #define LAYERED_LIT_SHADER

    //-------------------------------------------------------------------------------------
    // variable declaration
    //-------------------------------------------------------------------------------------

    #include "../../Material/Lit/LitProperties.hlsl"

    // All our shaders use same name for entry point
    #pragma vertex Vert
    #pragma fragment Frag

    ENDHLSL

    SubShader
    {
        // This tags allow to use the shader replacement features
        Tags{ "RenderPipeline" = "HDRenderPipeline" "RenderType" = "HDLitShader" }

         // Caution: The outline selection in the editor use the vertex shader/hull/domain shader of the first pass declare. So it should not bethe  meta pass.
        Pass
        {
            Name "GBuffer"  // Name is not used
            Tags { "LightMode" = "GBuffer" } // This will be only for opaque object based on the RenderQueue index

            Cull [_CullMode]
            ZTest[_ZTestGBuffer]

            Stencil
            {
                WriteMask [_StencilWriteMask]
                Ref [_StencilRef]
                Comp Always
                Pass Replace
            }

            HLSLPROGRAM

            #pragma hull Hull
            #pragma domain Domain

// sample-game begin: limit to what we use
            //#pragma multi_compile _ DEBUG_DISPLAY
            #pragma shader_feature DEBUG_DISPLAY
            #pragma multi_compile _ LIGHTMAP_ON
            //#pragma multi_compile _ DIRLIGHTMAP_COMBINED
            //#pragma multi_compile _ DYNAMICLIGHTMAP_ON
            //#pragma multi_compile _ SHADOWS_SHADOWMASK
            #pragma multi_compile SHADOWS_SHADOWMASK
// sample-game end

<<<<<<< HEAD
            #define SHADERPASS SHADERPASS_GBUFFER
            #include "../../ShaderVariables.hlsl"
            #ifdef DEBUG_DISPLAY
            #include "../../Debug/DebugDisplay.hlsl"
            #endif
            #include "../../Material/Material.hlsl"
            #include "../Lit/ShaderPass/LitSharePass.hlsl"
            #include "LayeredLitData.hlsl"
            #include "../../ShaderPass/ShaderPassGBuffer.hlsl"

            ENDHLSL
        }

        // This pass is the same as GBuffer only it does not do alpha test (the clip instruction is removed)
        // This is due to the fact that on GCN, any shader with a clip instruction cannot benefit from HiZ so when we do a prepass, in order to get the most performance, we need to make a special case in the subsequent GBuffer pass.
        Pass
        {
            Name "GBufferWithPrepass"  // Name is not used
            Tags { "LightMode" = "GBufferWithPrepass" } // This will be only for opaque object based on the RenderQueue index

            Cull [_CullMode]

            Stencil
            {
                WriteMask [_StencilWriteMask]
                Ref [_StencilRef]
                Comp Always
                Pass Replace
            }

            HLSLPROGRAM

            #pragma hull Hull
            #pragma domain Domain

// sample-game begin: limit to what we use
            //#pragma multi_compile _ DEBUG_DISPLAY
            #pragma shader_feature DEBUG_DISPLAY
            #pragma multi_compile _ LIGHTMAP_ON
            //#pragma multi_compile _ DIRLIGHTMAP_COMBINED
            //#pragma multi_compile _ DYNAMICLIGHTMAP_ON
            //#pragma multi_compile _ SHADOWS_SHADOWMASK
            #pragma multi_compile SHADOWS_SHADOWMASK
// sample-game end
=======
        #ifdef _ALPHATEST_ON
            // When we have alpha test, we will force a depth prepass so we always bypass the clip instruction in the GBuffer
            #define SHADERPASS_GBUFFER_BYPASS_ALPHA_TEST 
        #endif
>>>>>>> 3e3304e7

            #define SHADERPASS SHADERPASS_GBUFFER
            #include "../../ShaderVariables.hlsl"
            #ifdef DEBUG_DISPLAY
            #include "../../Debug/DebugDisplay.hlsl"
            #endif
            #include "../../Material/Material.hlsl"
            #include "../Lit/ShaderPass/LitSharePass.hlsl"
            #include "LayeredLitData.hlsl"
            #include "../../ShaderPass/ShaderPassGBuffer.hlsl"

            ENDHLSL
        }

        // Extracts information for lightmapping, GI (emission, albedo, ...)
        // This pass it not used during regular rendering.
        Pass
        {
            Name "META"
            Tags{ "LightMode" = "Meta" }

            Cull Off

            HLSLPROGRAM

            // Lightmap memo
            // DYNAMICLIGHTMAP_ON is used when we have an "enlighten lightmap" ie a lightmap updated at runtime by enlighten.This lightmap contain indirect lighting from realtime lights and realtime emissive material.Offline baked lighting(from baked material / light,
            // both direct and indirect lighting) will hand up in the "regular" lightmap->LIGHTMAP_ON.

            // No tessellation for Meta pass
            #undef TESSELLATION_ON

            #define SHADERPASS SHADERPASS_LIGHT_TRANSPORT
            #include "../../ShaderVariables.hlsl"
            #include "../../Material/Material.hlsl"
            #include "../Lit/ShaderPass/LitSharePass.hlsl"
            #include "LayeredLitData.hlsl"
            #include "../../ShaderPass/ShaderPassLightTransport.hlsl"

            ENDHLSL
        }

        Pass
        {
            Name "Motion Vectors"
            Tags{ "LightMode" = "MotionVectors" } // Caution, this need to be call like this to setup the correct parameters by C++ (legacy Unity)

            // If velocity pass (motion vectors) is enabled we tag the stencil so it don't perform CameraMotionVelocity
            Stencil
            {
                WriteMask [_StencilWriteMaskMV]
                Ref [_StencilRefMV]
                Comp Always
                Pass Replace
            }

            Cull[_CullMode]

            ZWrite On

            HLSLPROGRAM

            // TODO: Tesselation can't work with velocity for now...
            #pragma hull Hull
            #pragma domain Domain

            #define SHADERPASS SHADERPASS_VELOCITY
            #include "../../ShaderVariables.hlsl"
            #include "../../Material/Material.hlsl"
            #include "../Lit/ShaderPass/LitVelocityPass.hlsl"
            #include "LayeredLitData.hlsl"
            #include "../../ShaderPass/ShaderPassVelocity.hlsl"

            ENDHLSL
        }

        Pass
        {
            Name "ShadowCaster"
            Tags{ "LightMode" = "ShadowCaster" }

            Cull[_CullMode]

            ZClip [_ZClip]
            ZWrite On
            ZTest LEqual

            ColorMask 0

            HLSLPROGRAM

            #pragma hull Hull
            #pragma domain Domain

            #define SHADERPASS SHADERPASS_SHADOWS
            #define USE_LEGACY_UNITY_MATRIX_VARIABLES
            #include "../../ShaderVariables.hlsl"
            #include "../../Material/Material.hlsl"
            #include "../Lit/ShaderPass/LitDepthPass.hlsl"
            #include "LayeredLitData.hlsl"
            #include "../../ShaderPass/ShaderPassDepthOnly.hlsl"

            ENDHLSL
        }

        Pass
        {
            Name "DepthOnly"
            Tags{ "LightMode" = "DepthOnly" }

            Cull[_CullMode]

            ZWrite On

            ColorMask 0

            HLSLPROGRAM

            #pragma hull Hull
            #pragma domain Domain

            #define SHADERPASS SHADERPASS_DEPTH_ONLY
            #include "../../ShaderVariables.hlsl"
            #include "../../Material/Material.hlsl"
            #include "../Lit/ShaderPass/LitDepthPass.hlsl"
            #include "LayeredLitData.hlsl"
            #include "../../ShaderPass/ShaderPassDepthOnly.hlsl"

            ENDHLSL
        }

        Pass
        {
            Name "Forward" // Name is not used
            Tags{ "LightMode" = "Forward" } // This will be only for transparent object based on the RenderQueue index

            Stencil
            {
                WriteMask [_StencilWriteMask]
                Ref [_StencilRef]
                Comp Always
                Pass Replace
            }

            Blend [_SrcBlend][_DstBlend]
            // In case of forward we want to have depth equal for opaque mesh
            ZTest [_ZTestDepthEqualForOpaque]
            ZWrite [_ZWrite]
            Cull [_CullMode]

            HLSLPROGRAM

            #pragma hull Hull
            #pragma domain Domain

// sample-game begin: limit to what we use
            //#pragma multi_compile _ DEBUG_DISPLAY
            #pragma shader_feature DEBUG_DISPLAY
            #pragma multi_compile _ LIGHTMAP_ON
            //#pragma multi_compile _ DIRLIGHTMAP_COMBINED
            //#pragma multi_compile _ DYNAMICLIGHTMAP_ON
            //#pragma multi_compile _ SHADOWS_SHADOWMASK
            #pragma multi_compile SHADOWS_SHADOWMASK
            // #include "../../Lighting/Forward.hlsl"
            //#pragma multi_compile LIGHTLOOP_SINGLE_PASS LIGHTLOOP_TILE_PASS
<<<<<<< HEAD
            #pragma multi_compile LIGHTLOOP_TILE_PASS
            //#pragma multi_compile USE_FPTL_LIGHTLIST USE_CLUSTERED_LIGHTLIST
            #pragma multi_compile USE_CLUSTERED_LIGHTLIST
// sample-game end
=======
            #define LIGHTLOOP_TILE_PASS
            #pragma multi_compile USE_FPTL_LIGHTLIST USE_CLUSTERED_LIGHTLIST
>>>>>>> 3e3304e7

            #define SHADERPASS SHADERPASS_FORWARD
            // In case of opaque we don't want to perform the alpha test, it is done in depth prepass and we use depth equal for ztest (setup from UI)
            #ifndef _SURFACE_TYPE_TRANSPARENT
                #define SHADERPASS_FORWARD_BYPASS_ALPHA_TEST
            #endif
            #include "../../ShaderVariables.hlsl"
            #ifdef DEBUG_DISPLAY
            #include "../../Debug/DebugDisplay.hlsl"
            #endif
            #include "../../Lighting/Lighting.hlsl"
            #include "../Lit/ShaderPass/LitSharePass.hlsl"
            #include "LayeredLitData.hlsl"
            #include "../../ShaderPass/ShaderPassForward.hlsl"

            ENDHLSL
        }
    }

    CustomEditor "UnityEditor.Experimental.Rendering.HDPipeline.LayeredLitGUI"
}<|MERGE_RESOLUTION|>--- conflicted
+++ resolved
@@ -546,7 +546,11 @@
             #pragma multi_compile SHADOWS_SHADOWMASK
 // sample-game end
 
-<<<<<<< HEAD
+        #ifdef _ALPHATEST_ON
+            // When we have alpha test, we will force a depth prepass so we always bypass the clip instruction in the GBuffer
+            #define SHADERPASS_GBUFFER_BYPASS_ALPHA_TEST 
+        #endif
+
             #define SHADERPASS SHADERPASS_GBUFFER
             #include "../../ShaderVariables.hlsl"
             #ifdef DEBUG_DISPLAY
@@ -560,57 +564,6 @@
             ENDHLSL
         }
 
-        // This pass is the same as GBuffer only it does not do alpha test (the clip instruction is removed)
-        // This is due to the fact that on GCN, any shader with a clip instruction cannot benefit from HiZ so when we do a prepass, in order to get the most performance, we need to make a special case in the subsequent GBuffer pass.
-        Pass
-        {
-            Name "GBufferWithPrepass"  // Name is not used
-            Tags { "LightMode" = "GBufferWithPrepass" } // This will be only for opaque object based on the RenderQueue index
-
-            Cull [_CullMode]
-
-            Stencil
-            {
-                WriteMask [_StencilWriteMask]
-                Ref [_StencilRef]
-                Comp Always
-                Pass Replace
-            }
-
-            HLSLPROGRAM
-
-            #pragma hull Hull
-            #pragma domain Domain
-
-// sample-game begin: limit to what we use
-            //#pragma multi_compile _ DEBUG_DISPLAY
-            #pragma shader_feature DEBUG_DISPLAY
-            #pragma multi_compile _ LIGHTMAP_ON
-            //#pragma multi_compile _ DIRLIGHTMAP_COMBINED
-            //#pragma multi_compile _ DYNAMICLIGHTMAP_ON
-            //#pragma multi_compile _ SHADOWS_SHADOWMASK
-            #pragma multi_compile SHADOWS_SHADOWMASK
-// sample-game end
-=======
-        #ifdef _ALPHATEST_ON
-            // When we have alpha test, we will force a depth prepass so we always bypass the clip instruction in the GBuffer
-            #define SHADERPASS_GBUFFER_BYPASS_ALPHA_TEST 
-        #endif
->>>>>>> 3e3304e7
-
-            #define SHADERPASS SHADERPASS_GBUFFER
-            #include "../../ShaderVariables.hlsl"
-            #ifdef DEBUG_DISPLAY
-            #include "../../Debug/DebugDisplay.hlsl"
-            #endif
-            #include "../../Material/Material.hlsl"
-            #include "../Lit/ShaderPass/LitSharePass.hlsl"
-            #include "LayeredLitData.hlsl"
-            #include "../../ShaderPass/ShaderPassGBuffer.hlsl"
-
-            ENDHLSL
-        }
-
         // Extracts information for lightmapping, GI (emission, albedo, ...)
         // This pass it not used during regular rendering.
         Pass
@@ -761,16 +714,10 @@
             //#pragma multi_compile _ SHADOWS_SHADOWMASK
             #pragma multi_compile SHADOWS_SHADOWMASK
             // #include "../../Lighting/Forward.hlsl"
-            //#pragma multi_compile LIGHTLOOP_SINGLE_PASS LIGHTLOOP_TILE_PASS
-<<<<<<< HEAD
-            #pragma multi_compile LIGHTLOOP_TILE_PASS
             //#pragma multi_compile USE_FPTL_LIGHTLIST USE_CLUSTERED_LIGHTLIST
             #pragma multi_compile USE_CLUSTERED_LIGHTLIST
+            #define LIGHTLOOP_TILE_PASS
 // sample-game end
-=======
-            #define LIGHTLOOP_TILE_PASS
-            #pragma multi_compile USE_FPTL_LIGHTLIST USE_CLUSTERED_LIGHTLIST
->>>>>>> 3e3304e7
 
             #define SHADERPASS SHADERPASS_FORWARD
             // In case of opaque we don't want to perform the alpha test, it is done in depth prepass and we use depth equal for ztest (setup from UI)
