﻿#define ENVMAP_FEATURE_PERFACEINFLUENCE
#define ENVMAP_FEATURE_INFLUENCENORMAL
#define ENVMAP_FEATURE_PERFACEFADE

// SurfaceData is define in Lit.cs which generate Lit.cs.hlsl
#include "Lit.cs.hlsl"
#include "../SubsurfaceScattering/SubsurfaceScattering.hlsl"

//-----------------------------------------------------------------------------
// Texture and constant buffer declaration
//-----------------------------------------------------------------------------

// GBuffer texture declaration
TEXTURE2D(_GBufferTexture0);
TEXTURE2D(_GBufferTexture1);
TEXTURE2D(_GBufferTexture2);
TEXTURE2D(_GBufferTexture3);

// Rough refraction texture
// Color pyramid (width, height, lodcount, Unused)
TEXTURE2D(_GaussianPyramidColorTexture);
// Depth pyramid (width, height, lodcount, Unused)
TEXTURE2D(_PyramidDepthTexture);

CBUFFER_START(UnityGaussianPyramidParameters)
float4 _GaussianPyramidColorMipSize;
float4 _PyramidDepthMipSize;
CBUFFER_END

// Ambient occlusion texture
TEXTURE2D(_AmbientOcclusionTexture);

CBUFFER_START(UnityAmbientOcclusionParameters)
float4 _AmbientOcclusionParam; // xyz occlusion color, w directLightStrenght
CBUFFER_END

// Area light textures
// TODO: This one should be set into a constant Buffer at pass frequency (with _Screensize)
TEXTURE2D(_PreIntegratedFGD);
TEXTURE2D_ARRAY(_LtcData); // We pack the 3 Ltc data inside a texture array
#define LTC_GGX_MATRIX_INDEX 0 // RGBA
#define LTC_DISNEY_DIFFUSE_MATRIX_INDEX 1 // RGBA
#define LTC_MULTI_GGX_FRESNEL_DISNEY_DIFFUSE_INDEX 2 // RGB, A unused
#define LTC_LUT_SIZE   64
#define LTC_LUT_SCALE  ((LTC_LUT_SIZE - 1) * rcp(LTC_LUT_SIZE))
#define LTC_LUT_OFFSET (0.5 * rcp(LTC_LUT_SIZE))

//-----------------------------------------------------------------------------
// Definition
//-----------------------------------------------------------------------------

#define GBufferType0 float4
#define GBufferType1 float4
#define GBufferType2 float4
#define GBufferType3 float4

#define HAS_REFRACTION (defined(_REFRACTION_PLANE) || defined(_REFRACTION_SPHERE))

#define DEFAULT_SPECULAR_VALUE 0.04

#define GBUFFER_LIT_SPECULAR_COLOR 15
#define GBUFFER_LIT_SSS_OR_TRANSMISSION 14
#define GBUFFER_LIT_IRIDESCENCE 13

#define CLEAR_COAT_IOR 1.5
#define CLEAR_COAT_IETA (1.0 / CLEAR_COAT_IOR)
#define CLEAR_COAT_F0 0.04 // IORToFresnel0(CLEAR_COAT_IOR)
#define CLEAR_COAT_PERCEPTUAL_ROUGHNESS 0.031622
#define CLEAR_COAT_ROUGHNESS (CLEAR_COAT_PERCEPTUAL_ROUGHNESS * CLEAR_COAT_PERCEPTUAL_ROUGHNESS) // 0.001

//-----------------------------------------------------------------------------
// Configuration
//-----------------------------------------------------------------------------

// Choose between Lambert diffuse and Disney diffuse (enable only one of them)
// #define LIT_DIFFUSE_LAMBERT_BRDF
#define LIT_USE_GGX_ENERGY_COMPENSATION

<<<<<<< HEAD
// Enable reference mode for IBL and area lights
// Both reference define below can be define only if LightLoop is present, else we get a compile error
#ifdef HAS_LIGHTLOOP
// #define LIT_DISPLAY_REFERENCE_AREA
// #define LIT_DISPLAY_REFERENCE_IBL
#endif

=======
>>>>>>> 370705c1
//-----------------------------------------------------------------------------
// Ligth and material classification for the deferred rendering path
// Configure what kind of combination is supported
//-----------------------------------------------------------------------------

// Lighting architecture and material are suppose to be decoupled files.
// However as we use material classification it is hard to be fully separated
// the dependecy is define in this include where there is shared define for material and lighting in case of deferred material.
// If a user do a lighting architecture without material classification, this can be remove
#include "../../Lighting/LightLoop/LightLoop.cs.hlsl"

static uint g_FeatureFlags = UINT_MAX;

// This method allows us to know at compile time what shader features should be removed from the code when the materialID cannot be known on the whole tile (any combination of 2 or more differnet materials in the same tile)
// This is only useful for classification during lighting, so it's not needed in EncodeIntoGBuffer and ConvertSurfaceDataToBSDFData (where we always know exactly what the MaterialID is)
bool HasMaterialFeatureFlag(uint flag)
{
    return ((g_FeatureFlags & flag) != 0);
}

// Combination need to be define in increasing "comlexity" order as define by FeatureFlagsToTileVariant
static const uint kFeatureVariantFlags[NUM_FEATURE_VARIANTS] =
{
    // Precomputed illumination (no dynamic lights) for all material types (except for the clear coat)
    /*  0 */ LIGHTFEATUREFLAGS_SKY | LIGHTFEATUREFLAGS_ENV | (MATERIAL_FEATURE_MASK_FLAGS & (~MATERIALFEATUREFLAGS_LIT_CLEAR_COAT)),

    // Standard>Specular
    /*  1 */ LIGHTFEATUREFLAGS_SKY | LIGHTFEATUREFLAGS_DIRECTIONAL | LIGHTFEATUREFLAGS_PUNCTUAL | MATERIALFEATUREFLAGS_LIT_STANDARD,
    /*  2 */ LIGHTFEATUREFLAGS_SKY | LIGHTFEATUREFLAGS_DIRECTIONAL | LIGHTFEATUREFLAGS_AREA | MATERIALFEATUREFLAGS_LIT_STANDARD,
    /*  3 */ LIGHTFEATUREFLAGS_SKY | LIGHTFEATUREFLAGS_DIRECTIONAL | LIGHTFEATUREFLAGS_ENV | MATERIALFEATUREFLAGS_LIT_STANDARD,
    /*  4 */ LIGHTFEATUREFLAGS_SKY | LIGHTFEATUREFLAGS_DIRECTIONAL | LIGHTFEATUREFLAGS_PUNCTUAL | LIGHTFEATUREFLAGS_ENV | MATERIALFEATUREFLAGS_LIT_STANDARD,
    /*  5 */ LIGHT_FEATURE_MASK_FLAGS_OPAQUE | MATERIALFEATUREFLAGS_LIT_STANDARD,

    // SSS
    /*  6 */ LIGHTFEATUREFLAGS_SKY | LIGHTFEATUREFLAGS_DIRECTIONAL | LIGHTFEATUREFLAGS_PUNCTUAL | MATERIALFEATUREFLAGS_LIT_SSS,
    /*  7 */ LIGHTFEATUREFLAGS_SKY | LIGHTFEATUREFLAGS_DIRECTIONAL | LIGHTFEATUREFLAGS_AREA | MATERIALFEATUREFLAGS_LIT_SSS,
    /*  8 */ LIGHTFEATUREFLAGS_SKY | LIGHTFEATUREFLAGS_DIRECTIONAL | LIGHTFEATUREFLAGS_ENV | MATERIALFEATUREFLAGS_LIT_SSS,
    /*  9 */ LIGHTFEATUREFLAGS_SKY | LIGHTFEATUREFLAGS_DIRECTIONAL | LIGHTFEATUREFLAGS_PUNCTUAL | LIGHTFEATUREFLAGS_ENV | MATERIALFEATUREFLAGS_LIT_SSS,
    /* 10 */ LIGHT_FEATURE_MASK_FLAGS_OPAQUE | MATERIALFEATUREFLAGS_LIT_SSS,

    // Aniso
    /* 11 */ LIGHTFEATUREFLAGS_SKY | LIGHTFEATUREFLAGS_DIRECTIONAL | LIGHTFEATUREFLAGS_PUNCTUAL | MATERIALFEATUREFLAGS_LIT_ANISO,
    /* 12 */ LIGHTFEATUREFLAGS_SKY | LIGHTFEATUREFLAGS_DIRECTIONAL | LIGHTFEATUREFLAGS_AREA | MATERIALFEATUREFLAGS_LIT_ANISO,
    /* 13 */ LIGHTFEATUREFLAGS_SKY | LIGHTFEATUREFLAGS_DIRECTIONAL | LIGHTFEATUREFLAGS_ENV | MATERIALFEATUREFLAGS_LIT_ANISO,
    /* 14 */ LIGHTFEATUREFLAGS_SKY | LIGHTFEATUREFLAGS_DIRECTIONAL | LIGHTFEATUREFLAGS_PUNCTUAL | LIGHTFEATUREFLAGS_ENV | MATERIALFEATUREFLAGS_LIT_ANISO,
    /* 15 */ LIGHT_FEATURE_MASK_FLAGS_OPAQUE | MATERIALFEATUREFLAGS_LIT_ANISO,

    // With foliage or crowd with SSS and standard can overlap a lot, better to have a dedicated combination
    /* 16 */ LIGHTFEATUREFLAGS_SKY | LIGHTFEATUREFLAGS_DIRECTIONAL | LIGHTFEATUREFLAGS_PUNCTUAL | MATERIALFEATUREFLAGS_LIT_SSS | MATERIALFEATUREFLAGS_LIT_STANDARD,
    /* 17 */ LIGHTFEATUREFLAGS_SKY | LIGHTFEATUREFLAGS_DIRECTIONAL | LIGHTFEATUREFLAGS_AREA | MATERIALFEATUREFLAGS_LIT_SSS | MATERIALFEATUREFLAGS_LIT_STANDARD,
    /* 18 */ LIGHTFEATUREFLAGS_SKY | LIGHTFEATUREFLAGS_DIRECTIONAL | LIGHTFEATUREFLAGS_ENV | MATERIALFEATUREFLAGS_LIT_SSS | MATERIALFEATUREFLAGS_LIT_STANDARD,
    /* 19 */ LIGHTFEATUREFLAGS_SKY | LIGHTFEATUREFLAGS_DIRECTIONAL | LIGHTFEATUREFLAGS_PUNCTUAL | LIGHTFEATUREFLAGS_ENV | MATERIALFEATUREFLAGS_LIT_SSS | MATERIALFEATUREFLAGS_LIT_STANDARD,
    /* 20 */ LIGHT_FEATURE_MASK_FLAGS_OPAQUE | MATERIALFEATUREFLAGS_LIT_SSS | MATERIALFEATUREFLAGS_LIT_STANDARD,

    // ClearCoat
    /* 21 */ LIGHTFEATUREFLAGS_SKY | LIGHTFEATUREFLAGS_DIRECTIONAL | LIGHTFEATUREFLAGS_PUNCTUAL | MATERIALFEATUREFLAGS_LIT_CLEAR_COAT,
    /* 22 */ LIGHTFEATUREFLAGS_SKY | LIGHTFEATUREFLAGS_DIRECTIONAL | LIGHTFEATUREFLAGS_AREA | MATERIALFEATUREFLAGS_LIT_CLEAR_COAT,
    /* 23 */ LIGHTFEATUREFLAGS_SKY | LIGHTFEATUREFLAGS_DIRECTIONAL | LIGHTFEATUREFLAGS_ENV | MATERIALFEATUREFLAGS_LIT_CLEAR_COAT,
    /* 24 */ LIGHTFEATUREFLAGS_SKY | LIGHTFEATUREFLAGS_DIRECTIONAL | LIGHTFEATUREFLAGS_PUNCTUAL | LIGHTFEATUREFLAGS_ENV | MATERIALFEATUREFLAGS_LIT_CLEAR_COAT,
    /* 25 */ LIGHT_FEATURE_MASK_FLAGS_OPAQUE | MATERIALFEATUREFLAGS_LIT_CLEAR_COAT,

    /* 26 */ LIGHT_FEATURE_MASK_FLAGS_OPAQUE | MATERIAL_FEATURE_MASK_FLAGS, // Catch all case with MATERIAL_FEATURE_MASK_FLAGS is needed in case we disable material classification
};

uint FeatureFlagsToTileVariant(uint featureFlags)
{
    for (int i = 0; i < NUM_FEATURE_VARIANTS; i++)
    {
        if ((featureFlags & kFeatureVariantFlags[i]) == featureFlags)
            return i;
    }
    return NUM_FEATURE_VARIANTS - 1;
}

// This function need to return a compile time value, else there is no optimization
uint TileVariantToFeatureFlags(uint variant)
{
    return kFeatureVariantFlags[variant];
}

//-----------------------------------------------------------------------------
// Helper functions/variable specific to this material
//-----------------------------------------------------------------------------

#if HAS_REFRACTION
# include "CoreRP/ShaderLibrary/Refraction.hlsl"

# if defined(_REFRACTION_PLANE)
#  define REFRACTION_MODEL(V, posInputs, bsdfData) RefractionModelPlane(V, posInputs.positionWS, bsdfData.normalWS, bsdfData.ior, bsdfData.thickness)
# elif defined(_REFRACTION_SPHERE)
#  define REFRACTION_MODEL(V, posInputs, bsdfData) RefractionModelSphere(V, posInputs.positionWS, bsdfData.normalWS, bsdfData.ior, bsdfData.thickness)
# endif
#endif

float3 EstimateRaycast(float3 V, PositionInputs posInputs, float3 positionWS, float3 rayWS)
{
    // For all refraction approximation, to calculate the refracted point in world space,
    //   we approximate the scene as a plane (back plane) with normal -V at the depth hit point.
    //   (We avoid to raymarch the depth texture to get the refracted point.)

    uint2 depthSize = uint2(_PyramidDepthMipSize.xy);

    // Get the depth of the approximated back plane
    float pyramidDepth = LOAD_TEXTURE2D_LOD(_PyramidDepthTexture, posInputs.positionNDC * (depthSize >> 2), 2).r;
    float depth = LinearEyeDepth(pyramidDepth, _ZBufferParams);

    // Distance from point to the back plane
    float depthFromPositionInput = depth - posInputs.linearDepth;

    float offset = dot(-V, positionWS - posInputs.positionWS);
    float depthFromPosition = depthFromPositionInput - offset;

    float hitDistanceFromPosition = depthFromPosition / dot(-V, rayWS);

    return positionWS + rayWS * hitDistanceFromPosition;
}

float3 ComputeDiffuseColor(float3 baseColor, float metallic)
{
    return baseColor * (1.0 - metallic);
}

float3 ComputeFresnel0(float3 baseColor, float metallic, float dielectricF0)
{
    return lerp(dielectricF0.xxx, baseColor, metallic);
}

// Fills the data which may be accessed if MATERIALFEATUREFLAGS_LIT_SSS is set.
<<<<<<< HEAD
void FillMaterialFeatureTransmission(int subsurfaceProfile, float radius, float thickness, uint transmissionMode, inout BSDFData bsdfData)
=======
void FillMaterialIdSssData(int diffusionProfile, float radius, float thickness, uint transmissionMode,
                           inout BSDFData bsdfData)
>>>>>>> 370705c1
{
    bsdfData.diffusionProfile  = diffusionProfile;
    bsdfData.subsurfaceMask   = radius;
    bsdfData.enableTransmission = _EnableSSSAndTransmission != 0;

    if (bsdfData.enableTransmission && transmissionMode != TRANSMISSION_MODE_NONE)
    {
        bsdfData.thickness = _ThicknessRemaps[diffusionProfile].x + _ThicknessRemaps[diffusionProfile].y * thickness;
        bsdfData.useThickObjectMode = transmissionMode != TRANSMISSION_MODE_THIN;

#if SHADEROPTIONS_USE_DISNEY_SSS
            bsdfData.transmittance = ComputeTransmittanceDisney(_ShapeParams[diffusionProfile].rgb,
                                                                _TransmissionTintsAndFresnel0[diffusionProfile].rgb,
                                                                bsdfData.thickness, bsdfData.subsurfaceMask);
#else
            bsdfData.transmittance = ComputeTransmittanceJimenez(_HalfRcpVariancesAndWeights[diffusionProfile][0].rgb,
                                                                 _HalfRcpVariancesAndWeights[diffusionProfile][0].a,
                                                                 _HalfRcpVariancesAndWeights[diffusionProfile][1].rgb,
                                                                 _HalfRcpVariancesAndWeights[diffusionProfile][1].a,
                                                                 _TransmissionTintsAndFresnel0[diffusionProfile].rgb,
                                                                 bsdfData.thickness, bsdfData.subsurfaceMask);
#endif
    }
}

// Note: this modify the parameter perceptualRoughness and fresnel0, so they need to be setup
void FillMaterialIdClearCoatData(float coatMask, inout BSDFData bsdfData)
{
    bsdfData.coatMask = coatMask;
    float ieta = lerp(1.0, CLEAR_COAT_IETA, bsdfData.coatMask);
    bsdfData.coatRoughness = CLEAR_COAT_ROUGHNESS;

    // Approx to deal with roughness appearance of base layer (should appear rougher)
    float coatRoughnessScale = Sq(ieta);
    float sigma = roughnessToVariance(PerceptualRoughnessToRoughness(bsdfData.perceptualRoughness));
    bsdfData.perceptualRoughness = RoughnessToPerceptualRoughness(varianceToRoughness(sigma * coatRoughnessScale));
    // fresnel0 is deduced from interface between air and material (assume to be 1.5 in Unity, or a metal).
    // but here we go from clear coat (1.5) to material, we need to update fresnel0
    // Note: Schlick is a poor approximation of Fresnel when ieta is 1 (1.5 / 1.5), schlick target 1.4 to 2.2 IOR.
    bsdfData.fresnel0 = Fresnel0ReajustFor15(bsdfData.fresnel0);
}

void FillMaterialIdTransparencyData(float3 baseColor, float metallic, float ior, float3 transmittanceColor, float atDistance, float thickness, float transmittanceMask, inout BSDFData bsdfData)
{
    // Uses thickness from SSS's property set
    bsdfData.ior = ior;

    // IOR define the fresnel0 value, so update it also for consistency (and even if not physical we still need to take into account any metal mask)
    bsdfData.fresnel0 = lerp(IORToFresnel0(ior).xxx, baseColor, metallic);

    bsdfData.absorptionCoefficient = TransmittanceColorAtDistanceToAbsorption (transmittanceColor, atDistance);
    bsdfData.transmittanceMask = transmittanceMask;
    bsdfData.thickness = max(thickness, 0.0001);
}

// For image based lighting, a part of the BSDF is pre-integrated.
// This is done both for specular and diffuse (in case of DisneyDiffuse)
void GetPreIntegratedFGD(float NdotV, float perceptualRoughness, float3 fresnel0, out float3 specularFGD, out float diffuseFGD, out float reflectivity)
{
    // Pre-integrate GGX FGD
    // Integral{BSDF * <N,L> dw} =
    // Integral{(F0 + (1 - F0) * (1 - <V,H>)^5) * (BSDF / F) * <N,L> dw} =
    // (1 - F0) * Integral{(1 - <V,H>)^5 * (BSDF / F) * <N,L> dw} + F0 * Integral{(BSDF / F) * <N,L> dw}=
    // (1 - F0) * x + F0 * y = lerp(x, y, F0)
    // Pre integrate DisneyDiffuse FGD:
    // z = DisneyDiffuse
    float3 preFGD = SAMPLE_TEXTURE2D_LOD(_PreIntegratedFGD, s_linear_clamp_sampler, float2(NdotV, perceptualRoughness), 0).xyz;

    specularFGD = lerp(preFGD.xxx, preFGD.yyy, fresnel0);

#ifdef LIT_DIFFUSE_LAMBERT_BRDF
    diffuseFGD = 1.0;
#else
    // Remap from the [0, 1] to the [0.5, 1.5] range.
    diffuseFGD = preFGD.z + 0.5;
#endif

    reflectivity = preFGD.y;
}

void ApplyDebugToSurfaceData(inout SurfaceData surfaceData)
{
#ifdef DEBUG_DISPLAY
    if (_DebugLightingMode == DEBUGLIGHTINGMODE_SPECULAR_LIGHTING)
    {
        bool overrideSmoothness = _DebugLightingSmoothness.x != 0.0;
        float overrideSmoothnessValue = _DebugLightingSmoothness.y;

        if (overrideSmoothness)
        {
            surfaceData.perceptualSmoothness = overrideSmoothnessValue;
        }
    }

    if (_DebugLightingMode == DEBUGLIGHTINGMODE_DIFFUSE_LIGHTING)
    {
        surfaceData.baseColor = _DebugLightingAlbedo.xyz;
    }
#endif
}

SSSData ConvertSurfaceDataToSSSData(SurfaceData surfaceData)
{
    SSSData sssData;

    sssData.diffuseColor = surfaceData.baseColor;
    sssData.subsurfaceMask = surfaceData.subsurfaceMask;
    sssData.diffusionProfile = surfaceData.diffusionProfile;

    return sssData;
}

//-----------------------------------------------------------------------------
// conversion function for forward
//-----------------------------------------------------------------------------

BSDFData ConvertSurfaceDataToBSDFData(SurfaceData surfaceData)
{
    ApplyDebugToSurfaceData(surfaceData);

    BSDFData bsdfData;
    ZERO_INITIALIZE(BSDFData, bsdfData);

    bsdfData.materialId          = surfaceData.materialId;
    bsdfData.specularOcclusion   = surfaceData.specularOcclusion;
    bsdfData.normalWS            = surfaceData.normalWS;
    bsdfData.anisotropy          = surfaceData.anisotropy;
    bsdfData.perceptualRoughness = PerceptualSmoothnessToPerceptualRoughness(surfaceData.perceptualSmoothness);

    if (surfaceData.materialId != MATERIALID_LIT_ANISO)
    {
        // Notify the material classification system that we should not use the anisotropic GGX for forward rendering.
        // Forward rendering implies automatic material classification, so normally we don't use our material classification
        // system, and set 'g_FeatureFlags' to UINT_MAX. However, since our rendering pipeline supports both forward and
        // deferred rendering, 'g_FeatureFlags' is always available, so we can use it to control GGX evaluation.
        g_FeatureFlags &= ~MATERIALFEATUREFLAGS_LIT_ANISO;
    }

    // IMPORTANT: In case of foward or gbuffer pass we must know what we are statically, so compiler can do compile time optimization
    if (bsdfData.materialId == MATERIALID_LIT_STANDARD)
    {
        bsdfData.diffuseColor = ComputeDiffuseColor(surfaceData.baseColor, surfaceData.metallic);
        bsdfData.fresnel0     = ComputeFresnel0(surfaceData.baseColor, surfaceData.metallic, DEFAULT_SPECULAR_VALUE);
    }
    else if (bsdfData.materialId == MATERIALID_LIT_SPECULAR)
    {
        // Note: Specular is not a material id but just a way to parameterize the standard materialid, thus we reset materialId to MATERIALID_LIT_STANDARD
        bsdfData.materialId   = MATERIALID_LIT_STANDARD;
        bsdfData.diffuseColor = surfaceData.baseColor;
        bsdfData.fresnel0     = surfaceData.specularColor;
    }
    else if (bsdfData.materialId == MATERIALID_LIT_SSS)
    {
        bsdfData.diffuseColor = surfaceData.baseColor;
        bsdfData.fresnel0     = _TransmissionTintsAndFresnel0[surfaceData.diffusionProfile].a;
        uint transmissionMode = BitFieldExtract(asuint(_TransmissionFlags), 2u * surfaceData.diffusionProfile, 2u);

        FillMaterialIdSssData(surfaceData.diffusionProfile,
                              surfaceData.subsurfaceMask,
                              surfaceData.thickness,
                              transmissionMode, bsdfData);
    }
    else if (bsdfData.materialId == MATERIALID_LIT_ANISO)
    {
        bsdfData.diffuseColor = ComputeDiffuseColor(surfaceData.baseColor, surfaceData.metallic);
        bsdfData.fresnel0     = ComputeFresnel0(surfaceData.baseColor, surfaceData.metallic, DEFAULT_SPECULAR_VALUE);
        bsdfData.tangentWS    = surfaceData.tangentWS;
        bsdfData.bitangentWS  = cross(bsdfData.normalWS, bsdfData.tangentWS);
    }
    else if (bsdfData.materialId == MATERIALID_LIT_CLEAR_COAT)
    {
        // Same as MATERIALID_LIT_STANDARD + coatMask
        bsdfData.diffuseColor   = ComputeDiffuseColor(surfaceData.baseColor, surfaceData.metallic);
        bsdfData.fresnel0       = ComputeFresnel0(surfaceData.baseColor, surfaceData.metallic, DEFAULT_SPECULAR_VALUE);

        FillMaterialIdClearCoatData(surfaceData.coatMask, bsdfData);
    }

    // roughnessT and roughnessB are clamped, and are meant to be used with punctual and directional lights.
    // perceptualRoughness is not clamped, and is meant to be used for IBL.
    // perceptualRoughness can be modify by FillMaterialIdClearCoatData, so ConvertAnisotropyToClampRoughness must be call after
    ConvertAnisotropyToClampRoughness(bsdfData.perceptualRoughness, bsdfData.anisotropy, bsdfData.roughnessT, bsdfData.roughnessB);

#if HAS_REFRACTION
    // Note: Will override thickness of SSS's property set
    FillMaterialIdTransparencyData(
        surfaceData.baseColor, surfaceData.metallic, surfaceData.ior, surfaceData.transmittanceColor, surfaceData.atDistance, surfaceData.thickness, surfaceData.transmittanceMask,
        bsdfData);
#endif

    return bsdfData;
}

//-----------------------------------------------------------------------------
// conversion function for deferred
//-----------------------------------------------------------------------------

// Encode SurfaceData (BSDF parameters) into GBuffer
// Must be in sync with RT declared in HDRenderPipeline.cs ::Rebuild
void EncodeIntoGBuffer( SurfaceData surfaceData,
                        float3 bakeDiffuseLighting,
                        uint2 positionSS,
                        out GBufferType0 outGBuffer0,
                        out GBufferType1 outGBuffer1,
                        out GBufferType2 outGBuffer2,
                        out GBufferType3 outGBuffer3
                        )
{
    ApplyDebugToSurfaceData(surfaceData);

    // RT0 - 8:8:8:8 sRGB
    outGBuffer0 = float4(surfaceData.baseColor, surfaceData.specularOcclusion);

    // RT1 - 10:10:10:2
    // We store perceptualRoughness instead of roughness because it save a sqrt ALU when decoding
    // (as we want both perceptualRoughness and roughness for the lighting due to Disney Diffuse model)
    // Encode normal on 20bit with oct compression + 2bit of sign
    float2 octNormalWS = PackNormalOctEncode(surfaceData.normalWS);
    // To have more precision encode the sign of xy in a separate uint
    uint octNormalSign = (octNormalWS.x < 0.0 ? 1 : 0) | (octNormalWS.y < 0.0 ? 2 : 0);
    // Store octNormalSign on two bits with perceptualRoughness
    outGBuffer1 = float4(abs(octNormalWS), PackFloatInt10bit(PerceptualSmoothnessToPerceptualRoughness(surfaceData.perceptualSmoothness), octNormalSign, 4.0), PackMaterialId(surfaceData.materialId));

    // RT2 - 8:8:8:8
    if (surfaceData.materialId == MATERIALID_LIT_STANDARD)
    {
        outGBuffer2 = float4(float3(0.0, 0.0, 0.0), PackFloatInt8bit(surfaceData.metallic, GBUFFER_LIT_STANDARD_REGULAR_ID, 2.0));
    }
    else if (surfaceData.materialId == MATERIALID_LIT_SPECULAR)
    {
        outGBuffer1.a = PackMaterialId(MATERIALID_LIT_STANDARD); // Encode MATERIALID_LIT_SPECULAR as MATERIALID_LIT_STANDARD + GBUFFER_LIT_STANDARD_SPECULAR_COLOR_ID value in GBuffer2
        outGBuffer2 = float4(surfaceData.specularColor, PackFloatInt8bit(0.0, GBUFFER_LIT_STANDARD_SPECULAR_COLOR_ID, 2.0));
    }
    else if (surfaceData.materialId == MATERIALID_LIT_SSS)
    {
        // Special case: For SSS we will store the profile id and the subsurface radius at the location of the specular occlusion (in alpha channel of GBuffer0)
        // and we will move the specular occlusion in GBuffer2. This is an optimization for SSSSS and have no other side effect as specular occlusion is always used
        // during lighting pass when other buffer (Gbuffer0, 1, 2) and read anyway.
        EncodeIntoSSSBuffer(ConvertSurfaceDataToSSSData(surfaceData), positionSS, outGBuffer0);
        outGBuffer2 = float4(surfaceData.specularOcclusion, surfaceData.thickness, 0.0, 0.0); // Thickness is use for transmission
    }
    else if (surfaceData.materialId == MATERIALID_LIT_ANISO)
    {
        // Encode tangent on 16bit with oct compression
        float2 octTangentWS = PackNormalOctEncode(surfaceData.tangentWS);
        // To have more precision encode the sign of xy in a separate uint
        uint octTangentSign = (octTangentWS.x < 0.0 ? 1 : 0) | (octTangentWS.y < 0.0 ? 2 : 0);

        outGBuffer2 = float4(abs(octTangentWS), surfaceData.anisotropy * 0.5 + 0.5, PackFloatInt8bit(surfaceData.metallic, octTangentSign, 4.0));
    }
    else if (surfaceData.materialId == MATERIALID_LIT_CLEAR_COAT)
    {
        outGBuffer2 = float4(0.0f, 0.0f, 0.0f, PackFloatInt8bit(surfaceData.coatMask, (int)(surfaceData.metallic * 15.5f), 16.0) );
    }

    // Lighting
    outGBuffer3 = float4(bakeDiffuseLighting, 0.0);
}

void DecodeFromGBuffer(
    uint2 positionSS,
    uint featureFlags,
    out BSDFData bsdfData,
    out float3 bakeDiffuseLighting)
{
    GBufferType0 inGBuffer0 = LOAD_TEXTURE2D(_GBufferTexture0, positionSS);
    GBufferType1 inGBuffer1 = LOAD_TEXTURE2D(_GBufferTexture1, positionSS);
    GBufferType2 inGBuffer2 = LOAD_TEXTURE2D(_GBufferTexture2, positionSS);
    GBufferType3 inGBuffer3 = LOAD_TEXTURE2D(_GBufferTexture3, positionSS);

    ZERO_INITIALIZE(BSDFData, bsdfData);

    g_FeatureFlags = featureFlags;

    float3 baseColor = inGBuffer0.rgb;
    bsdfData.specularOcclusion = inGBuffer0.a;

    int octNormalSign;
    UnpackFloatInt10bit(inGBuffer1.b, 4.0, bsdfData.perceptualRoughness, octNormalSign);
    inGBuffer1.r = (octNormalSign & 1) ? -inGBuffer1.r : inGBuffer1.r;
    inGBuffer1.g = (octNormalSign & 2) ? -inGBuffer1.g : inGBuffer1.g;

    bsdfData.normalWS = UnpackNormalOctEncode(float2(inGBuffer1.r, inGBuffer1.g));

    // The material features system for material classification must allow compile time optimization (i.e everything should be static)
    // Note that as we store materialId for Aniso based on content of RT2 we need to add few extra condition.
    // The code is also call from MaterialFeatureFlagsFromGBuffer, so must work fully dynamic if featureFlags is UINT_MAX
    int supportsStandard = HasMaterialFeatureFlag(MATERIALFEATUREFLAGS_LIT_STANDARD);
    int supportsSSS = HasMaterialFeatureFlag(MATERIALFEATUREFLAGS_LIT_SSS);
    int supportsAniso = HasMaterialFeatureFlag(MATERIALFEATUREFLAGS_LIT_ANISO);
    int supportClearCoat = HasMaterialFeatureFlag(MATERIALFEATUREFLAGS_LIT_CLEAR_COAT);

    if (supportsStandard + supportsSSS + supportsAniso + supportClearCoat > 1)
    {
        // only fetch materialid if it is not statically known from feature flags
        bsdfData.materialId = UnpackMaterialId(inGBuffer1.a);
    }
    else
    {
        // materialid is statically known. this allows the compiler to eliminate a lot of code.
        if (supportsStandard)
            bsdfData.materialId = MATERIALID_LIT_STANDARD;
        else if (supportsSSS)
            bsdfData.materialId = MATERIALID_LIT_SSS;
        else if (supportsAniso)
            bsdfData.materialId = MATERIALID_LIT_ANISO;
        else
            bsdfData.materialId = MATERIALID_LIT_CLEAR_COAT;
    }

    float metallic          = 0;
    float dielectricF0      = DEFAULT_SPECULAR_VALUE;
    bool  specularColorMode = false;

    // We avoid divergent evaluation of the GGX, as that nearly doubles the cost.
    // If the tile has anisotropy, all the pixels within the tile are evaluated as anisotropic.
    if (HasMaterialFeatureFlag(MATERIALFEATUREFLAGS_LIT_ANISO))
    {
        bsdfData.anisotropy = 0;
        bsdfData.tangentWS  = GetLocalFrame(bsdfData.normalWS)[0];

        if (bsdfData.materialId == MATERIALID_LIT_ANISO)
        {
            int octTangentSign;
            UnpackFloatInt8bit(inGBuffer2.a, 4.0, metallic, octTangentSign);

            inGBuffer2.r = (octTangentSign & 1) ? -inGBuffer2.r : inGBuffer2.r;
            inGBuffer2.g = (octTangentSign & 2) ? -inGBuffer2.g : inGBuffer2.g;

            bsdfData.anisotropy = inGBuffer2.b * 2 - 1;
            bsdfData.tangentWS  = UnpackNormalOctEncode(inGBuffer2.rg);
        }

        bsdfData.bitangentWS = cross(bsdfData.normalWS, bsdfData.tangentWS);
    }

    if (HasMaterialFeatureFlag(MATERIALFEATUREFLAGS_LIT_SSS))
    {
        int   diffusionProfile = DIFFUSION_NEUTRAL_PROFILE_ID;
        uint  transmissionMode  = TRANSMISSION_MODE_NONE;
        float radius            = 0;
        float thickness         = 0;

        if (bsdfData.materialId == MATERIALID_LIT_SSS)
        {
            // Reminder: when using SSS we exchange specular occlusion and subsurfaceMask/profileID
            bsdfData.specularOcclusion = inGBuffer2.r;

            SSSData sssData;
            DecodeFromSSSBuffer(inGBuffer0, positionSS, sssData);

            diffusionProfile = sssData.diffusionProfile;
            transmissionMode  = BitFieldExtract(asuint(_TransmissionFlags), 2u * diffusionProfile, 2u);
            radius            = sssData.subsurfaceMask;
            thickness         = inGBuffer2.g;

            dielectricF0      = _TransmissionTintsAndFresnel0[diffusionProfile].a;
        }

        FillMaterialIdSssData(diffusionProfile, radius, thickness, transmissionMode, bsdfData);
    }

    float coatMask = 0.0;

    if (bsdfData.materialId == MATERIALID_LIT_STANDARD && HasMaterialFeatureFlag(MATERIALFEATUREFLAGS_LIT_STANDARD))
    {
        int materialIdExtent;
        UnpackFloatInt8bit(inGBuffer2.a, 2.0, metallic, materialIdExtent);
        specularColorMode = (materialIdExtent == GBUFFER_LIT_STANDARD_SPECULAR_COLOR_ID);
    }
    else if (bsdfData.materialId == MATERIALID_LIT_CLEAR_COAT && HasMaterialFeatureFlag(MATERIALFEATUREFLAGS_LIT_CLEAR_COAT))
    {
        int metallic15;
        UnpackFloatInt8bit(inGBuffer2.a, 16.0, coatMask, metallic15);
        metallic = metallic15 / 15.0;
    }

    if (specularColorMode)
    {
        // Note: Specular is not a material id but just a way to parameterize the standard materialid, thus we reset materialId to MATERIALID_LIT_STANDARD
        // For material classification it will be consider as Standard as well, thus no need to create special case
        bsdfData.diffuseColor = baseColor;
        bsdfData.fresnel0     = inGBuffer2.rgb;
    }
    else
    {
        bsdfData.diffuseColor = ComputeDiffuseColor(baseColor, metallic);
        bsdfData.fresnel0     = ComputeFresnel0(baseColor, metallic, dielectricF0);
    }

    if (bsdfData.materialId == MATERIALID_LIT_CLEAR_COAT && HasMaterialFeatureFlag(MATERIALFEATUREFLAGS_LIT_CLEAR_COAT))
    {
        // fresnel0 must be init before calling FillMaterialIdClearCoatData
        FillMaterialIdClearCoatData(coatMask, bsdfData);
    }

    // roughnessT and roughnessB are clamped, and are meant to be used with punctual and directional lights.
    // perceptualRoughness is not clamped, and is meant to be used for IBL.
    // perceptualRoughness can be modify by FillMaterialIdClearCoatData, so ConvertAnisotropyToClampRoughness must be call after
    ConvertAnisotropyToClampRoughness(bsdfData.perceptualRoughness, bsdfData.anisotropy, bsdfData.roughnessT, bsdfData.roughnessB);

    bakeDiffuseLighting = inGBuffer3.rgb;
}

// Function call from the material classification compute shader
// Note that as we store materialId on two buffer (for anisotropy case), the code need to load 2 RGBA8 buffer
uint MaterialFeatureFlagsFromGBuffer(uint2 positionSS)
{
    BSDFData bsdfData;
    float3 unused;

    DecodeFromGBuffer(
        positionSS,
        UINT_MAX,
        bsdfData,
        unused
    );

    return (1 << bsdfData.materialId); // This match all the MATERIALFEATUREFLAGS_LIT_XXX flag
}


//-----------------------------------------------------------------------------
// Debug method (use to display values)
//-----------------------------------------------------------------------------

void GetSurfaceDataDebug(uint paramId, SurfaceData surfaceData, inout float3 result, inout bool needLinearToSRGB)
{
    GetGeneratedSurfaceDataDebug(paramId, surfaceData, result, needLinearToSRGB);
}

void GetBSDFDataDebug(uint paramId, BSDFData bsdfData, inout float3 result, inout bool needLinearToSRGB)
{
    GetGeneratedBSDFDataDebug(paramId, bsdfData, result, needLinearToSRGB);
}

//-----------------------------------------------------------------------------
// PreLightData
//-----------------------------------------------------------------------------

// Precomputed lighting data to send to the various lighting functions
struct PreLightData
{
    // General
    float clampNdotV; // clamped NdotV

    // GGX
    float partLambdaV;
    float energyCompensation;

    // IBL
    float3 iblR;                     // Dominant specular direction, used for IBL in EvaluateBSDF_Env()
    float  iblPerceptualRoughness;

    float3 specularFGD;                  // Store preconvoled BRDF for both specular and diffuse
    float diffuseFGD;

    // Area lights (17 VGPRs)
    // TODO: 'orthoBasisViewNormal' is just a rotation around the normal and should thus be just 1x VGPR.
    float3x3 orthoBasisViewNormal; // Right-handed view-dependent orthogonal basis around the normal (6x VGPRs)
    float3x3 ltcTransformDiffuse;  // Inverse transformation for Lambertian or Disney Diffuse        (4x VGPRs)
    float3x3 ltcTransformSpecular; // Inverse transformation for GGX                                 (4x VGPRs)
    float    ltcMagnitudeDiffuse;
    float3   ltcMagnitudeFresnel;

    // Clear coat
    float    coatPartLambdaV;
    float3   coatIblR;
    float    coatIblF;                 // Fresnel term for view vector
    float3x3 ltcTransformCoat;  // Inverse transformation for GGX                                 (4x VGPRs)
    float    ltcMagnitudeCoatFresnel;

    // Refraction
    float3 transmissionRefractV;            // refracted view vector after exiting the shape
    float3 transmissionPositionWS;          // start of the refracted ray after exiting the shape
    float3 transmissionTransmittance;       // transmittance due to absorption
    float transmissionSSMipLevel;           // mip level of the screen space gaussian pyramid for rough refraction
};

PreLightData GetPreLightData(float3 V, PositionInputs posInput, BSDFData bsdfData)
{
    PreLightData preLightData;
    ZERO_INITIALIZE(PreLightData, preLightData);

    float3 N = bsdfData.normalWS;
    float  NdotV = saturate(dot(N, V));
    preLightData.clampNdotV = NdotV; // Caution: The handling of edge cases where N is directed away from the screen is handled during Gbuffer/forward pass, so here do nothing
    preLightData.iblPerceptualRoughness = bsdfData.perceptualRoughness;

    // Clear coat need to modify roughness, V and NdotV for all the other precalculation below
    if (bsdfData.materialId == MATERIALID_LIT_CLEAR_COAT && HasMaterialFeatureFlag(MATERIALFEATUREFLAGS_LIT_CLEAR_COAT))
    {
        preLightData.coatPartLambdaV = GetSmithJointGGXPartLambdaV(NdotV, CLEAR_COAT_ROUGHNESS);
        preLightData.coatIblR = reflect(-V, N);
        preLightData.coatIblF = F_Schlick(CLEAR_COAT_F0, NdotV) * bsdfData.coatMask;
    }

    float3 iblN, iblR;

    // We avoid divergent evaluation of the GGX, as that nearly doubles the cost.
    // If the tile has anisotropy, all the pixels within the tile are evaluated as anisotropic.
    if (HasMaterialFeatureFlag(MATERIALFEATUREFLAGS_LIT_ANISO))
    {
        float TdotV = dot(bsdfData.tangentWS,   V);
        float BdotV = dot(bsdfData.bitangentWS, V);

        preLightData.partLambdaV = GetSmithJointGGXAnisoPartLambdaV(TdotV, BdotV, NdotV, bsdfData.roughnessT, bsdfData.roughnessB);

        // For GGX aniso and IBL we have done an empirical (eye balled) approximation compare to the reference.
        // We use a single fetch, and we stretch the normal to use based on various criteria.
        // result are far away from the reference but better than nothing
        // For positive anisotropy values: tangent = highlight stretch (anisotropy) direction, bitangent = grain (brush) direction.
        float3 grainDirWS = (bsdfData.anisotropy >= 0) ? bsdfData.bitangentWS : bsdfData.tangentWS;
        // Reduce stretching for (perceptualRoughness < 0.2).
        float stretch = abs(bsdfData.anisotropy) * saturate(5 * preLightData.iblPerceptualRoughness);
        // NOTE: If we follow the theory we should use the modified normal for the different calculation implying a normal (like NdotV) and use 'anisoIblNormalWS'
        // into function like GetSpecularDominantDir(). However modified normal is just a hack. The goal is just to stretch a cubemap, no accuracy here.
        // With this in mind and for performance reasons we chose to only use modified normal to calculate R.
        iblN = GetAnisotropicModifiedNormal(grainDirWS, N, V, stretch);
    }
    else
    {
        preLightData.partLambdaV = GetSmithJointGGXPartLambdaV(NdotV, bsdfData.roughnessT);
        iblN = N;
    }

    // IBL

    // Handle IBL +  multiscattering
    float reflectivity;
    GetPreIntegratedFGD(NdotV, preLightData.iblPerceptualRoughness, bsdfData.fresnel0, preLightData.specularFGD, preLightData.diffuseFGD, reflectivity);

    iblR = reflect(-V, iblN);
    // This is a ad-hoc tweak to better match reference of anisotropic GGX.
    // TODO: We need a better hack.
    preLightData.iblPerceptualRoughness *= saturate(1.2 - abs(bsdfData.anisotropy));
    float iblRoughness = PerceptualRoughnessToRoughness(preLightData.iblPerceptualRoughness);
    // Corretion of reflected direction for better handling of rough material
    preLightData.iblR = GetSpecularDominantDir(N, iblR, iblRoughness, NdotV);

#ifdef LIT_USE_GGX_ENERGY_COMPENSATION
    // Ref: Practical multiple scattering compensation for microfacet models.
    // We only apply the formulation for metals.
    // For dielectrics, the change of reflectance is negligible.
    // We deem the intensity difference of a couple of percent for high values of roughness
    // to not be worth the cost of another precomputed table.
    // Note: this formulation bakes the BSDF non-symmetric!
    preLightData.energyCompensation = 1.0 / reflectivity - 1.0;
#else
    preLightData.energyCompensation = 0.0;
#endif // LIT_USE_GGX_ENERGY_COMPENSATION

    // Area light
    // UVs for sampling the LUTs
    float theta = FastACosPos(NdotV); // For Area light - UVs for sampling the LUTs
    float2 uv = LTC_LUT_OFFSET + LTC_LUT_SCALE * float2(bsdfData.perceptualRoughness, theta * INV_HALF_PI);

    // Note we load the matrix transpose (avoid to have to transpose it in shader)
#ifdef LIT_DIFFUSE_LAMBERT_BRDF
    preLightData.ltcTransformDiffuse = k_identity3x3;
#else
    // Get the inverse LTC matrix for Disney Diffuse
    preLightData.ltcTransformDiffuse      = 0.0;
    preLightData.ltcTransformDiffuse._m22 = 1.0;
    preLightData.ltcTransformDiffuse._m00_m02_m11_m20 = SAMPLE_TEXTURE2D_ARRAY_LOD(_LtcData, s_linear_clamp_sampler, uv, LTC_DISNEY_DIFFUSE_MATRIX_INDEX, 0);
#endif

    // Get the inverse LTC matrix for GGX
    // Note we load the matrix transpose (avoid to have to transpose it in shader)
    preLightData.ltcTransformSpecular      = 0.0;
    preLightData.ltcTransformSpecular._m22 = 1.0;
    preLightData.ltcTransformSpecular._m00_m02_m11_m20 = SAMPLE_TEXTURE2D_ARRAY_LOD(_LtcData, s_linear_clamp_sampler, uv, LTC_GGX_MATRIX_INDEX, 0);

    // Construct a right-handed view-dependent orthogonal basis around the normal
    preLightData.orthoBasisViewNormal[0] = normalize(V - N * NdotV);
    preLightData.orthoBasisViewNormal[2] = N;
    preLightData.orthoBasisViewNormal[1] = cross(preLightData.orthoBasisViewNormal[2], preLightData.orthoBasisViewNormal[0]);

    float3 ltcMagnitude = SAMPLE_TEXTURE2D_ARRAY_LOD(_LtcData, s_linear_clamp_sampler, uv, LTC_MULTI_GGX_FRESNEL_DISNEY_DIFFUSE_INDEX, 0).rgb;
    float  ltcGGXFresnelMagnitudeDiff = ltcMagnitude.r; // The difference of magnitudes of GGX and Fresnel
    float  ltcGGXFresnelMagnitude     = ltcMagnitude.g;
    float  ltcDisneyDiffuseMagnitude  = ltcMagnitude.b;

#ifdef LIT_DIFFUSE_LAMBERT_BRDF
    preLightData.ltcMagnitudeDiffuse = 1;
#else
    preLightData.ltcMagnitudeDiffuse = ltcDisneyDiffuseMagnitude;
#endif

    // TODO: the fit seems rather poor. The scaling factor of 0.5 allows us
    // to match the reference for rough metals, but further darkens dielectrics.
    preLightData.ltcMagnitudeFresnel = bsdfData.fresnel0 * ltcGGXFresnelMagnitudeDiff + (float3)ltcGGXFresnelMagnitude;

    if (bsdfData.materialId == MATERIALID_LIT_CLEAR_COAT && HasMaterialFeatureFlag(MATERIALFEATUREFLAGS_LIT_CLEAR_COAT))
    {
        float2 uv = LTC_LUT_OFFSET + LTC_LUT_SCALE * float2(CLEAR_COAT_PERCEPTUAL_ROUGHNESS, theta * INV_HALF_PI);

        // Get the inverse LTC matrix for GGX
        // Note we load the matrix transpose (avoid to have to transpose it in shader)
        preLightData.ltcTransformCoat = 0.0;
        preLightData.ltcTransformCoat._m22 = 1.0;
        preLightData.ltcTransformCoat._m00_m02_m11_m20 = SAMPLE_TEXTURE2D_ARRAY_LOD(_LtcData, s_linear_clamp_sampler, uv, LTC_GGX_MATRIX_INDEX, 0);

        ltcMagnitude = SAMPLE_TEXTURE2D_ARRAY_LOD(_LtcData, s_linear_clamp_sampler, uv, LTC_MULTI_GGX_FRESNEL_DISNEY_DIFFUSE_INDEX, 0).rgb;
        ltcGGXFresnelMagnitudeDiff = ltcMagnitude.r; // The difference of magnitudes of GGX and Fresnel
        ltcGGXFresnelMagnitude = ltcMagnitude.g;
        preLightData.ltcMagnitudeCoatFresnel = (CLEAR_COAT_F0 * ltcGGXFresnelMagnitudeDiff + (float3)ltcGGXFresnelMagnitude) * bsdfData.coatMask;
    }

    // refraction (forward only)
#ifdef REFRACTION_MODEL
    RefractionModelResult refraction = REFRACTION_MODEL(V, posInput, bsdfData);
    preLightData.transmissionRefractV = refraction.rayWS;
    preLightData.transmissionPositionWS = refraction.positionWS;
    preLightData.transmissionTransmittance = exp(-bsdfData.absorptionCoefficient * refraction.dist);
    // Empirical remap to try to match a bit the refraction probe blurring for the fallback
    // Use IblPerceptualRoughness so we can handle approx of clear coat.
    preLightData.transmissionSSMipLevel = sqrt(preLightData.iblPerceptualRoughness) * uint(_GaussianPyramidColorMipSize.z);
#endif

    return preLightData;
}

//-----------------------------------------------------------------------------
// bake lighting function
//-----------------------------------------------------------------------------

// GetBakedDiffuseLigthing function compute the bake lighting + emissive color to be store in emissive buffer (Deferred case)
// In forward it must be add to the final contribution.
// This function require the 3 structure surfaceData, builtinData, bsdfData because it may require both the engine side data, and data that will not be store inside the gbuffer.
float3 GetBakedDiffuseLigthing(SurfaceData surfaceData, BuiltinData builtinData, BSDFData bsdfData, PreLightData preLightData)
{
    if (bsdfData.materialId == MATERIALID_LIT_SSS)
    {
        bsdfData.diffuseColor = ApplySubsurfaceScatteringTexturingMode(bsdfData.diffuseColor, bsdfData.diffusionProfile);
    }

    // Premultiply bake diffuse lighting information with DisneyDiffuse pre-integration
    return builtinData.bakeDiffuseLighting * preLightData.diffuseFGD * surfaceData.ambientOcclusion * bsdfData.diffuseColor + builtinData.emissiveColor;
}

//-----------------------------------------------------------------------------
// light transport functions
//-----------------------------------------------------------------------------

LightTransportData GetLightTransportData(SurfaceData surfaceData, BuiltinData builtinData, BSDFData bsdfData)
{
    LightTransportData lightTransportData;

    // diffuseColor for lightmapping should basically be diffuse color.
    // But rough metals (black diffuse) still scatter quite a lot of light around, so
    // we want to take some of that into account too.

    float roughness = PerceptualRoughnessToRoughness(bsdfData.perceptualRoughness);
    lightTransportData.diffuseColor = bsdfData.diffuseColor + bsdfData.fresnel0 * roughness * 0.5 * surfaceData.metallic;
    lightTransportData.emissiveColor = builtinData.emissiveColor;

    return lightTransportData;
}

//-----------------------------------------------------------------------------
// Subsurface Scattering functions
//-----------------------------------------------------------------------------

bool HaveSubsurfaceScattering(BSDFData bsdfData)
{
    return bsdfData.materialId == MATERIALID_LIT_SSS && HasMaterialFeatureFlag(MATERIALFEATUREFLAGS_LIT_SSS);
}

//-----------------------------------------------------------------------------
// LightLoop related function (Only include if required)
// HAS_LIGHTLOOP is define in Lighting.hlsl
//-----------------------------------------------------------------------------

#ifdef HAS_LIGHTLOOP

#ifndef _SURFACE_TYPE_TRANSPARENT
#define USE_DEFERRED_DIRECTIONAL_SHADOWS // Deferred shadows are always enabled for opaque objects
#endif

#include "../../Lighting/LightEvaluation.hlsl"

//-----------------------------------------------------------------------------
// Lighting structure for light accumulation
//-----------------------------------------------------------------------------

// These structure allow to accumulate lighting accross the Lit material
// AggregateLighting is init to zero and transfer to EvaluateBSDF, but the LightLoop can't access its content.
struct DirectLighting
{
    float3 diffuse;
    float3 specular;
};

struct IndirectLighting
{
    float3 specularReflected;
    float3 specularTransmitted;
};

struct AggregateLighting
{
    DirectLighting   direct;
    IndirectLighting indirect;
};

void AccumulateDirectLighting(DirectLighting src, inout AggregateLighting dst)
{
    dst.direct.diffuse += src.diffuse;
    dst.direct.specular += src.specular;
}

void AccumulateIndirectLighting(IndirectLighting src, inout AggregateLighting dst)
{
    dst.indirect.specularReflected += src.specularReflected;
    dst.indirect.specularTransmitted += src.specularTransmitted;
}

//-----------------------------------------------------------------------------
// BSDF share between directional light, punctual light and area light (reference)
//-----------------------------------------------------------------------------

// This function apply BSDF * cos (required to deal with clear coating)
void BSDF(  float3 V, float3 L, float3 positionWS, PreLightData preLightData, BSDFData bsdfData,
            out float3 diffuseLighting,
            out float3 specularLighting)
{
    float3 N = bsdfData.normalWS;

    float NdotV = preLightData.clampNdotV;
    // Optimized math. Ref: PBR Diffuse Lighting for GGX + Smith Microsurfaces (slide 114).
    float NdotL = saturate(dot(N, L)); // Must have the same value without the clamp

    float LdotV = dot(L, V);
    float invLenLV = rsqrt(max(2.0 * LdotV + 2.0, FLT_EPS));  // invLenLV = rcp(length(L + V)) - caution about the case where V and L are opposite, it can happen, use max to avoid this
    float NdotH = saturate((NdotL + NdotV) * invLenLV);
    float LdotH = saturate(invLenLV * LdotV + invLenLV);

    float3 F = F_Schlick(bsdfData.fresnel0, LdotH);
    float DV;

    // We avoid divergent evaluation of the GGX, as that nearly doubles the cost.
    // If the tile has anisotropy, all the pixels within the tile are evaluated as anisotropic.
    if (HasMaterialFeatureFlag(MATERIALFEATUREFLAGS_LIT_ANISO))
    {
        float3 H = (L + V) * invLenLV;
        // For anisotropy we must not saturate these values
        float TdotH = dot(bsdfData.tangentWS, H);
        float TdotL = dot(bsdfData.tangentWS, L);
        float BdotH = dot(bsdfData.bitangentWS, H);
        float BdotL = dot(bsdfData.bitangentWS, L);

        // TODO: Do comparison between this correct version and the one from isotropic and see if there is any visual difference
        DV = DV_SmithJointGGXAniso(TdotH, BdotH, NdotH, NdotV, TdotL, BdotL, NdotL,
                                   bsdfData.roughnessT, bsdfData.roughnessB, preLightData.partLambdaV);
    }
    else
    {
        DV = DV_SmithJointGGX(NdotH, NdotL, NdotV, bsdfData.roughnessT, preLightData.partLambdaV);
    }
    specularLighting = F * DV;

#ifdef LIT_DIFFUSE_LAMBERT_BRDF
    float  diffuseTerm = Lambert();
#else
    // A note on subsurface scattering: [SSS-NOTE-TRSM]
    // The correct way to handle SSS is to transmit light inside the surface, perform SSS,
    // and then transmit it outside towards the viewer.
    // Transmit(X) = F_Transm_Schlick(F0, F90, NdotX), where F0 = 0, F90 = 1.
    // Therefore, the diffuse BSDF should be decomposed as follows:
    // f_d = A / Pi * F_Transm_Schlick(0, 1, NdotL) * F_Transm_Schlick(0, 1, NdotV) + f_d_reflection,
    // with F_Transm_Schlick(0, 1, NdotV) applied after the SSS pass.
    // The alternative (artistic) formulation of Disney is to set F90 = 0.5:
    // f_d = A / Pi * F_Transm_Schlick(0, 0.5, NdotL) * F_Transm_Schlick(0, 0.5, NdotV) + f_retro_reflection.
    // That way, darkening at grading angles is reduced to 0.5.
    // In practice, applying F_Transm_Schlick(F0, F90, NdotV) after the SSS pass is expensive,
    // as it forces us to read the normal buffer at the end of the SSS pass.
    // Separating f_retro_reflection also has a small cost (mostly due to energy compensation
    // for multi-bounce GGX), and the visual difference is negligible.
    // Therefore, we choose not to separate diffuse lighting into reflected and transmitted.
    float diffuseTerm = DisneyDiffuse(NdotV, NdotL, LdotV, bsdfData.perceptualRoughness);
#endif

    // We don't multiply by 'bsdfData.diffuseColor' here. It's done only once in PostEvaluateBSDF().
    diffuseLighting = diffuseTerm;

    if (bsdfData.materialId == MATERIALID_LIT_CLEAR_COAT && HasMaterialFeatureFlag(MATERIALFEATUREFLAGS_LIT_CLEAR_COAT))
    {
        // Apply isotropic GGX for clear coat
        // Note: coat F is scalar as it is a dieletric
        float coatF = F_Schlick(CLEAR_COAT_F0, LdotH) * bsdfData.coatMask;
        // Scale base specular
        specularLighting *= Sq(1.0 - coatF);

        // Add top specular
        // TODO: Should we call just D_GGX here ?
        float DV = DV_SmithJointGGX(NdotH, NdotL, NdotV, bsdfData.coatRoughness, preLightData.coatPartLambdaV);
        specularLighting += coatF * DV;

        // Note: The modification of the base roughness and fresnel0 by the clear coat is already handled in FillMaterialIdClearCoatData

        // Scale diffuse for energy conservation (use NdotL as an approximation)
        diffuseLighting *= F_Schlick(CLEAR_COAT_F0, NdotL);
    }
}

// In the "thin object" mode (for cards), we assume that the geometry is very thin.
// We apply wrapped lighting to compensate for that, and do not modify the shading position.
// Otherwise, in the "thick object" mode, we can have EITHER reflected (front) lighting
// OR transmitted (back) lighting, never both at the same time. For transmitted lighting,
// we need to push the shading position back to avoid self-shadowing problems.
float3 ComputeThicknessDisplacement(BSDFData bsdfData, float3 L, float NdotL)
{
    float displacement = 0;

    [flatten] if (bsdfData.useThickObjectMode && NdotL < 0)
    {
        // Compute the thickness in world units along the normal.
        float thicknessInMeters = bsdfData.thickness * METERS_PER_MILLIMETER;
        float thicknessInUnits  = thicknessInMeters * _WorldScales[bsdfData.diffusionProfile].y;

        // Compute the thickness in world units along the light vector.
        displacement = thicknessInUnits / -NdotL;
    }

    return displacement * L;
}

// Currently, we only model diffuse transmission. Specular transmission is not yet supported.
// Transmitted lighting is computed as follows:
// - we assume that the object is a thick plane (slab);
// - we reverse the front-facing normal for the back of the object;
// - we assume that the incoming radiance is constant along the entire back surface;
// - we apply BSDF-specific diffuse transmission to transmit the light subsurface and back;
// - we integrate the diffuse reflectance profile w.r.t. the radius (while also accounting
//   for the thickness) to compute the transmittance;
// - we multiply the transmitted radiance by the transmittance.
float3 EvaluateTransmission(BSDFData bsdfData, float NdotL, float NdotV, float attenuation)
{
    float wrappedNdotL = ComputeWrappedDiffuseLighting(-NdotL, SSS_WRAP_LIGHT);
    float negatedNdotL = saturate(-NdotL);

    // Apply wrapped lighting to better handle thin objects (cards) at grazing angles.
    float backNdotL = bsdfData.useThickObjectMode ? negatedNdotL : wrappedNdotL;

    // Apply BSDF-specific diffuse transmission to attenuation. See also: [SSS-NOTE-TRSM]
    // We don't multiply by 'bsdfData.diffuseColor' here. It's done only once in PostEvaluateBSDF().
#ifdef LIT_DIFFUSE_LAMBERT_BRDF
    attenuation *= Lambert();
#else
    attenuation *= INV_PI * F_Transm_Schlick(0, 0.5, NdotV) * F_Transm_Schlick(0, 0.5, backNdotL);
#endif

    float intensity = attenuation * backNdotL;

    return intensity * bsdfData.transmittance;
}

//-----------------------------------------------------------------------------
// EvaluateBSDF_Directional
//-----------------------------------------------------------------------------

DirectLighting EvaluateBSDF_Directional(LightLoopContext lightLoopContext,
                                        float3 V, PositionInputs posInput, PreLightData preLightData,
                                        DirectionalLightData lightData, BSDFData bsdfData,
                                        BakeLightingData bakeLightingData)
{
    DirectLighting lighting;
    ZERO_INITIALIZE(DirectLighting, lighting);

    float3 N     = bsdfData.normalWS;
    float3 L     = -lightData.forward; // Lights point backward in Unity
    float  NdotL = dot(N, L); // Note: Ideally this N here should be vertex normal - use for transmisison

    // Compute displacement for fake thickObject transmission
    posInput.positionWS += ComputeThicknessDisplacement(bsdfData, L, NdotL);

    float3 color;
    float attenuation;
    EvaluateLight_Directional(lightLoopContext, posInput, lightData, bakeLightingData, N, L, color, attenuation);

    float intensity = attenuation * saturate(NdotL);

    // Note: We use NdotL here to early out, but in case of clear coat this is not correct. But we are ok with this
    [branch] if (intensity > 0.0)
    {
        BSDF(V, L, posInput.positionWS, preLightData, bsdfData, lighting.diffuse, lighting.specular);

        lighting.diffuse  *= intensity * lightData.diffuseScale;
        lighting.specular *= intensity * lightData.specularScale;
    }

    [branch] if (bsdfData.enableTransmission)
    {
        // We use diffuse lighting for accumulation since it is going to be blurred during the SSS pass.
        lighting.diffuse += EvaluateTransmission(bsdfData, NdotL, preLightData.clampNdotV, attenuation * lightData.diffuseScale);
    }

    // Save ALU by applying light and cookie colors only once.
    lighting.diffuse  *= color;
    lighting.specular *= color;

    return lighting;
}

//-----------------------------------------------------------------------------
// EvaluateBSDF_Punctual (supports spot, point and projector lights)
//-----------------------------------------------------------------------------

DirectLighting EvaluateBSDF_Punctual(LightLoopContext lightLoopContext,
                                     float3 V, PositionInputs posInput,
                                     PreLightData preLightData, LightData lightData, BSDFData bsdfData, BakeLightingData bakeLightingData)
{
    DirectLighting lighting;
    ZERO_INITIALIZE(DirectLighting, lighting);

    float3 lightToSample = posInput.positionWS - lightData.positionWS;
    int    lightType     = lightData.lightType;

    float3 unL     = (lightType != GPULIGHTTYPE_PROJECTOR_BOX) ? -lightToSample : -lightData.forward;
    float  distSq  = dot(unL, unL);
    float  distRcp = rsqrt(distSq);
    float  dist    = distSq * distRcp;
    float3 N       = bsdfData.normalWS;
    float3 L       = unL * distRcp;
    float  NdotL   = dot(N, L);

    // Compute displacement for fake thickObject transmission
    posInput.positionWS += ComputeThicknessDisplacement(bsdfData, L, NdotL);

    float3 color;
    float attenuation;
    EvaluateLight_Punctual(lightLoopContext, posInput, lightData, bakeLightingData, N, L, dist, distSq, color, attenuation);

    float intensity = attenuation * saturate(NdotL);

    // Note: We use NdotL here to early out, but in case of clear coat this is not correct. But we are ok with this
    [branch] if (intensity > 0.0)
    {
        // Simulate a sphere light with this hack
        // Note that it is not correct with our pre-computation of PartLambdaV (mean if we disable the optimization we will not have the
        // same result) but we don't care as it is a hack anyway
        if (bsdfData.materialId == MATERIALID_LIT_CLEAR_COAT && HasMaterialFeatureFlag(MATERIALFEATUREFLAGS_LIT_CLEAR_COAT))
        {
            bsdfData.coatRoughness = max(bsdfData.coatRoughness, lightData.minRoughness);
        }

        bsdfData.roughnessT = max(bsdfData.roughnessT, lightData.minRoughness);
        bsdfData.roughnessB = max(bsdfData.roughnessB, lightData.minRoughness);

        BSDF(V, L, posInput.positionWS, preLightData, bsdfData, lighting.diffuse, lighting.specular);

        lighting.diffuse  *= intensity * lightData.diffuseScale;
        lighting.specular *= intensity * lightData.specularScale;
    }

    [branch] if (bsdfData.enableTransmission)
    {
        // We use diffuse lighting for accumulation since it is going to be blurred during the SSS pass.
        lighting.diffuse += EvaluateTransmission(bsdfData, NdotL, preLightData.clampNdotV, attenuation * lightData.diffuseScale);
    }

    // Save ALU by applying light and cookie colors only once.
    lighting.diffuse  *= color;
    lighting.specular *= color;

    return lighting;
}

#include "LitReference.hlsl"

//-----------------------------------------------------------------------------
// EvaluateBSDF_Line - Approximation with Linearly Transformed Cosines
//-----------------------------------------------------------------------------

DirectLighting EvaluateBSDF_Line(   LightLoopContext lightLoopContext,
                                    float3 V, PositionInputs posInput,
                                    PreLightData preLightData, LightData lightData, BSDFData bsdfData, BakeLightingData bakeLightingData)
{
    DirectLighting lighting;
    ZERO_INITIALIZE(DirectLighting, lighting);

    float3 positionWS = posInput.positionWS;

#ifdef LIT_DISPLAY_REFERENCE_AREA
    IntegrateBSDF_LineRef(V, positionWS, preLightData, lightData, bsdfData,
                          lighting.diffuse, lighting.specular);
#else
    float  len = lightData.size.x;
    float3 T   = lightData.right;

    float3 unL = lightData.positionWS - positionWS;

    // Pick the major axis of the ellipsoid.
    float3 axis = lightData.right;

    // We define the ellipsoid s.t. r1 = (r + len / 2), r2 = r3 = r.
    // TODO: This could be precomputed.
    float radius         = rsqrt(lightData.invSqrAttenuationRadius);
    float invAspectRatio = radius / (radius + (0.5 * len));

    // Compute the light attenuation.
    float intensity = GetEllipsoidalDistanceAttenuation(unL,  lightData.invSqrAttenuationRadius,
                                                        axis, invAspectRatio);

    // Terminate if the shaded point is too far away.
    if (intensity == 0.0)
        return lighting;

    lightData.diffuseScale  *= intensity;
    lightData.specularScale *= intensity;

    // Translate the light s.t. the shaded point is at the origin of the coordinate system.
    lightData.positionWS -= positionWS;

    // TODO: some of this could be precomputed.
    float3 P1 = lightData.positionWS - T * (0.5 * len);
    float3 P2 = lightData.positionWS + T * (0.5 * len);

    // Rotate the endpoints into the local coordinate system.
    P1 = mul(P1, transpose(preLightData.orthoBasisViewNormal));
    P2 = mul(P2, transpose(preLightData.orthoBasisViewNormal));

    // Compute the binormal in the local coordinate system.
    float3 B = normalize(cross(P1, P2));

    float ltcValue;

    // Evaluate the diffuse part
    ltcValue = LTCEvaluate(P1, P2, B, preLightData.ltcTransformDiffuse);
    // We don't multiply by 'bsdfData.diffuseColor' here. It's done only once in PostEvaluateBSDF().
    lighting.diffuse = preLightData.ltcMagnitudeDiffuse * ltcValue;

    [branch] if (bsdfData.enableTransmission)
    {
        // Flip the view vector and the normal. The bitangent stays the same.
        float3x3 flipMatrix = float3x3(-1,  0,  0,
                                        0,  1,  0,
                                        0,  0, -1);

        // Use the Lambertian approximation for performance reasons.
        // The matrix multiplication should not generate any extra ALU on GCN.
        // TODO: double evaluation is very inefficient! This is a temporary solution.
        ltcValue  = LTCEvaluate(P1, P2, B, mul(flipMatrix, k_identity3x3));
        // We use diffuse lighting for accumulation since it is going to be blurred during the SSS pass.
        // We don't multiply by 'bsdfData.diffuseColor' here. It's done only once in PostEvaluateBSDF().
        lighting.diffuse += bsdfData.transmittance * ltcValue;
    }

    // Evaluate the specular part
    ltcValue = LTCEvaluate(P1, P2, B, preLightData.ltcTransformSpecular);
    lighting.specular = preLightData.ltcMagnitudeFresnel * ltcValue;

    // Evaluate the coat part
    if (bsdfData.materialId == MATERIALID_LIT_CLEAR_COAT && HasMaterialFeatureFlag(MATERIALFEATUREFLAGS_LIT_CLEAR_COAT))
    {
        lighting.diffuse *= (1.0 - preLightData.ltcMagnitudeCoatFresnel);
        lighting.specular *= (1.0 - preLightData.ltcMagnitudeCoatFresnel);
        ltcValue = LTCEvaluate(P1, P2, B, preLightData.ltcTransformCoat);
        lighting.specular += preLightData.ltcMagnitudeCoatFresnel * ltcValue;
    }

    // Save ALU by applying 'lightData.color' only once.
    lighting.diffuse *= lightData.color * lightData.diffuseScale;
    lighting.specular *= lightData.color * lightData.specularScale;;
#endif // LIT_DISPLAY_REFERENCE_AREA

    return lighting;
}

//-----------------------------------------------------------------------------
// EvaluateBSDF_Area - Approximation with Linearly Transformed Cosines
//-----------------------------------------------------------------------------

// #define ELLIPSOIDAL_ATTENUATION

DirectLighting EvaluateBSDF_Rect(   LightLoopContext lightLoopContext,
                                    float3 V, PositionInputs posInput,
                                    PreLightData preLightData, LightData lightData, BSDFData bsdfData, BakeLightingData bakeLightingData)
{
    DirectLighting lighting;
    ZERO_INITIALIZE(DirectLighting, lighting);

    float3 positionWS = posInput.positionWS;

#ifdef LIT_DISPLAY_REFERENCE_AREA
    IntegrateBSDF_AreaRef(V, positionWS, preLightData, lightData, bsdfData,
                          lighting.diffuse, lighting.specular);
#else
    float3 unL = lightData.positionWS - positionWS;

    if (dot(lightData.forward, unL) >= 0.0001)
    {
        // The light is back-facing.
        return lighting;
    }

    // Rotate the light direction into the light space.
    float3x3 lightToWorld = float3x3(lightData.right, lightData.up, -lightData.forward);
    unL = mul(unL, transpose(lightToWorld));

    // TODO: This could be precomputed.
    float halfWidth  = lightData.size.x * 0.5;
    float halfHeight = lightData.size.y * 0.5;

    // Define the dimensions of the attenuation volume.
    // TODO: This could be precomputed.
    float  radius     = rsqrt(lightData.invSqrAttenuationRadius);
    float3 invHalfDim = rcp(float3(radius + halfWidth,
                                   radius + halfHeight,
                                   radius));

    // Compute the light attenuation.
#ifdef ELLIPSOIDAL_ATTENUATION
    // The attenuation volume is an axis-aligned ellipsoid s.t.
    // r1 = (r + w / 2), r2 = (r + h / 2), r3 = r.
    float intensity = GetEllipsoidalDistanceAttenuation(unL, invHalfDim);
#else
    // The attenuation volume is an axis-aligned box s.t.
    // hX = (r + w / 2), hY = (r + h / 2), hZ = r.
    float intensity = GetBoxDistanceAttenuation(unL, invHalfDim);
#endif

    // Terminate if the shaded point is too far away.
    if (intensity == 0.0)
        return lighting;

    lightData.diffuseScale  *= intensity;
    lightData.specularScale *= intensity;

    // Translate the light s.t. the shaded point is at the origin of the coordinate system.
    lightData.positionWS -= positionWS;

    float4x3 lightVerts;

    // TODO: some of this could be precomputed.
    lightVerts[0] = lightData.positionWS + lightData.right *  halfWidth + lightData.up *  halfHeight;
    lightVerts[1] = lightData.positionWS + lightData.right *  halfWidth + lightData.up * -halfHeight;
    lightVerts[2] = lightData.positionWS + lightData.right * -halfWidth + lightData.up * -halfHeight;
    lightVerts[3] = lightData.positionWS + lightData.right * -halfWidth + lightData.up *  halfHeight;

    // Rotate the endpoints into the local coordinate system.
    lightVerts = mul(lightVerts, transpose(preLightData.orthoBasisViewNormal));

    float ltcValue;

    // Evaluate the diffuse part
    // Polygon irradiance in the transformed configuration.
    ltcValue  = PolygonIrradiance(mul(lightVerts, preLightData.ltcTransformDiffuse));
    // We don't multiply by 'bsdfData.diffuseColor' here. It's done only once in PostEvaluateBSDF().
    lighting.diffuse = preLightData.ltcMagnitudeDiffuse * ltcValue;

    [branch] if (bsdfData.enableTransmission)
    {
        // Flip the view vector and the normal. The bitangent stays the same.
        float3x3 flipMatrix = float3x3(-1,  0,  0,
                                        0,  1,  0,
                                        0,  0, -1);

        // Use the Lambertian approximation for performance reasons.
        // The matrix multiplication should not generate any extra ALU on GCN.
        float3x3 ltcTransform = mul(flipMatrix, k_identity3x3);

        // Polygon irradiance in the transformed configuration.
        // TODO: double evaluation is very inefficient! This is a temporary solution.
        ltcValue  = PolygonIrradiance(mul(lightVerts, ltcTransform));

        // We use diffuse lighting for accumulation since it is going to be blurred during the SSS pass.
        // We don't multiply by 'bsdfData.diffuseColor' here. It's done only once in PostEvaluateBSDF().
        lighting.diffuse += bsdfData.transmittance * ltcValue;
    }

    // Evaluate the specular part
    // Polygon irradiance in the transformed configuration.
    ltcValue  = PolygonIrradiance(mul(lightVerts, preLightData.ltcTransformSpecular));
    lighting.specular += preLightData.ltcMagnitudeFresnel * ltcValue;

    // Evaluate the coat part
    if (bsdfData.materialId == MATERIALID_LIT_CLEAR_COAT && HasMaterialFeatureFlag(MATERIALFEATUREFLAGS_LIT_CLEAR_COAT))
    {
        lighting.diffuse *= (1.0 - preLightData.ltcMagnitudeCoatFresnel);
        lighting.specular *= (1.0 - preLightData.ltcMagnitudeCoatFresnel);
        ltcValue = PolygonIrradiance(mul(lightVerts, preLightData.ltcTransformCoat));
        lighting.specular += preLightData.ltcMagnitudeCoatFresnel * ltcValue;
    }

    // Save ALU by applying 'lightData.color' only once.
    lighting.diffuse *= lightData.color * lightData.diffuseScale;
    lighting.specular *= lightData.color * lightData.specularScale;
#endif // LIT_DISPLAY_REFERENCE_AREA

    return lighting;
}

//-----------------------------------------------------------------------------
// EvaluateBSDF_SSLighting for screen space lighting
// ----------------------------------------------------------------------------

IndirectLighting EvaluateBSDF_SSReflection(LightLoopContext lightLoopContext,
                                            float3 V, PositionInputs posInput,
                                            PreLightData preLightData, BSDFData bsdfData,
                                            inout float hierarchyWeight)
{
    IndirectLighting lighting;
    ZERO_INITIALIZE(IndirectLighting, lighting);

    // TODO

    return lighting;
}

IndirectLighting EvaluateBSDF_SSRefraction(LightLoopContext lightLoopContext,
                                            float3 V, PositionInputs posInput,
                                            PreLightData preLightData, BSDFData bsdfData,
                                            inout float hierarchyWeight)
{
    IndirectLighting lighting;
    ZERO_INITIALIZE(IndirectLighting, lighting);

#if HAS_REFRACTION
    // Refraction process:
    //  1. Depending on the shape model, we calculate the refracted point in world space and the optical depth
    //  2. We calculate the screen space position of the refracted point
    //  3. If this point is available (ie: in color buffer and point is not in front of the object)
    //    a. Get the corresponding color depending on the roughness from the gaussian pyramid of the color buffer
    //    b. Multiply by the transmittance for absorption (depends on the optical depth)

    float3 refractedBackPointWS = EstimateRaycast(V, posInput, preLightData.transmissionPositionWS, preLightData.transmissionRefractV);

    // Calculate screen space coordinates of refracted point in back plane
    float2 refractedBackPointNDC = ComputeNormalizedDeviceCoordinates(refractedBackPointWS, UNITY_MATRIX_VP);
    uint2 depthSize = uint2(_PyramidDepthMipSize.xy);
    float refractedBackPointDepth = LinearEyeDepth(LOAD_TEXTURE2D_LOD(_PyramidDepthTexture, refractedBackPointNDC * depthSize, 0).r, _ZBufferParams);

    // Exit if texel is out of color buffer
    // Or if the texel is from an object in front of the object
    if (refractedBackPointDepth < posInput.linearDepth
        || any(refractedBackPointNDC < 0.0)
        || any(refractedBackPointNDC > 1.0))
    {
        // Do nothing and don't update the hierarchy weight so we can fall back on refraction probe
        return lighting;
    }

    // Map the roughness to the correct mip map level of the color pyramid
    lighting.specularTransmitted = SAMPLE_TEXTURE2D_LOD(_GaussianPyramidColorTexture, s_trilinear_clamp_sampler, refractedBackPointNDC, preLightData.transmissionSSMipLevel).rgb;

    // Beer-Lamber law for absorption
    lighting.specularTransmitted *= preLightData.transmissionTransmittance;

    float weight = 1.0;
    UpdateLightingHierarchyWeights(hierarchyWeight, weight); // Shouldn't be needed, but safer in case we decide to change hierarchy priority
    // We use specularFGD as an approximation of the fresnel effect (that also handle smoothness), so take the remaining for transmission
    lighting.specularTransmitted *= (1.0 - preLightData.specularFGD) * weight;
#else
    // No refraction, no need to go further
    hierarchyWeight = 1.0;
#endif

    return lighting;
}

DirectLighting EvaluateBSDF_Area(LightLoopContext lightLoopContext,
                                 float3 V, PositionInputs posInput,
                                 PreLightData preLightData, LightData lightData,
                                 BSDFData bsdfData, BakeLightingData bakeLightingData)
{
    if (lightData.lightType == GPULIGHTTYPE_LINE)
    {
        return EvaluateBSDF_Line(lightLoopContext, V, posInput, preLightData, lightData, bsdfData, bakeLightingData);
    }
    else
    {
        return EvaluateBSDF_Rect(lightLoopContext, V, posInput, preLightData, lightData, bsdfData, bakeLightingData);
    }
}

//-----------------------------------------------------------------------------
// EvaluateBSDF_Env
// ----------------------------------------------------------------------------

// _preIntegratedFGD and _CubemapLD are unique for each BRDF
IndirectLighting EvaluateBSDF_Env(  LightLoopContext lightLoopContext,
                                    float3 V, PositionInputs posInput,
                                    PreLightData preLightData, EnvLightData lightData, BSDFData bsdfData, int envShapeType, int GPUImageBasedLightingType,
                                    inout float hierarchyWeight)
{
    IndirectLighting lighting;
    ZERO_INITIALIZE(IndirectLighting, lighting);
#if !HAS_REFRACTION
    if (GPUImageBasedLightingType == GPUIMAGEBASEDLIGHTINGTYPE_REFRACTION)
        return lighting;
#endif

    float3 envLighting;
    float3 positionWS = posInput.positionWS;
    float weight = 1.0;

#ifdef LIT_DISPLAY_REFERENCE_IBL

    envLighting = IntegrateSpecularGGXIBLRef(lightLoopContext, V, preLightData, lightData, bsdfData);

    // TODO: Do refraction reference (is it even possible ?)
    // TODO: handle clear coat


//    #ifdef LIT_DIFFUSE_LAMBERT_BRDF
//    envLighting += IntegrateLambertIBLRef(lightData, V, bsdfData);
//    #else
//    envLighting += IntegrateDisneyDiffuseIBLRef(lightLoopContext, V, preLightData, lightData, bsdfData);
//    #endif

#else

    // TODO: factor this code in common, so other material authoring don't require to rewrite everything,
    // TODO: test the strech from Tomasz
    // float roughness       = PerceptualRoughnessToRoughness(preLightData.IblPerceptualRoughness);
    // float shrunkRoughness = AnisotropicStrechAtGrazingAngle(roughness, roughness, NdotV);

    // Guideline for reflection volume: In HDRenderPipeline we separate the projection volume (the proxy of the scene) from the influence volume (what pixel on the screen is affected)
    // However we add the constrain that the shape of the projection and influence volume is the same (i.e if we have a sphere shape projection volume, we have a shape influence).
    // It allow to have more coherence for the dynamic if in shader code.
    // Users can also chose to not have any projection, in this case we use the property minProjectionDistance to minimize code change. minProjectionDistance is set to huge number
    // that simulate effect of no shape projection

    float3 R = preLightData.iblR;
    float3 coatR = preLightData.coatIblR;

    if (GPUImageBasedLightingType == GPUIMAGEBASEDLIGHTINGTYPE_REFRACTION)
    {
        positionWS = preLightData.transmissionPositionWS;
        R = preLightData.transmissionRefractV;
    }

    // In Unity the cubemaps are capture with the localToWorld transform of the component.
    // This mean that location and orientation matter. So after intersection of proxy volume we need to convert back to world.

    // CAUTION: localToWorld is the transform use to convert the cubemap capture point to world space (mean it include the offset)
    // the center of the bounding box is thus in locals space: positionLS - offsetLS
    // We use this formulation as it is the one of legacy unity that was using only AABB box.
    float3x3 worldToLocal = transpose(float3x3(lightData.right, lightData.up, lightData.forward)); // worldToLocal assume no scaling
    float3 positionLS = positionWS - lightData.positionWS;
    positionLS = mul(positionLS, worldToLocal).xyz - lightData.offsetLS; // We want to calculate the intersection from the center of the bounding box.

    // Note: using envShapeType instead of lightData.envShapeType allow to make compiler optimization in case the type is know (like for sky)
    if (envShapeType == ENVSHAPETYPE_SPHERE)
    {
        // 1. First process the projection
        float3 dirLS = mul(R, worldToLocal);
        float sphereOuterDistance = lightData.influenceExtents.x;

        float projectionDistance = SphereRayIntersectSimple(positionLS, dirLS, sphereOuterDistance);
        projectionDistance = max(projectionDistance, lightData.minProjectionDistance); // Setup projection to infinite if requested (mean no projection shape)
        // We can reuse dist calculate in LS directly in WS as there is no scaling. Also the offset is already include in lightData.positionWS
        R = (positionWS + projectionDistance * R) - lightData.positionWS;

        // Test again for clear code
        if (bsdfData.materialId == MATERIALID_LIT_CLEAR_COAT && HasMaterialFeatureFlag(MATERIALFEATUREFLAGS_LIT_CLEAR_COAT))
        {
            dirLS = mul(coatR, worldToLocal);
            projectionDistance = SphereRayIntersectSimple(positionLS, dirLS, sphereOuterDistance);
            projectionDistance = max(projectionDistance, lightData.minProjectionDistance); // Setup projection to infinite if requested (mean no projection shape)
            coatR = (positionWS + projectionDistance * coatR) - lightData.positionWS;
        }

        // 2. Process the position influence
        float lengthPositionLS = length(positionLS);
        float sphereInfluenceDistance = lightData.influenceExtents.x - lightData.blendDistancePositive.x;
        float distFade = max(lengthPositionLS - sphereInfluenceDistance, 0.0);
        float alpha = saturate(1.0 - distFade / max(lightData.blendDistancePositive.x, 0.0001)); // avoid divide by zero

#if defined(ENVMAP_FEATURE_INFLUENCENORMAL)
        // 3. Process the normal influence
        float insideInfluenceNormalVolume = lengthPositionLS <= (lightData.influenceExtents.x - lightData.blendNormalDistancePositive.x) ? 1.0 : 0.0;
        float insideWeight = InfluenceFadeNormalWeight(bsdfData.normalWS, normalize(positionWS - lightData.positionWS));
        alpha *= insideInfluenceNormalVolume ? 1.0 : insideWeight;
#endif

        weight = alpha;
    }
    else if (envShapeType == ENVSHAPETYPE_BOX)
    {
        // 1. First process the projection
        float3 dirLS = mul(R, worldToLocal);
        float3 boxOuterDistance = lightData.influenceExtents;
        float projectionDistance = BoxRayIntersectSimple(positionLS, dirLS, -boxOuterDistance, boxOuterDistance);
        projectionDistance = max(projectionDistance, lightData.minProjectionDistance); // Setup projection to infinite if requested (mean no projection shape)

        // No need to normalize for fetching cubemap
        // We can reuse dist calculate in LS directly in WS as there is no scaling. Also the offset is already include in lightData.positionWS
        R = (positionWS + projectionDistance * R) - lightData.positionWS;

        // TODO: add distance based roughness

        // Test again for clear code
        if (bsdfData.materialId == MATERIALID_LIT_CLEAR_COAT && HasMaterialFeatureFlag(MATERIALFEATUREFLAGS_LIT_CLEAR_COAT))
        {
            dirLS = mul(coatR, worldToLocal);
            projectionDistance = BoxRayIntersectSimple(positionLS, dirLS, -boxOuterDistance, boxOuterDistance);
            projectionDistance = max(projectionDistance, lightData.minProjectionDistance); // Setup projection to infinite if requested (mean no projection shape)
            coatR = (positionWS + projectionDistance * coatR) - lightData.positionWS;
        }

        // 2. Process the position influence
        // Calculate falloff value, so reflections on the edges of the volume would gradually blend to previous reflection.

#if defined(ENVMAP_FEATURE_PERFACEINFLUENCE) || defined(ENVMAP_FEATURE_INFLUENCENORMAL) || defined(ENVMAP_FEATURE_PERFACEFADE)
        // Distance to each cube face
        float3 negativeDistance = boxOuterDistance + positionLS;
        float3 positiveDistance = boxOuterDistance - positionLS;
#endif

#if defined(ENVMAP_FEATURE_PERFACEINFLUENCE)
        // Influence falloff for each face
        float3 negativeFalloff = negativeDistance / max(0.0001, lightData.blendDistanceNegative);
        float3 positiveFalloff = positiveDistance / max(0.0001, lightData.blendDistancePositive);

        // Fallof is the min for all faces
        float influenceFalloff = min(
            min(min(negativeFalloff.x, negativeFalloff.y), negativeFalloff.z),
            min(min(positiveFalloff.x, positiveFalloff.y), positiveFalloff.z));

        float alpha = saturate(influenceFalloff);
#else
        float distFace = DistancePointBox(positionLS, -lightData.influenceExtents + lightData.blendDistancePositive.x, lightData.influenceExtents - lightData.blendDistancePositive.x);
        float alpha = saturate(1.0 - distFace / max(lightData.blendDistancePositive.x, 0.0001));
#endif

#if defined(ENVMAP_FEATURE_INFLUENCENORMAL)
        // 3. Process the normal influence
        // Calculate a falloff value to discard normals pointing outward the center of the environment light
        float3 belowPositiveInfluenceNormalVolume = positiveDistance / max(0.0001, lightData.blendNormalDistancePositive);
        float3 aboveNegativeInfluenceNormalVolume = negativeDistance / max(0.0001, lightData.blendNormalDistanceNegative);
        float insideInfluenceNormalVolume = all(belowPositiveInfluenceNormalVolume >= 1.0) && all(aboveNegativeInfluenceNormalVolume >= 1.0) ? 1.0 : 0;
        float insideWeight = InfluenceFadeNormalWeight(bsdfData.normalWS, normalize(positionWS - lightData.positionWS));
        alpha *= insideInfluenceNormalVolume ? 1.0 : insideWeight;
#endif

#if defined(ENVMAP_FEATURE_PERFACEFADE)
        // 4. Fade specific cubemap faces
        // For each axes (both positive and negative ones), we want to fade from the center of one face to another
        // So we normalized the sample direction (R) and use its component to fade for each axis
        // We consider R.x as cos(X) and then fade as angle from 60°(=acos(1/2)) to 75°(=acos(1/4))
        // For positive axes: axisFade = (R - 1/4) / (1/2 - 1/4)
        // <=> axisFace = 4 * R - 1;
        R = normalize(R);
        float3 faceFade = saturate((4 * R - 1) * lightData.boxSideFadePositive) + saturate((-4 * R - 1) * lightData.boxSideFadeNegative);
        alpha *= saturate(faceFade.x + faceFade.y + faceFade.z);
#endif

        weight = alpha;
    }

    // Smooth weighting
    weight = Smoothstep01(weight);

    // When we are rough, we tend to see outward shifting of the reflection when at the boundary of the projection volume
    // Also it appear like more sharp. To avoid these artifact and at the same time get better match to reference we lerp to original unmodified reflection.
    // Formula is empirical.
    float roughness = PerceptualRoughnessToRoughness(preLightData.iblPerceptualRoughness);
    R = lerp(R, preLightData.iblR, saturate(smoothstep(0, 1, roughness * roughness)));

    float3 F = preLightData.specularFGD;
    float iblMipLevel = PerceptualRoughnessToMipmapLevel(preLightData.iblPerceptualRoughness);
    float4 preLD = SampleEnv(lightLoopContext, lightData.envIndex, R, iblMipLevel);

    if (GPUImageBasedLightingType == GPUIMAGEBASEDLIGHTINGTYPE_REFLECTION)
    {
        envLighting = F * preLD.rgb;

        // Evaluate the Clear Coat component if needed
        if (bsdfData.materialId == MATERIALID_LIT_CLEAR_COAT && HasMaterialFeatureFlag(MATERIALFEATUREFLAGS_LIT_CLEAR_COAT))
        {
            // No correction needed for coatR as it is smooth
            // Note: coat F is scalar as it is a dieletric
            envLighting *= Sq(1.0 - preLightData.coatIblF);

            // Evaluate the Clear Coat color
            float4 preLD = SampleEnv(lightLoopContext, lightData.envIndex, coatR, 0.0);
            envLighting += preLightData.coatIblF * preLD.rgb;

            // Can't attenuate diffuse lighting here, may try to apply something on bakeLighting in PostEvaluateBSDF
        }
    }
    else
    {
        // specular transmisted lighting is the remaining of the reflection (let's use this approx)
        // With refraction, we don't care about the clear coat value, only about the Fresnel, thus why we use 'envLighting ='
        envLighting = (1.0 - F) * preLD.rgb * preLightData.transmissionTransmittance;

        // Don't account for clear coat to save ALU
    }

#endif // LIT_DISPLAY_REFERENCE_IBL

    UpdateLightingHierarchyWeights(hierarchyWeight, weight);
    envLighting *= weight * lightData.dimmer;

    if (GPUImageBasedLightingType == GPUIMAGEBASEDLIGHTINGTYPE_REFLECTION)
        lighting.specularReflected = envLighting;
    else
        lighting.specularTransmitted = envLighting * preLightData.transmissionTransmittance;

    return lighting;
}

//-----------------------------------------------------------------------------
// PostEvaluateBSDF
// ----------------------------------------------------------------------------

void PostEvaluateBSDF(  LightLoopContext lightLoopContext,
                        float3 V, PositionInputs posInput,
                        PreLightData preLightData, BSDFData bsdfData, BakeLightingData bakeLightingData, AggregateLighting lighting,
                        out float3 diffuseLighting, out float3 specularLighting)
{
    float3 bakeDiffuseLighting = bakeLightingData.bakeDiffuseLighting;

    // Use GTAOMultiBounce approximation for ambient occlusion (allow to get a tint from the baseColor)
#define GTAO_MULTIBOUNCE_APPROX 1

    // Note: When we ImageLoad outside of texture size, the value returned by Load is 0 (Note: On Metal maybe it clamp to value of texture which is also fine)
    // We use this property to have a neutral value for AO that doesn't consume a sampler and work also with compute shader (i.e use ImageLoad)
    // We store inverse AO so neutral is black. So either we sample inside or outside the texture it return 0 in case of neutral

    // Ambient occlusion use for indirect lighting (reflection probe, baked diffuse lighting)
#ifndef _SURFACE_TYPE_TRANSPARENT
    float indirectAmbientOcclusion = 1.0 - LOAD_TEXTURE2D(_AmbientOcclusionTexture, posInput.positionSS).x;
    // Ambient occlusion use for direct lighting (directional, punctual, area)
    float directAmbientOcclusion = lerp(1.0, indirectAmbientOcclusion, _AmbientOcclusionParam.w);
#else
    float indirectAmbientOcclusion = 1.0;
    float directAmbientOcclusion = 1.0;
#endif

    // Add indirect diffuse + emissive (if any) - Ambient occlusion is multiply by emissive which is wrong but not a big deal
#if GTAO_MULTIBOUNCE_APPROX
    bakeDiffuseLighting *= GTAOMultiBounce(indirectAmbientOcclusion, bsdfData.diffuseColor);
#else
    bakeDiffuseLighting *= lerp(_AmbientOcclusionParam.rgb, float3(1.0, 1.0, 1.0), indirectAmbientOcclusion);
#endif

    float roughness         = PerceptualRoughnessToRoughness(bsdfData.perceptualRoughness);
    float specularOcclusion = GetSpecularOcclusionFromAmbientOcclusion(preLightData.clampNdotV, indirectAmbientOcclusion, roughness);
    // Try to mimic multibounce with specular color. Not the point of the original formula but ok result.
    // Take the min of screenspace specular occlusion and visibility cone specular occlusion
#if GTAO_MULTIBOUNCE_APPROX
    lighting.indirect.specularReflected *= GTAOMultiBounce(min(bsdfData.specularOcclusion, specularOcclusion), bsdfData.fresnel0);
#else
    lighting.indirect.specularReflected *= lerp(_AmbientOcclusionParam.rgb, float3(1.0, 1.0, 1.0), min(bsdfData.specularOcclusion, specularOcclusion));
#endif

    lighting.direct.diffuse *=
#if GTAO_MULTIBOUNCE_APPROX
                                GTAOMultiBounce(directAmbientOcclusion, bsdfData.diffuseColor);
#else
                                lerp(_AmbientOcclusionParam.rgb, float3(1.0, 1.0, 1.0), directAmbientOcclusion);
#endif

    float3 modifiedDiffuseColor;
    if (bsdfData.materialId == MATERIALID_LIT_SSS)
        modifiedDiffuseColor = ApplySubsurfaceScatteringTexturingMode(bsdfData.diffuseColor, bsdfData.diffusionProfile);
    else
        modifiedDiffuseColor = bsdfData.diffuseColor;

    // Apply the albedo to the direct diffuse lighting (only once). The indirect (baked)
    // diffuse lighting has already had the albedo applied in GetBakedDiffuseLigthing().
    diffuseLighting = modifiedDiffuseColor * lighting.direct.diffuse + bakeDiffuseLighting;

    // If refraction is enable we use the transmittanceMask to lerp between current diffuse lighting and refraction value
    // Physically speaking, it should be transmittanceMask should be 1, but for artistic reasons, we let the value vary
#if HAS_REFRACTION
    diffuseLighting = lerp(diffuseLighting, lighting.indirect.specularTransmitted, bsdfData.transmittanceMask);
#endif

    specularLighting = lighting.direct.specular + lighting.indirect.specularReflected;
    // Rescale the GGX to account for the multiple scattering.
    specularLighting *= 1.0 + bsdfData.fresnel0 * preLightData.energyCompensation;

#ifdef DEBUG_DISPLAY
    if (_DebugLightingMode == DEBUGLIGHTINGMODE_INDIRECT_DIFFUSE_OCCLUSION_FROM_SSAO)
    {
        diffuseLighting = indirectAmbientOcclusion;
        specularLighting = float3(0.0, 0.0, 0.0); // Disable specular lighting
    }
    else if (_DebugLightingMode == DEBUGLIGHTINGMODE_INDIRECT_SPECULAR_OCCLUSION_FROM_SSAO)
    {
        diffuseLighting = specularOcclusion;
        specularLighting = float3(0.0, 0.0, 0.0); // Disable specular lighting
    }
    #if GTAO_MULTIBOUNCE_APPROX
    else if (_DebugLightingMode == DEBUGLIGHTINGMODE_INDIRECT_DIFFUSE_GTAO_FROM_SSAO)
    {
        diffuseLighting = GTAOMultiBounce(indirectAmbientOcclusion, bsdfData.diffuseColor);
        specularLighting = float3(0.0, 0.0, 0.0); // Disable specular lighting
    }
    else if (_DebugLightingMode == DEBUGLIGHTINGMODE_INDIRECT_SPECULAR_GTAO_FROM_SSAO)
    {
        diffuseLighting = GTAOMultiBounce(specularOcclusion, bsdfData.fresnel0);
        specularLighting = float3(0.0, 0.0, 0.0); // Disable specular lighting
    }
    #endif
#endif
}

#endif // #ifdef HAS_LIGHTLOOP<|MERGE_RESOLUTION|>--- conflicted
+++ resolved
@@ -76,7 +76,6 @@
 // #define LIT_DIFFUSE_LAMBERT_BRDF
 #define LIT_USE_GGX_ENERGY_COMPENSATION
 
-<<<<<<< HEAD
 // Enable reference mode for IBL and area lights
 // Both reference define below can be define only if LightLoop is present, else we get a compile error
 #ifdef HAS_LIGHTLOOP
@@ -84,8 +83,6 @@
 // #define LIT_DISPLAY_REFERENCE_IBL
 #endif
 
-=======
->>>>>>> 370705c1
 //-----------------------------------------------------------------------------
 // Ligth and material classification for the deferred rendering path
 // Configure what kind of combination is supported
@@ -214,12 +211,7 @@
 }
 
 // Fills the data which may be accessed if MATERIALFEATUREFLAGS_LIT_SSS is set.
-<<<<<<< HEAD
-void FillMaterialFeatureTransmission(int subsurfaceProfile, float radius, float thickness, uint transmissionMode, inout BSDFData bsdfData)
-=======
-void FillMaterialIdSssData(int diffusionProfile, float radius, float thickness, uint transmissionMode,
-                           inout BSDFData bsdfData)
->>>>>>> 370705c1
+void FillMaterialFeatureTransmission(int diffusionProfile, float radius, float thickness, uint transmissionMode, inout BSDFData bsdfData)
 {
     bsdfData.diffusionProfile  = diffusionProfile;
     bsdfData.subsurfaceMask   = radius;
