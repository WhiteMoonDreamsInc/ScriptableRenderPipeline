﻿// SurfaceData is define in Lit.cs which generate Lit.cs.hlsl
#include "Lit.cs.hlsl"
#include "../SubsurfaceScattering/SubsurfaceScattering.hlsl"
#include "CoreRP/ShaderLibrary/VolumeRendering.hlsl"

//-----------------------------------------------------------------------------
// Texture and constant buffer declaration
//-----------------------------------------------------------------------------

// GBuffer texture declaration
TEXTURE2D(_GBufferTexture0);
TEXTURE2D(_GBufferTexture1);
TEXTURE2D(_GBufferTexture2);
TEXTURE2D(_GBufferTexture3);

// Rough refraction texture
// Color pyramid (width, height, lodcount, Unused)
TEXTURE2D(_GaussianPyramidColorTexture);
// Depth pyramid (width, height, lodcount, Unused)
TEXTURE2D(_PyramidDepthTexture);

CBUFFER_START(UnityGaussianPyramidParameters)
float4 _GaussianPyramidColorMipSize; // (x,y) = PyramidToScreenScale, z = lodCount
float4 _PyramidDepthMipSize;
CBUFFER_END

// Ambient occlusion texture
TEXTURE2D(_AmbientOcclusionTexture);

CBUFFER_START(UnityAmbientOcclusionParameters)
float4 _AmbientOcclusionParam; // xyz occlusion color, w directLightStrenght
CBUFFER_END

// Area light textures
// TODO: This one should be set into a constant Buffer at pass frequency (with _Screensize)
TEXTURE2D(_PreIntegratedFGD);
TEXTURE2D_ARRAY(_LtcData); // We pack the 3 Ltc data inside a texture array
#define LTC_GGX_MATRIX_INDEX 0 // RGBA
#define LTC_DISNEY_DIFFUSE_MATRIX_INDEX 1 // RGBA
#define LTC_MULTI_GGX_FRESNEL_DISNEY_DIFFUSE_INDEX 2 // RGB, A unused
#define LTC_LUT_SIZE   64
#define LTC_LUT_SCALE  ((LTC_LUT_SIZE - 1) * rcp(LTC_LUT_SIZE))
#define LTC_LUT_OFFSET (0.5 * rcp(LTC_LUT_SIZE))

//-----------------------------------------------------------------------------
// Definition
//-----------------------------------------------------------------------------

#define GBufferType0 float4
#define GBufferType1 float4
#define GBufferType2 float4
#define GBufferType3 float4

#define HAS_REFRACTION (defined(_REFRACTION_PLANE) || defined(_REFRACTION_SPHERE))

#define DEFAULT_SPECULAR_VALUE 0.04

// Enum for materialFeatureId (only use for encode/decode GBuffer)
#define GBUFFER_LIT_STANDARD         0
// we have not enough space (3bit) to store mat feature to have SSS and Transmission as bitmask, such why we have all variant
#define GBUFFER_LIT_SSS              1
#define GBUFFER_LIT_TRANSMISSION     2
#define GBUFFER_LIT_TRANSMISSION_SSS 3
#define GBUFFER_LIT_ANISOTROPIC      4
#define GBUFFER_LIT_IRIDESCENCE      5 // TODO

#define CLEAR_COAT_IOR 1.5
#define CLEAR_COAT_IETA (1.0 / CLEAR_COAT_IOR) // IETA is the inverse eta which is the ratio of IOR of two interface
#define CLEAR_COAT_F0 0.04 // IORToFresnel0(CLEAR_COAT_IOR)
#define CLEAR_COAT_ROUGHNESS 0.001
#define CLEAR_COAT_PERCEPTUAL_ROUGHNESS RoughnessToPerceptualRoughness(CLEAR_COAT_ROUGHNESS)

//-----------------------------------------------------------------------------
// Configuration
//-----------------------------------------------------------------------------

// Choose between Lambert diffuse and Disney diffuse (enable only one of them)
// #define LIT_DIFFUSE_LAMBERT_BRDF
#define LIT_USE_GGX_ENERGY_COMPENSATION

// Enable reference mode for IBL and area lights
// Both reference define below can be define only if LightLoop is present, else we get a compile error
#ifdef HAS_LIGHTLOOP
// #define LIT_DISPLAY_REFERENCE_AREA
// #define LIT_DISPLAY_REFERENCE_IBL
#endif

//-----------------------------------------------------------------------------
// Ligth and material classification for the deferred rendering path
// Configure what kind of combination is supported
//-----------------------------------------------------------------------------

// Lighting architecture and material are suppose to be decoupled files.
// However as we use material classification it is hard to be fully separated
// the dependecy is define in this include where there is shared define for material and lighting in case of deferred material.
// If a user do a lighting architecture without material classification, this can be remove
#include "../../Lighting/LightLoop/LightLoop.cs.hlsl"

// Combination need to be define in increasing "comlexity" order as define by FeatureFlagsToTileVariant
static const uint kFeatureVariantFlags[NUM_FEATURE_VARIANTS] =
{
    // Precomputed illumination (no dynamic lights) for all material types
    /*  0 */ LIGHTFEATUREFLAGS_SKY | LIGHTFEATUREFLAGS_ENV | MATERIAL_FEATURE_MASK_FLAGS,

    /*  1 */ LIGHTFEATUREFLAGS_SKY | LIGHTFEATUREFLAGS_DIRECTIONAL | LIGHTFEATUREFLAGS_PUNCTUAL | MATERIALFEATUREFLAGS_LIT_STANDARD,
    /*  2 */ LIGHTFEATUREFLAGS_SKY | LIGHTFEATUREFLAGS_DIRECTIONAL | LIGHTFEATUREFLAGS_AREA | MATERIALFEATUREFLAGS_LIT_STANDARD,
    /*  3 */ LIGHTFEATUREFLAGS_SKY | LIGHTFEATUREFLAGS_DIRECTIONAL | LIGHTFEATUREFLAGS_ENV | MATERIALFEATUREFLAGS_LIT_STANDARD,
    /*  4 */ LIGHTFEATUREFLAGS_SKY | LIGHTFEATUREFLAGS_DIRECTIONAL | LIGHTFEATUREFLAGS_PUNCTUAL | LIGHTFEATUREFLAGS_ENV | MATERIALFEATUREFLAGS_LIT_STANDARD,
    /*  5 */ LIGHT_FEATURE_MASK_FLAGS_OPAQUE | MATERIALFEATUREFLAGS_LIT_STANDARD,

    // Standard with SSS and Transmission
    /*  6 */ LIGHTFEATUREFLAGS_SKY | LIGHTFEATUREFLAGS_DIRECTIONAL | LIGHTFEATUREFLAGS_PUNCTUAL | MATERIALFEATUREFLAGS_LIT_SUBSURFACE_SCATTERING | MATERIALFEATUREFLAGS_LIT_TRANSMISSION | MATERIALFEATUREFLAGS_LIT_STANDARD,
    /*  7 */ LIGHTFEATUREFLAGS_SKY | LIGHTFEATUREFLAGS_DIRECTIONAL | LIGHTFEATUREFLAGS_AREA | MATERIALFEATUREFLAGS_LIT_SUBSURFACE_SCATTERING | MATERIALFEATUREFLAGS_LIT_TRANSMISSION | MATERIALFEATUREFLAGS_LIT_STANDARD,
    /*  8 */ LIGHTFEATUREFLAGS_SKY | LIGHTFEATUREFLAGS_DIRECTIONAL | LIGHTFEATUREFLAGS_ENV | MATERIALFEATUREFLAGS_LIT_SUBSURFACE_SCATTERING | MATERIALFEATUREFLAGS_LIT_TRANSMISSION | MATERIALFEATUREFLAGS_LIT_STANDARD,
    /*  9 */ LIGHTFEATUREFLAGS_SKY | LIGHTFEATUREFLAGS_DIRECTIONAL | LIGHTFEATUREFLAGS_PUNCTUAL | LIGHTFEATUREFLAGS_ENV | MATERIALFEATUREFLAGS_LIT_SUBSURFACE_SCATTERING | MATERIALFEATUREFLAGS_LIT_TRANSMISSION | MATERIALFEATUREFLAGS_LIT_STANDARD,
    /* 10 */ LIGHT_FEATURE_MASK_FLAGS_OPAQUE | MATERIALFEATUREFLAGS_LIT_SUBSURFACE_SCATTERING | MATERIALFEATUREFLAGS_LIT_TRANSMISSION | MATERIALFEATUREFLAGS_LIT_STANDARD,

    // Anisotropy
    /* 11 */ LIGHTFEATUREFLAGS_SKY | LIGHTFEATUREFLAGS_DIRECTIONAL | LIGHTFEATUREFLAGS_PUNCTUAL | MATERIALFEATUREFLAGS_LIT_ANISOTROPY | MATERIALFEATUREFLAGS_LIT_STANDARD,
    /* 12 */ LIGHTFEATUREFLAGS_SKY | LIGHTFEATUREFLAGS_DIRECTIONAL | LIGHTFEATUREFLAGS_AREA | MATERIALFEATUREFLAGS_LIT_ANISOTROPY | MATERIALFEATUREFLAGS_LIT_STANDARD,
    /* 13 */ LIGHTFEATUREFLAGS_SKY | LIGHTFEATUREFLAGS_DIRECTIONAL | LIGHTFEATUREFLAGS_ENV | MATERIALFEATUREFLAGS_LIT_ANISOTROPY | MATERIALFEATUREFLAGS_LIT_STANDARD,
    /* 14 */ LIGHTFEATUREFLAGS_SKY | LIGHTFEATUREFLAGS_DIRECTIONAL | LIGHTFEATUREFLAGS_PUNCTUAL | LIGHTFEATUREFLAGS_ENV | MATERIALFEATUREFLAGS_LIT_ANISOTROPY | MATERIALFEATUREFLAGS_LIT_STANDARD,
    /* 15 */ LIGHT_FEATURE_MASK_FLAGS_OPAQUE | MATERIALFEATUREFLAGS_LIT_ANISOTROPY | MATERIALFEATUREFLAGS_LIT_STANDARD,

    // Standard with clear coat
    /* 16 */ LIGHTFEATUREFLAGS_SKY | LIGHTFEATUREFLAGS_DIRECTIONAL | LIGHTFEATUREFLAGS_PUNCTUAL | MATERIALFEATUREFLAGS_LIT_CLEAR_COAT | MATERIALFEATUREFLAGS_LIT_STANDARD,
    /* 17 */ LIGHTFEATUREFLAGS_SKY | LIGHTFEATUREFLAGS_DIRECTIONAL | LIGHTFEATUREFLAGS_AREA | MATERIALFEATUREFLAGS_LIT_CLEAR_COAT | MATERIALFEATUREFLAGS_LIT_STANDARD,
    /* 18 */ LIGHTFEATUREFLAGS_SKY | LIGHTFEATUREFLAGS_DIRECTIONAL | LIGHTFEATUREFLAGS_ENV | MATERIALFEATUREFLAGS_LIT_CLEAR_COAT | MATERIALFEATUREFLAGS_LIT_STANDARD,
    /* 19 */ LIGHTFEATUREFLAGS_SKY | LIGHTFEATUREFLAGS_DIRECTIONAL | LIGHTFEATUREFLAGS_PUNCTUAL | LIGHTFEATUREFLAGS_ENV | MATERIALFEATUREFLAGS_LIT_CLEAR_COAT | MATERIALFEATUREFLAGS_LIT_STANDARD,
    /* 20 */ LIGHT_FEATURE_MASK_FLAGS_OPAQUE | MATERIALFEATUREFLAGS_LIT_CLEAR_COAT | MATERIALFEATUREFLAGS_LIT_STANDARD,

    // Standard with Iridescence
    /* 21 */ LIGHTFEATUREFLAGS_SKY | LIGHTFEATUREFLAGS_DIRECTIONAL | LIGHTFEATUREFLAGS_PUNCTUAL | MATERIALFEATUREFLAGS_LIT_IRIDESCENCE | MATERIALFEATUREFLAGS_LIT_STANDARD,
    /* 22 */ LIGHTFEATUREFLAGS_SKY | LIGHTFEATUREFLAGS_DIRECTIONAL | LIGHTFEATUREFLAGS_AREA | MATERIALFEATUREFLAGS_LIT_IRIDESCENCE | MATERIALFEATUREFLAGS_LIT_STANDARD,
    /* 23 */ LIGHTFEATUREFLAGS_SKY | LIGHTFEATUREFLAGS_DIRECTIONAL | LIGHTFEATUREFLAGS_ENV | MATERIALFEATUREFLAGS_LIT_IRIDESCENCE | MATERIALFEATUREFLAGS_LIT_STANDARD,
    /* 24 */ LIGHTFEATUREFLAGS_SKY | LIGHTFEATUREFLAGS_DIRECTIONAL | LIGHTFEATUREFLAGS_PUNCTUAL | LIGHTFEATUREFLAGS_ENV | MATERIALFEATUREFLAGS_LIT_IRIDESCENCE | MATERIALFEATUREFLAGS_LIT_STANDARD,
    /* 25 */ LIGHT_FEATURE_MASK_FLAGS_OPAQUE | MATERIALFEATUREFLAGS_LIT_IRIDESCENCE | MATERIALFEATUREFLAGS_LIT_STANDARD,

    /* 26 */ LIGHT_FEATURE_MASK_FLAGS_OPAQUE | MATERIAL_FEATURE_MASK_FLAGS, // Catch all case with MATERIAL_FEATURE_MASK_FLAGS is needed in case we disable material classification
};

// Additional bits set in 'bsdfData.materialFeatures' to save registers and simplify feature tracking.
#define MATERIAL_FEATURE_FLAGS_SSS_OUTPUT_SPLIT_LIGHTING         ((MATERIAL_FEATURE_MASK_FLAGS + 1) << 0)
#define MATERIAL_FEATURE_FLAGS_SSS_TEXTURING_MODE_OFFSET FastLog2((MATERIAL_FEATURE_MASK_FLAGS + 1) << 1) // 2 bits
#define MATERIAL_FEATURE_FLAGS_TRANSMISSION_MODE_MIXED_THICKNESS ((MATERIAL_FEATURE_MASK_FLAGS + 1) << 3)

uint FeatureFlagsToTileVariant(uint featureFlags)
{
    for (int i = 0; i < NUM_FEATURE_VARIANTS; i++)
    {
        if ((featureFlags & kFeatureVariantFlags[i]) == featureFlags)
            return i;
    }
    return NUM_FEATURE_VARIANTS - 1;
}

#ifdef USE_INDIRECT

uint TileVariantToFeatureFlags(uint variant, uint tileIndex)
{
    if (variant == NUM_FEATURE_VARIANTS - 1)
    {
        // We don't have any compile-time feature information.
        // Therefore, we load the feature classification data at runtime to avoid
        // entering every single branch based on feature flags.
        return g_TileFeatureFlags[tileIndex];
    }
    else
    {
        // Return the compile-time feature flags.
        return kFeatureVariantFlags[variant];
    }
}

#endif // USE_INDIRECT

//-----------------------------------------------------------------------------
// Helper functions/variable specific to this material
//-----------------------------------------------------------------------------

#if HAS_REFRACTION
# include "CoreRP/ShaderLibrary/ScreenSpaceRaymarching.hlsl"
# include "CoreRP/ShaderLibrary/Refraction.hlsl"

# if defined(_REFRACTION_PLANE)
#  define REFRACTION_MODEL(V, posInputs, bsdfData) RefractionModelPlane(V, posInputs.positionWS, bsdfData.normalWS, bsdfData.ior, bsdfData.thickness)
# elif defined(_REFRACTION_SPHERE)
#  define REFRACTION_MODEL(V, posInputs, bsdfData) RefractionModelSphere(V, posInputs.positionWS, bsdfData.normalWS, bsdfData.ior, bsdfData.thickness)
# endif
#endif

float3 EstimateRaycast(float3 V, PositionInputs posInputs, float3 positionWS, float3 rayWS)
{
    // For all refraction approximation, to calculate the refracted point in world space,
    //   we approximate the scene as a plane (back plane) with normal -V at the depth hit point.
    //   (We avoid to raymarch the depth texture to get the refracted point.)

    uint2 depthSize = uint2(_PyramidDepthMipSize.xy);

    // Get the depth of the approximated back plane
    float pyramidDepth = LOAD_TEXTURE2D_LOD(_PyramidDepthTexture, posInputs.positionNDC * (depthSize >> 2), 2).r;
    float depth = LinearEyeDepth(pyramidDepth, _ZBufferParams);

    // Distance from point to the back plane
    float depthFromPositionInput = depth - posInputs.linearDepth;

    float offset = dot(-V, positionWS - posInputs.positionWS);
    float depthFromPosition = depthFromPositionInput - offset;

    float hitDistanceFromPosition = depthFromPosition / dot(-V, rayWS);

    return positionWS + rayWS * hitDistanceFromPosition;
}

// This method allows us to know at compile time what material features should be removed from the code by Tile (Indepenently of the value of material feature flag per pixel).
// This is only useful for classification during lighting, so it's not needed in EncodeIntoGBuffer and ConvertSurfaceDataToBSDFData (where we always know exactly what the material feature is)
bool HasFeatureFlag(uint featureFlags, uint flag)
{
    return ((featureFlags & flag) != 0);
}

float3 ComputeDiffuseColor(float3 baseColor, float metallic)
{
    return baseColor * (1.0 - metallic);
}

float3 ComputeFresnel0(float3 baseColor, float metallic, float dielectricF0)
{
    return lerp(dielectricF0.xxx, baseColor, metallic);
}

// Assume that bsdfData.diffusionProfile is init
void FillMaterialSSS(uint diffusionProfile, float subsurfaceMask, inout BSDFData bsdfData)
{
    bsdfData.diffusionProfile = diffusionProfile;
    bsdfData.fresnel0 = _TransmissionTintsAndFresnel0[diffusionProfile].a;
    bsdfData.subsurfaceMask = subsurfaceMask;
    bsdfData.materialFeatures |= MATERIAL_FEATURE_FLAGS_SSS_OUTPUT_SPLIT_LIGHTING;
    bsdfData.materialFeatures |= GetSubsurfaceScatteringTexturingMode(bsdfData.diffusionProfile) << MATERIAL_FEATURE_FLAGS_SSS_TEXTURING_MODE_OFFSET;
}

// Assume that bsdfData.diffusionProfile is init
void FillMaterialTransmission(uint diffusionProfile, float thickness, inout BSDFData bsdfData)
{
    bsdfData.diffusionProfile = diffusionProfile;
    bsdfData.fresnel0 = _TransmissionTintsAndFresnel0[diffusionProfile].a;

    bsdfData.thickness = _ThicknessRemaps[diffusionProfile].x + _ThicknessRemaps[diffusionProfile].y * thickness;

    // The difference between the thin and the regular (a.k.a. auto-thickness) modes is the following:
    // * in the thin object mode, we assume that the geometry is thin enough for us to safely share
    // the shadowing information between the front and the back faces;
    // * the thin mode uses baked (textured) thickness for all transmission calculations;
    // * the thin mode uses wrapped diffuse lighting for the NdotL;
    // * the auto-thickness mode uses the baked (textured) thickness to compute transmission from
    // indirect lighting and non-shadow-casting lights; for shadowed lights, it calculates
    // the thickness using the distance to the closest occluder sampled from the shadow map.
    // If the distance is large, it may indicate that the closest occluder is not the back face of
    // the current object. That's not a problem, since large thickness will result in low intensity.
    bool useThinObjectMode = IsBitSet(asuint(_TransmissionFlags), diffusionProfile);

    bsdfData.materialFeatures |= useThinObjectMode ? 0 : MATERIAL_FEATURE_FLAGS_TRANSMISSION_MODE_MIXED_THICKNESS;

    // Compute transmittance using baked thickness here. It may be overridden for direct lighting
    // in the auto-thickness mode (but is always be used for indirect lighting).
#if SHADEROPTIONS_USE_DISNEY_SSS
    bsdfData.transmittance = ComputeTransmittanceDisney(_ShapeParams[diffusionProfile].rgb,
                                                        _TransmissionTintsAndFresnel0[diffusionProfile].rgb,
                                                        bsdfData.thickness);
#else
    bsdfData.transmittance = ComputeTransmittanceJimenez(_HalfRcpVariancesAndWeights[diffusionProfile][0].rgb,
                                                         _HalfRcpVariancesAndWeights[diffusionProfile][0].a,
                                                         _HalfRcpVariancesAndWeights[diffusionProfile][1].rgb,
                                                         _HalfRcpVariancesAndWeights[diffusionProfile][1].a,
                                                         _TransmissionTintsAndFresnel0[diffusionProfile].rgb,
                                                         bsdfData.thickness);
#endif
}

// Assume bsdfData.normalWS is init
void FillMaterialAnisotropy(float anisotropy, float3 tangentWS, float3 bitangentWS, inout BSDFData bsdfData)
{
    bsdfData.anisotropy  = anisotropy;
    bsdfData.tangentWS   = tangentWS;
    bsdfData.bitangentWS = bitangentWS;
}

void FillMaterialIridescence(float mask, float thickness, inout BSDFData bsdfData)
{
    bsdfData.iridescenceMask = mask;
    bsdfData.iridescenceThickness = thickness;
}

// Note: this modify the parameter perceptualRoughness and fresnel0, so they need to be setup
void FillMaterialClearCoatData(float coatMask, inout BSDFData bsdfData)
{
    bsdfData.coatMask = coatMask;
    float ieta = lerp(1.0, CLEAR_COAT_IETA, bsdfData.coatMask);
    bsdfData.coatRoughness = CLEAR_COAT_ROUGHNESS;

    // Approx to deal with roughness appearance of base layer (should appear rougher)
    float coatRoughnessScale = Sq(ieta);
    float sigma = RoughnessToVariance(PerceptualRoughnessToRoughness(bsdfData.perceptualRoughness));
    bsdfData.perceptualRoughness = RoughnessToPerceptualRoughness(VarianceToRoughness(sigma * coatRoughnessScale));
}

void FillMaterialTransparencyData(float3 baseColor, float metallic, float ior, float3 transmittanceColor, float atDistance, float thickness, float transmittanceMask, inout BSDFData bsdfData)
{
    // Uses thickness from SSS's property set
    bsdfData.ior = ior;

    // IOR define the fresnel0 value, so update it also for consistency (and even if not physical we still need to take into account any metal mask)
    bsdfData.fresnel0 = lerp(IorToFresnel0(ior).xxx, baseColor, metallic);

    bsdfData.absorptionCoefficient = TransmittanceColorAtDistanceToAbsorption(transmittanceColor, atDistance);
    bsdfData.transmittanceMask = transmittanceMask;
    bsdfData.thickness = max(thickness, 0.0001);
}

// For image based lighting, a part of the BSDF is pre-integrated.
// This is done both for specular and diffuse (in case of DisneyDiffuse)
void GetPreIntegratedFGD(float NdotV, float perceptualRoughness, float3 fresnel0, out float3 specularFGD, out float diffuseFGD, out float reflectivity)
{
    // Pre-integrate GGX FGD
    // Integral{BSDF * <N,L> dw} =
    // Integral{(F0 + (1 - F0) * (1 - <V,H>)^5) * (BSDF / F) * <N,L> dw} =
    // (1 - F0) * Integral{(1 - <V,H>)^5 * (BSDF / F) * <N,L> dw} + F0 * Integral{(BSDF / F) * <N,L> dw}=
    // (1 - F0) * x + F0 * y = lerp(x, y, F0)
    // Pre integrate DisneyDiffuse FGD:
    // z = DisneyDiffuse
    float3 preFGD = SAMPLE_TEXTURE2D_LOD(_PreIntegratedFGD, s_linear_clamp_sampler, float2(NdotV, perceptualRoughness), 0).xyz;

    specularFGD = lerp(preFGD.xxx, preFGD.yyy, fresnel0);

#ifdef LIT_DIFFUSE_LAMBERT_BRDF
    diffuseFGD = 1.0;
#else
    // Remap from the [0, 1] to the [0.5, 1.5] range.
    diffuseFGD = preFGD.z + 0.5;
#endif

    reflectivity = preFGD.y;
}

// This function is use to help with debugging and must be implemented by any lit material
// Implementer must take into account what are the current override component and
// adjust SurfaceData properties accordingdly
void ApplyDebugToSurfaceData(float3x3 worldToTangent, inout SurfaceData surfaceData)
{
#ifdef DEBUG_DISPLAY
    // Override value if requested by user
    // this can be use also in case of debug lighting mode like diffuse only
    bool overrideAlbedo = _DebugLightingAlbedo.x != 0.0;
    bool overrideSmoothness = _DebugLightingSmoothness.x != 0.0;
    bool overrideNormal = _DebugLightingNormal.x != 0.0;

    if (overrideAlbedo)
    {
        float3 overrideAlbedoValue = _DebugLightingAlbedo.yzw;
        surfaceData.baseColor = overrideAlbedoValue;
    }

    if (overrideSmoothness)
    {
        float overrideSmoothnessValue = _DebugLightingSmoothness.y;
        surfaceData.perceptualSmoothness = overrideSmoothnessValue;
    }

    if (overrideNormal)
    {
        surfaceData.normalWS = worldToTangent[2];
    }
#endif
}

SSSData ConvertSurfaceDataToSSSData(SurfaceData surfaceData)
{
    SSSData sssData;

    sssData.diffuseColor = surfaceData.baseColor;
    sssData.subsurfaceMask = surfaceData.subsurfaceMask;
    sssData.diffusionProfile = surfaceData.diffusionProfile;

    return sssData;
}

//-----------------------------------------------------------------------------
// conversion function for forward
//-----------------------------------------------------------------------------

BSDFData ConvertSurfaceDataToBSDFData(SurfaceData surfaceData)
{
    BSDFData bsdfData;
    ZERO_INITIALIZE(BSDFData, bsdfData);

    // IMPORTANT: In case of foward or gbuffer pass all enable flags are statically know at compile time, so the compiler can do compile time optimization
    bsdfData.materialFeatures    = surfaceData.materialFeatures;

    // Standard material
    bsdfData.specularOcclusion   = surfaceData.specularOcclusion;
    bsdfData.normalWS            = surfaceData.normalWS;
    bsdfData.perceptualRoughness = PerceptualSmoothnessToPerceptualRoughness(surfaceData.perceptualSmoothness);

    // There is no metallic with SSS and specular color mode
    float metallic = HasFeatureFlag(surfaceData.materialFeatures, MATERIALFEATUREFLAGS_LIT_SPECULAR_COLOR | MATERIALFEATUREFLAGS_LIT_SUBSURFACE_SCATTERING | MATERIALFEATUREFLAGS_LIT_TRANSMISSION) ? 0.0 : surfaceData.metallic;

    bsdfData.diffuseColor = ComputeDiffuseColor(surfaceData.baseColor, metallic);
    bsdfData.fresnel0     = HasFeatureFlag(surfaceData.materialFeatures, MATERIALFEATUREFLAGS_LIT_SPECULAR_COLOR) ? surfaceData.specularColor : ComputeFresnel0(surfaceData.baseColor, surfaceData.metallic, DEFAULT_SPECULAR_VALUE);

    // Note: we have ZERO_INITIALIZE the struct so bsdfData.anisotropy == 0.0
    // Note: DIFFUSION_PROFILE_NEUTRAL_ID is 0

    // In forward everything is statically know and we could theorically cumulate all the material features. So the code reflect it.
    // However in practice we keep parity between deferred and forward, so we should constrain the various features.
    // The UI is in charge of setuping the constrain, not the code. So if users is forward only and want unleash power, it is easy to unleash by some UI change

    if (HasFeatureFlag(surfaceData.materialFeatures, MATERIALFEATUREFLAGS_LIT_SUBSURFACE_SCATTERING))
    {
        // Assign profile id and overwrite fresnel0
        FillMaterialSSS(surfaceData.diffusionProfile, surfaceData.subsurfaceMask, bsdfData);
    }

    if (HasFeatureFlag(surfaceData.materialFeatures, MATERIALFEATUREFLAGS_LIT_TRANSMISSION))
    {
        // Assign profile id and overwrite fresnel0
        FillMaterialTransmission(surfaceData.diffusionProfile, surfaceData.thickness, bsdfData);
    }

    if (HasFeatureFlag(surfaceData.materialFeatures, MATERIALFEATUREFLAGS_LIT_ANISOTROPY))
    {
        FillMaterialAnisotropy(surfaceData.anisotropy, surfaceData.tangentWS, cross(surfaceData.normalWS, surfaceData.tangentWS), bsdfData);
    }

    if (HasFeatureFlag(surfaceData.materialFeatures, MATERIALFEATUREFLAGS_LIT_IRIDESCENCE))
    {
        FillMaterialIridescence(surfaceData.iridescenceMask, surfaceData.iridescenceThickness, bsdfData);
    }

    if (HasFeatureFlag(surfaceData.materialFeatures, MATERIALFEATUREFLAGS_LIT_CLEAR_COAT))
    {
        // Modify perceptualRoughness
        FillMaterialClearCoatData(surfaceData.coatMask, bsdfData);
    }

    // roughnessT and roughnessB are clamped, and are meant to be used with punctual and directional lights.
    // perceptualRoughness is not clamped, and is meant to be used for IBL.
    // perceptualRoughness can be modify by FillMaterialClearCoatData, so ConvertAnisotropyToClampRoughness must be call after
    ConvertAnisotropyToClampRoughness(bsdfData.perceptualRoughness, bsdfData.anisotropy, bsdfData.roughnessT, bsdfData.roughnessB);

#if HAS_REFRACTION
    // Note: Reuse thickness of transmission's property set
    FillMaterialTransparencyData( surfaceData.baseColor, surfaceData.metallic, surfaceData.ior, surfaceData.transmittanceColor, surfaceData.atDistance,
                                    surfaceData.thickness, surfaceData.transmittanceMask, bsdfData);
#endif

    return bsdfData;
}

//-----------------------------------------------------------------------------
// conversion function for deferred
//-----------------------------------------------------------------------------

// GBuffer layout.
// GBuffer2 and GBuffer0.a interpretation depends on material feature enabled

//GBuffer0  	RGBA8 sRGB  Gbuffer0 encode baseColor and so is sRGB to save precision. Alpha is not affected.
//GBuffer1  	RGBA8
//GBuffer2  	RGBA8
//GBuffer3  	RGBA8


//FeatureName   Standard
//GBuffer0  	baseColor.r,    baseColor.g,    baseColor.b,    specularOcclusion
//GBuffer1  	normal.xy (1212),   perceptualRoughness
//GBuffer2  	f0.r,   f0.g,   f0.b,   featureID(3) / coatMask(5)
//GBuffer3  	bakedDiffuseLighting.rgb

//FeatureName   Subsurface Scattering + Transmission
//GBuffer0  	baseColor.r,    baseColor.g,    baseColor.b,   diffusionProfile(4) / subsurfaceMask(4)
//GBuffer1  	normal.xy (1212),   perceptualRoughness
//GBuffer2  	specularOcclusion,  thickness,  diffusionProfile(4) / subsurfaceMask(4), featureID(3) / coatMask(5)
//GBuffer3  	bakedDiffuseLighting.rgb

//FeatureName   Anisotropic
//GBuffer0  	baseColor.r,    baseColor.g,    baseColor.b,    specularOcclusion
//GBuffer1  	normal.xy (1212),   perceptualRoughness
//GBuffer2  	anisotropy, tangent.x,  tangent.y(3) / metallic(5), featureID(3) / coatMask(5)
//GBuffer3  	bakedDiffuseLighting.rgb

//FeatureName   Irridescence
//GBuffer0  	baseColor.r,    baseColor.g,    baseColor.b,    specularOcclusion
//GBuffer1  	normal.xy (1212),   perceptualRoughness
//GBuffer2  	IOR,    thickness,  unused(3bit) / metallic(5), featureID(3) / coatMask(5)
//GBuffer3  	bakedDiffuseLighting.rgb

// Note:
// For standard we have chose to always encode fresnel0. Even when we use metal/baseColor parametrization. This avoid
// compiler optimization problem that was using VGPR to deal with the various combination of metal non metal.

// For SSS, we move diffusionProfile(4) / subsurfaceMask(4) in GBuffer0.a so the forward SSS code only need to write into one RT
// and the SSS postprocess only need to read one RT
// We duplicate diffusionProfile / subsurfaceMask in GBuffer2.b so the compiler don't need to read the GBuffer0 before PostEvaluateBSDF
// The lighting code have been adapted to only apply diffuseColor at the end.
// This save VGPR as we don' need to keep the GBuffer0 value in register.

// The layout is also design to only require one RT for the material classification. All the material feature flags are deduced from GBuffer2.

// Encode SurfaceData (BSDF parameters) into GBuffer
// Must be in sync with RT declared in HDRenderPipeline.cs ::Rebuild
void EncodeIntoGBuffer( SurfaceData surfaceData,
                        float3 bakeDiffuseLighting,
                        uint2 positionSS,
                        out GBufferType0 outGBuffer0,
                        out GBufferType1 outGBuffer1,
                        out GBufferType2 outGBuffer2,
                        out GBufferType3 outGBuffer3
                        )
{
    // RT0 - 8:8:8:8 sRGB
    // Warning: the contents are later overwritten for Standard and SSS!
    outGBuffer0 = float4(surfaceData.baseColor, surfaceData.specularOcclusion);

    // RT1 - 8:8:8:8
    // Our tangent encoding is based on our normal.
    // With octahedral quad packing we get an artifact for reconstructed tangent at the center of this quad. We use rect packing instead to avoid it.
    float2 octNormalWS = PackNormalOctRectEncode(surfaceData.normalWS);
    float3 packNormalWS = PackFloat2To888(saturate(octNormalWS * 0.5 + 0.5));
    // We store perceptualRoughness instead of roughness because it is perceptually linear.
    outGBuffer1 = float4(packNormalWS, PerceptualSmoothnessToPerceptualRoughness(surfaceData.perceptualSmoothness));

    // RT2 - 8:8:8:8
    uint materialFeatureId;

    if (HasFeatureFlag(surfaceData.materialFeatures, MATERIALFEATUREFLAGS_LIT_SUBSURFACE_SCATTERING | MATERIALFEATUREFLAGS_LIT_TRANSMISSION))
    {
        // Reminder that during GBuffer pass we know statically material materialFeatures
        if ((surfaceData.materialFeatures & (MATERIALFEATUREFLAGS_LIT_SUBSURFACE_SCATTERING | MATERIALFEATUREFLAGS_LIT_TRANSMISSION)) == (MATERIALFEATUREFLAGS_LIT_SUBSURFACE_SCATTERING | MATERIALFEATUREFLAGS_LIT_TRANSMISSION))
            materialFeatureId = GBUFFER_LIT_TRANSMISSION_SSS;
        else if ((surfaceData.materialFeatures & MATERIALFEATUREFLAGS_LIT_SUBSURFACE_SCATTERING) == MATERIALFEATUREFLAGS_LIT_SUBSURFACE_SCATTERING)
            materialFeatureId = GBUFFER_LIT_SSS;
        else
            materialFeatureId = GBUFFER_LIT_TRANSMISSION;

        // We perform the same encoding for SSS and transmission even if not used as it is the same cost
        // Note that regarding EncodeIntoSSSBuffer, as the lit.shader IS the deferred shader (and the SSS fullscreen pass is based on deferred encoding),
        // it know the details of the encoding, so it is fine to assume here how SSSBuffer0 is encoded

        // For the SSS feature, the alpha channel is overwritten with (diffusionProfile | subsurfaceMask).
        // It is done so that the SSS pass only has to read a single G-Buffer 0.
        // We move specular occlusion to the red channel of the G-Buffer 2.
        EncodeIntoSSSBuffer(ConvertSurfaceDataToSSSData(surfaceData), positionSS, outGBuffer0);

        // We duplicate the alpha channel of the G-Buffer 0 (for diffusion profile).
        // It allows us to delay reading the G-Buffer 0 until the end of the deferred lighting shader.
        outGBuffer2.rgb = float3(surfaceData.specularOcclusion, surfaceData.thickness, outGBuffer0.a);
    }
    else if (HasFeatureFlag(surfaceData.materialFeatures, MATERIALFEATUREFLAGS_LIT_ANISOTROPY))
    {
        materialFeatureId = GBUFFER_LIT_ANISOTROPIC;

        // Reconstruct the default tangent frame.
        float3x3 frame = GetLocalFrame(surfaceData.normalWS);

        // Compute the rotation angle of the actual tangent frame with respect to the default one.
        float sinFrame = dot(surfaceData.tangentWS, frame[1]);
        float cosFrame = dot(surfaceData.tangentWS, frame[0]);
        uint  storeSin = abs(sinFrame) < abs(cosFrame) ? 4 : 0;
        uint  quadrant = ((sinFrame < 0) ? 1 : 0) | ((cosFrame < 0) ? 2 : 0);

        // sin [and cos] are approximately linear up to [after] 45 degrees.
        float sinOrCos = min(abs(sinFrame), abs(cosFrame)) * sqrt(2);

        outGBuffer2.rgb = float3(surfaceData.anisotropy * 0.5 + 0.5,
                                 sinOrCos,
                                 PackFloatInt8bit(surfaceData.metallic, storeSin | quadrant, 8));
    }
    else if (HasFeatureFlag(surfaceData.materialFeatures, MATERIALFEATUREFLAGS_LIT_IRIDESCENCE))
    {
        materialFeatureId = GBUFFER_LIT_IRIDESCENCE;

        outGBuffer2.rgb = float3(surfaceData.iridescenceMask, surfaceData.iridescenceThickness,
                                 PackFloatInt8bit(surfaceData.metallic, 0, 8));
    }
    else // Standard
    {
        // In the case of standard or specular color we always convert to specular color parametrization before encoding,
        // so decoding is more efficient (it allow better optimization for the compiler and save VGPR)
        // This mean that on the decode side, MATERIALFEATUREFLAGS_LIT_SPECULAR_COLOR doesn't exist anymore
        materialFeatureId = GBUFFER_LIT_STANDARD;

        float3 diffuseColor = surfaceData.baseColor;
        float3 fresnel0     = surfaceData.specularColor;

        if (!HasFeatureFlag(surfaceData.materialFeatures, MATERIALFEATUREFLAGS_LIT_SPECULAR_COLOR))
        {
            // Convert from the metallic parametrization.
            diffuseColor = ComputeDiffuseColor(surfaceData.baseColor, surfaceData.metallic);
            fresnel0     = ComputeFresnel0(surfaceData.baseColor, surfaceData.metallic, DEFAULT_SPECULAR_VALUE);
        }

        outGBuffer0.rgb = diffuseColor;               // sRGB RT
        // outGBuffer2 is not sRGB, so use a fast encode/decode sRGB to keep precision
        outGBuffer2.rgb = FastLinearToSRGB(fresnel0); // TODO: optimize
    }

    // Ensure that surfaceData.coatMask is 0 if the feature is not enabled
    float coatMask = HasFeatureFlag(surfaceData.materialFeatures, MATERIALFEATUREFLAGS_LIT_CLEAR_COAT) ? surfaceData.coatMask : 0.0;
    // Note: no need to store MATERIALFEATUREFLAGS_LIT_STANDARD, always present
    outGBuffer2.a  = PackFloatInt8bit(coatMask, materialFeatureId, 8);

    // RT3 - 11f:11f:10f
    outGBuffer3 = float4(bakeDiffuseLighting, 0.0);
}

// Fills the BSDFData. Also returns the (per-pixel) material feature flags inferred
// from the contents of the G-buffer, which can be used by the feature classification system.
// Note that return type is not part of the MACRO DECODE_FROM_GBUFFER, so it is safe to use return value for our need
// 'tileFeatureFlags' are compile-time flags provided by the feature classification system.
// If you're not using the feature classification system, pass UINT_MAX.
// Also, see comment in TileVariantToFeatureFlags. When we are the worse case (i.e last variant), we read the featureflags
// from the structured buffer use to generate the indirect draw call. It allow to not go through all branch and the branch is scalar (not VGPR)
uint DecodeFromGBuffer(uint2 positionSS, uint tileFeatureFlags, out BSDFData bsdfData, out float3 bakeDiffuseLighting)
{
    // Note: we have ZERO_INITIALIZE the struct, so bsdfData.diffusionProfile == DIFFUSION_PROFILE_NEUTRAL_ID,
    // bsdfData.anisotropy == 0, bsdfData.subsurfaceMask == 0, etc...
    ZERO_INITIALIZE(BSDFData, bsdfData);

    // Isolate material features.
    tileFeatureFlags &= MATERIAL_FEATURE_MASK_FLAGS;

    GBufferType0 inGBuffer0 = LOAD_TEXTURE2D(_GBufferTexture0, positionSS);
    GBufferType1 inGBuffer1 = LOAD_TEXTURE2D(_GBufferTexture1, positionSS);
    GBufferType2 inGBuffer2 = LOAD_TEXTURE2D(_GBufferTexture2, positionSS);
    GBufferType3 inGBuffer3 = LOAD_TEXTURE2D(_GBufferTexture3, positionSS);

    // Material classification only uses the G-Buffer 2.
    float coatMask;
    uint materialFeatureId;
    UnpackFloatInt8bit(inGBuffer2.a, 8, coatMask, materialFeatureId);

    uint pixelFeatureFlags    = MATERIALFEATUREFLAGS_LIT_STANDARD; // Only sky/background do not have the Standard flag.
    bool pixelHasSubsurface   = materialFeatureId == GBUFFER_LIT_TRANSMISSION_SSS || materialFeatureId == GBUFFER_LIT_SSS;
    bool pixelHasTransmission = materialFeatureId == GBUFFER_LIT_TRANSMISSION_SSS || materialFeatureId == GBUFFER_LIT_TRANSMISSION;
    bool pixelHasAnisotropy   = materialFeatureId == GBUFFER_LIT_ANISOTROPIC;
    bool pixelHasIridescence  = materialFeatureId == GBUFFER_LIT_IRIDESCENCE;
    bool pixelHasClearCoat    = coatMask > 0.0;

    // Disable pixel features disabled by the tile.
    pixelFeatureFlags |= tileFeatureFlags & (pixelHasSubsurface   ? MATERIALFEATUREFLAGS_LIT_SUBSURFACE_SCATTERING : 0);
    pixelFeatureFlags |= tileFeatureFlags & (pixelHasTransmission ? MATERIALFEATUREFLAGS_LIT_TRANSMISSION          : 0);
    pixelFeatureFlags |= tileFeatureFlags & (pixelHasAnisotropy   ? MATERIALFEATUREFLAGS_LIT_ANISOTROPY            : 0);
    pixelFeatureFlags |= tileFeatureFlags & (pixelHasIridescence  ? MATERIALFEATUREFLAGS_LIT_IRIDESCENCE           : 0);
    pixelFeatureFlags |= tileFeatureFlags & (pixelHasClearCoat    ? MATERIALFEATUREFLAGS_LIT_CLEAR_COAT            : 0);

    // In the case of material classification we assign tileFeatureFlags to bsdfData.materialFeatures
    // This mean that the branch inside the tile will be the same (coherency). Remember that a divergent branch
    // on AMD GCN mean we will execute both branch for all fragement. We setup at pixel level values
    // such that a particular branch will not have effect if it shouldn't. For example if SSS is enabled,
    // setup a sssMask of 0 don't have any effect and we can safely take the SSS branch for the tile.
    // Note that in the catch all variant of material classification we get the value from the structure buffer done
    // in the classification pass. Mean even in catch all, we it is high likely that we don't have tileFeatureFlags == MATERIAL_FEATURE_MASK_FLAGS case.

    // tileFeatureFlags == MATERIAL_FEATURE_MASK_FLAGS can appear in following situation
    // call from deferred.shader or other shader that doesn't peform material classification
    // call from last catch all variant in material classification, which mean we have all possible material inside a same tile (very rare)
    // call from a specific case in material classification (currently we have variant 0)
    // When this happen, we prefer to use the pixelFeatureFlags rather than the tileFeatureFlags as bsdfData.materialFeatures
    // because there is more likelihood to save performance (excep in the very rare case of catch all of material classification).
    // We can indeed have divergence inside a tile (like having aniso and not aniso)
    // but it is more likely that the whole time is convergent (like everything have SSS and clear coat).
    if (tileFeatureFlags == MATERIAL_FEATURE_MASK_FLAGS)
    {
        bsdfData.materialFeatures = pixelFeatureFlags;
        tileFeatureFlags = pixelFeatureFlags; // Required for the aniso test (see below)
    }
    else
    {
        bsdfData.materialFeatures = tileFeatureFlags;
    }

    // Decompress feature-agnostic data from the G-Buffer.
    float3 baseColor = inGBuffer0.rgb;

    float3 packNormalWS = inGBuffer1.rgb;
    float2 octNormalWS = Unpack888ToFloat2(packNormalWS);
    bsdfData.normalWS = UnpackNormalOctRectEncode(octNormalWS * 2.0 - 1.0);
    bsdfData.perceptualRoughness = inGBuffer1.a;

    bakeDiffuseLighting = inGBuffer3.rgb;

    // Decompress feature-specific data from the G-Buffer.
    bool pixelHasMetallic = HasFeatureFlag(pixelFeatureFlags, MATERIALFEATUREFLAGS_LIT_ANISOTROPY | MATERIALFEATUREFLAGS_LIT_IRIDESCENCE);

    if (pixelHasMetallic)
    {
        float metallic;
        uint unused;
        UnpackFloatInt8bit(inGBuffer2.b, 8, metallic, unused);

        bsdfData.diffuseColor = ComputeDiffuseColor(baseColor, metallic);
        bsdfData.fresnel0     = ComputeFresnel0(baseColor, metallic, DEFAULT_SPECULAR_VALUE);
    }
    else
    {
        bsdfData.diffuseColor = baseColor;
        bsdfData.fresnel0     = FastSRGBToLinear(inGBuffer2.rgb); // Later possibly overwritten by SSS
    }

    if (HasFeatureFlag(pixelFeatureFlags, MATERIALFEATUREFLAGS_LIT_SUBSURFACE_SCATTERING | MATERIALFEATUREFLAGS_LIT_TRANSMISSION))
    {
        SSSData sssData;

        // We don't need to do this call, see comment below
        // DecodeFromSSSBuffer(inGBuffer0, positionSS, sssData);

        // Overwrite the diffusion profile/subsurfaceMask extracted by DecodeFromSSSBuffer().
        // We must do this so the compiler can optimize away the read from the G-Buffer 0 to the very end (in PostEvaluateBSDF)
        // Note that we don't use sssData.subsurfaceMask here. But it is still assign so we can have the information in the
        // material debug view + If we require it in the future.
        UnpackFloatInt8bit(inGBuffer2.b, 16, sssData.subsurfaceMask, sssData.diffusionProfile);

        // Reminder: when using SSS we exchange specular occlusion and subsurfaceMask/profileID
        bsdfData.specularOcclusion = inGBuffer2.r;

        // Note: both function assign profile and overwrite fresnel0 (both SSS and Transmission)
        // in case one feature is enabled and not the other.

        // The neutral value of subsurfaceMask is 0 (handled by ZERO_INITIALIZE).
        if (HasFeatureFlag(pixelFeatureFlags, MATERIALFEATUREFLAGS_LIT_SUBSURFACE_SCATTERING))
        {
            FillMaterialSSS(sssData.diffusionProfile, sssData.subsurfaceMask, bsdfData);
        }

        // The neutral value of thickness and transmittance is 0 (handled by ZERO_INITIALIZE).
        if (HasFeatureFlag(pixelFeatureFlags, MATERIALFEATUREFLAGS_LIT_TRANSMISSION))
        {
            FillMaterialTransmission(sssData.diffusionProfile, inGBuffer2.g, bsdfData);
        }
    }
    else
    {
        bsdfData.specularOcclusion = inGBuffer0.a;
    }

    // Special handling for anisotropy: When anisotropy is present in a tile, the whole tile will use anisotropy to avoid divergent evaluation of GGX that increase the cost
    // Note that it mean that when we have the worse case, we always use Anisotropy and shader like deferred.shader are always the worst case (but only used for debugging)
    if (HasFeatureFlag(tileFeatureFlags, MATERIALFEATUREFLAGS_LIT_ANISOTROPY))
    {
        float anisotropy = 0;
        float3x3 frame = GetLocalFrame(bsdfData.normalWS);

        if (HasFeatureFlag(pixelFeatureFlags, MATERIALFEATUREFLAGS_LIT_ANISOTROPY))
        {
            anisotropy = inGBuffer2.r * 2.0 - 1.0;

            float unused;
            uint tangentFlags;
            UnpackFloatInt8bit(inGBuffer2.b, 8, unused, tangentFlags);

            // Get the rotation angle of the actual tangent frame with respect to the default one.
            uint  quadrant = tangentFlags;
            uint  storeSin = tangentFlags & 4;
            float sinOrCos = inGBuffer2.g * rsqrt(2);
            float cosOrSin = sqrt(1 - sinOrCos * sinOrCos);
            float sinFrame = storeSin ? sinOrCos : cosOrSin;
            float cosFrame = storeSin ? cosOrSin : sinOrCos;
                  sinFrame = (quadrant & 1) ? -sinFrame : sinFrame;
                  cosFrame = (quadrant & 2) ? -cosFrame : cosFrame;

            // Rotate the reconstructed tangent around the normal.
            frame[0] = sinFrame * frame[1] + cosFrame * frame[0];
            frame[1] = cross(frame[2], frame[0]);
        }

        FillMaterialAnisotropy(anisotropy, frame[0], frame[1], bsdfData);
    }

    // The neutral value of iridescenceMask is 0 (handled by ZERO_INITIALIZE).
    if (HasFeatureFlag(pixelFeatureFlags, MATERIALFEATUREFLAGS_LIT_IRIDESCENCE))
    {
        FillMaterialIridescence(inGBuffer2.r, inGBuffer2.g, bsdfData);
    }

    // The neutral value of coatMask is 0 (handled by ZERO_INITIALIZE).
    if (HasFeatureFlag(pixelFeatureFlags, MATERIALFEATUREFLAGS_LIT_CLEAR_COAT))
    {
        // Modify perceptualRoughness
        FillMaterialClearCoatData(coatMask, bsdfData);
    }

    // Note: the full code below (for both roughness) only execute when we have enableAnisotropy == true, otherwise as we only use roughnessT compiler will optimize out
    // Mean that in the worst case we always execute it.

    // roughnessT and roughnessB are clamped, and are meant to be used with punctual and directional lights.
    // perceptualRoughness is not clamped, and is meant to be used for IBL.
    // perceptualRoughness can be modify by FillMaterialClearCoatData, so ConvertAnisotropyToClampRoughness must be call after
    ConvertAnisotropyToClampRoughness(bsdfData.perceptualRoughness, bsdfData.anisotropy, bsdfData.roughnessT, bsdfData.roughnessB);

    return pixelFeatureFlags;
}

// Function call from the material classification compute shader
uint MaterialFeatureFlagsFromGBuffer(uint2 positionSS)
{
    BSDFData bsdfData;
    float3 unused;
    // Call the regular function, compiler will optimized out everything not used.
    // Note that all material feature flag bellow are in the same GBuffer (inGBuffer2) and thus material classification only sample one Gbuffer
    return DecodeFromGBuffer(positionSS, UINT_MAX, bsdfData, unused);
}

//-----------------------------------------------------------------------------
// Debug method (use to display values)
//-----------------------------------------------------------------------------

void GetSurfaceDataDebug(uint paramId, SurfaceData surfaceData, inout float3 result, inout bool needLinearToSRGB)
{
    GetGeneratedSurfaceDataDebug(paramId, surfaceData, result, needLinearToSRGB);

    // Overide debug value output to be more readable
    switch (paramId)
    {
    case DEBUGVIEW_LIT_SURFACEDATA_NORMAL_VIEW_SPACE:
        // Convert to view space
        result = TransformWorldToViewDir(surfaceData.normalWS) * 0.5 + 0.5;
        break;
    case DEBUGVIEW_LIT_SURFACEDATA_MATERIAL_FEATURES:
        result = (surfaceData.materialFeatures.xxx) / 255.0; // Aloow to read with color picker debug mode
        break;
    case DEBUGVIEW_LIT_SURFACEDATA_INDEX_OF_REFRACTION:
        result = saturate((surfaceData.ior - 1.0) / 1.5).xxx;
        break;
    }
}

void GetBSDFDataDebug(uint paramId, BSDFData bsdfData, inout float3 result, inout bool needLinearToSRGB)
{
    GetGeneratedBSDFDataDebug(paramId, bsdfData, result, needLinearToSRGB);

    // Overide debug value output to be more readable
    switch (paramId)
    {
    case DEBUGVIEW_LIT_BSDFDATA_NORMAL_VIEW_SPACE:
        // Convert to view space
        result = TransformWorldToViewDir(bsdfData.normalWS) * 0.5 + 0.5;
        break;
    case DEBUGVIEW_LIT_BSDFDATA_MATERIAL_FEATURES:
        result = (bsdfData.materialFeatures.xxx) / 255.0; // Aloow to read with color picker debug mode
        break;
    case DEBUGVIEW_LIT_BSDFDATA_IOR:
        result = saturate((bsdfData.ior - 1.0) / 1.5).xxx;
        break;
    }
}

//-----------------------------------------------------------------------------
// PreLightData
//-----------------------------------------------------------------------------

// Precomputed lighting data to send to the various lighting functions
struct PreLightData
{
    float NdotV;                     // Could be negative due to normal mapping, use ClampNdotV()

    // GGX
    float partLambdaV;
    float energyCompensation;

    // IBL
    float3 iblR;                     // Dominant specular direction, used for IBL in EvaluateBSDF_Env()
    float  iblPerceptualRoughness;

    float3 specularFGD;              // Store preconvoled BRDF for both specular and diffuse
    float  diffuseFGD;

    // Area lights (17 VGPRs)
    // TODO: 'orthoBasisViewNormal' is just a rotation around the normal and should thus be just 1x VGPR.
    float3x3 orthoBasisViewNormal;   // Right-handed view-dependent orthogonal basis around the normal (6x VGPRs)
    float3x3 ltcTransformDiffuse;    // Inverse transformation for Lambertian or Disney Diffuse        (4x VGPRs)
    float3x3 ltcTransformSpecular;   // Inverse transformation for GGX                                 (4x VGPRs)
    float    ltcMagnitudeDiffuse;
    float3   ltcMagnitudeFresnel;

    // Clear coat
    float    coatPartLambdaV;
    float3   coatIblR;
    float    coatIblF;               // Fresnel term for view vector
    float3x3 ltcTransformCoat;       // Inverse transformation for GGX                                 (4x VGPRs)
    float    ltcMagnitudeCoatFresnel;

    // Refraction
    float3 transparentRefractV;      // refracted view vector after exiting the shape
    float3 transparentPositionWS;    // start of the refracted ray after exiting the shape
    float3 transparentTransmittance; // transmittance due to absorption
    float transparentSSMipLevel;     // mip level of the screen space gaussian pyramid for rough refraction
};

PreLightData GetPreLightData(float3 V, PositionInputs posInput, inout BSDFData bsdfData)
{
    PreLightData preLightData;
    ZERO_INITIALIZE(PreLightData, preLightData);

    float3 N = bsdfData.normalWS;
    preLightData.NdotV = dot(N, V);
    preLightData.iblPerceptualRoughness = bsdfData.perceptualRoughness;

    float NdotV = ClampNdotV(preLightData.NdotV);

    // We modify the bsdfData.fresnel0 here for iridescence
    if (HasFeatureFlag(bsdfData.materialFeatures, MATERIALFEATUREFLAGS_LIT_IRIDESCENCE))
    {
        float viewAngle = NdotV;
        float topIor = 1.0; // Default is air
        if (HasFeatureFlag(bsdfData.materialFeatures, MATERIALFEATUREFLAGS_LIT_CLEAR_COAT))
        {
            topIor = lerp(1.0, CLEAR_COAT_IOR, bsdfData.coatMask);
            // HACK: Use the reflected direction to specify the Fresnel coefficient for pre-convolved envmaps
            viewAngle = sqrt(1.0 + Sq(1.0 / topIor) * (Sq(dot(bsdfData.normalWS, V)) - 1.0));
        }

        if (bsdfData.iridescenceMask > 0.0)
        {
            bsdfData.fresnel0 = lerp(bsdfData.fresnel0, EvalIridescence(topIor, viewAngle, bsdfData.iridescenceThickness, bsdfData.fresnel0), bsdfData.iridescenceMask);
        }
    }

    // We modify the bsdfData.fresnel0 here for clearCoat
    if (HasFeatureFlag(bsdfData.materialFeatures, MATERIALFEATUREFLAGS_LIT_CLEAR_COAT))
    {
        // Fresnel0 is deduced from interface between air and material (Assume to be 1.5 in Unity, or a metal).
        // but here we go from clear coat (1.5) to material, we need to update fresnel0
        // Note: Schlick is a poor approximation of Fresnel when ieta is 1 (1.5 / 1.5), schlick target 1.4 to 2.2 IOR.
        bsdfData.fresnel0 = lerp(bsdfData.fresnel0, ConvertF0ForAirInterfaceToF0ForClearCoat15(bsdfData.fresnel0), bsdfData.coatMask);

        preLightData.coatPartLambdaV = GetSmithJointGGXPartLambdaV(NdotV, CLEAR_COAT_ROUGHNESS);
        preLightData.coatIblR = reflect(-V, N);
        preLightData.coatIblF = F_Schlick(CLEAR_COAT_F0, NdotV) * bsdfData.coatMask;
    }

    float3 iblN, iblR;

    // We avoid divergent evaluation of the GGX, as that nearly doubles the cost.
    // If the tile has anisotropy, all the pixels within the tile are evaluated as anisotropic.
    if (HasFeatureFlag(bsdfData.materialFeatures, MATERIALFEATUREFLAGS_LIT_ANISOTROPY))
    {
        float TdotV = dot(bsdfData.tangentWS,   V);
        float BdotV = dot(bsdfData.bitangentWS, V);

        preLightData.partLambdaV = GetSmithJointGGXAnisoPartLambdaV(TdotV, BdotV, NdotV, bsdfData.roughnessT, bsdfData.roughnessB);

        // For GGX aniso and IBL we have done an empirical (eye balled) approximation compare to the reference.
        // We use a single fetch, and we stretch the normal to use based on various criteria.
        // result are far away from the reference but better than nothing
        // For positive anisotropy values: tangent = highlight stretch (anisotropy) direction, bitangent = grain (brush) direction.
        float3 grainDirWS = (bsdfData.anisotropy >= 0.0) ? bsdfData.bitangentWS : bsdfData.tangentWS;
        // Reduce stretching for (perceptualRoughness < 0.2).
        float stretch = abs(bsdfData.anisotropy) * saturate(5 * preLightData.iblPerceptualRoughness);
        // NOTE: If we follow the theory we should use the modified normal for the different calculation implying a normal (like NdotV) and use 'anisoIblNormalWS'
        // into function like GetSpecularDominantDir(). However modified normal is just a hack. The goal is just to stretch a cubemap, no accuracy here.
        // With this in mind and for performance reasons we chose to only use modified normal to calculate R.
        iblN = GetAnisotropicModifiedNormal(grainDirWS, N, V, stretch);
    }
    else
    {
        preLightData.partLambdaV = GetSmithJointGGXPartLambdaV(NdotV, bsdfData.roughnessT);
        iblN = N;
    }

    // IBL

    // Handle IBL +  multiscattering
    float reflectivity;
    GetPreIntegratedFGD(NdotV, preLightData.iblPerceptualRoughness, bsdfData.fresnel0, preLightData.specularFGD, preLightData.diffuseFGD, reflectivity);

    iblR = reflect(-V, iblN);
    // This is a ad-hoc tweak to better match reference of anisotropic GGX.
    // TODO: We need a better hack.
    preLightData.iblPerceptualRoughness *= saturate(1.2 - abs(bsdfData.anisotropy));
    // Corretion of reflected direction for better handling of rough material
    preLightData.iblR = GetSpecularDominantDir(N, iblR, preLightData.iblPerceptualRoughness, NdotV);

#ifdef LIT_USE_GGX_ENERGY_COMPENSATION
    // Ref: Practical multiple scattering compensation for microfacet models.
    // We only apply the formulation for metals.
    // For dielectrics, the change of reflectance is negligible.
    // We deem the intensity difference of a couple of percent for high values of roughness
    // to not be worth the cost of another precomputed table.
    // Note: this formulation bakes the BSDF non-symmetric!
    preLightData.energyCompensation = 1.0 / reflectivity - 1.0;
#else
    preLightData.energyCompensation = 0.0;
#endif // LIT_USE_GGX_ENERGY_COMPENSATION

    // Area light
    // UVs for sampling the LUTs
    float theta = FastACosPos(NdotV); // For Area light - UVs for sampling the LUTs
    float2 uv = LTC_LUT_OFFSET + LTC_LUT_SCALE * float2(bsdfData.perceptualRoughness, theta * INV_HALF_PI);

    // Note we load the matrix transpose (avoid to have to transpose it in shader)
#ifdef LIT_DIFFUSE_LAMBERT_BRDF
    preLightData.ltcTransformDiffuse = k_identity3x3;
#else
    // Get the inverse LTC matrix for Disney Diffuse
    preLightData.ltcTransformDiffuse      = 0.0;
    preLightData.ltcTransformDiffuse._m22 = 1.0;
    preLightData.ltcTransformDiffuse._m00_m02_m11_m20 = SAMPLE_TEXTURE2D_ARRAY_LOD(_LtcData, s_linear_clamp_sampler, uv, LTC_DISNEY_DIFFUSE_MATRIX_INDEX, 0);
#endif

    // Get the inverse LTC matrix for GGX
    // Note we load the matrix transpose (avoid to have to transpose it in shader)
    preLightData.ltcTransformSpecular      = 0.0;
    preLightData.ltcTransformSpecular._m22 = 1.0;
    preLightData.ltcTransformSpecular._m00_m02_m11_m20 = SAMPLE_TEXTURE2D_ARRAY_LOD(_LtcData, s_linear_clamp_sampler, uv, LTC_GGX_MATRIX_INDEX, 0);

    // Construct a right-handed view-dependent orthogonal basis around the normal
    preLightData.orthoBasisViewNormal[0] = normalize(V - N * preLightData.NdotV); // Do not clamp NdotV here
    preLightData.orthoBasisViewNormal[2] = N;
    preLightData.orthoBasisViewNormal[1] = cross(preLightData.orthoBasisViewNormal[2], preLightData.orthoBasisViewNormal[0]);

    float3 ltcMagnitude = SAMPLE_TEXTURE2D_ARRAY_LOD(_LtcData, s_linear_clamp_sampler, uv, LTC_MULTI_GGX_FRESNEL_DISNEY_DIFFUSE_INDEX, 0).rgb;
    float  ltcGGXFresnelMagnitudeDiff = ltcMagnitude.r; // The difference of magnitudes of GGX and Fresnel
    float  ltcGGXFresnelMagnitude     = ltcMagnitude.g;
    float  ltcDisneyDiffuseMagnitude  = ltcMagnitude.b;

#ifdef LIT_DIFFUSE_LAMBERT_BRDF
    preLightData.ltcMagnitudeDiffuse = 1;
#else
    preLightData.ltcMagnitudeDiffuse = ltcDisneyDiffuseMagnitude;
#endif

    // TODO: the fit seems rather poor. The scaling factor of 0.5 allows us
    // to match the reference for rough metals, but further darkens dielectrics.
    preLightData.ltcMagnitudeFresnel = bsdfData.fresnel0 * ltcGGXFresnelMagnitudeDiff + (float3)ltcGGXFresnelMagnitude;

    if (HasFeatureFlag(bsdfData.materialFeatures, MATERIALFEATUREFLAGS_LIT_CLEAR_COAT))
    {
        float2 uv = LTC_LUT_OFFSET + LTC_LUT_SCALE * float2(CLEAR_COAT_PERCEPTUAL_ROUGHNESS, theta * INV_HALF_PI);

        // Get the inverse LTC matrix for GGX
        // Note we load the matrix transpose (avoid to have to transpose it in shader)
        preLightData.ltcTransformCoat = 0.0;
        preLightData.ltcTransformCoat._m22 = 1.0;
        preLightData.ltcTransformCoat._m00_m02_m11_m20 = SAMPLE_TEXTURE2D_ARRAY_LOD(_LtcData, s_linear_clamp_sampler, uv, LTC_GGX_MATRIX_INDEX, 0);

        ltcMagnitude = SAMPLE_TEXTURE2D_ARRAY_LOD(_LtcData, s_linear_clamp_sampler, uv, LTC_MULTI_GGX_FRESNEL_DISNEY_DIFFUSE_INDEX, 0).rgb;
        ltcGGXFresnelMagnitudeDiff  = ltcMagnitude.r; // The difference of magnitudes of GGX and Fresnel
        ltcGGXFresnelMagnitude      = ltcMagnitude.g;
        preLightData.ltcMagnitudeCoatFresnel = (CLEAR_COAT_F0 * ltcGGXFresnelMagnitudeDiff + ltcGGXFresnelMagnitude) * bsdfData.coatMask;
    }

    // refraction (forward only)
#ifdef REFRACTION_MODEL
    RefractionModelResult refraction = REFRACTION_MODEL(V, posInput, bsdfData);
    preLightData.transparentRefractV = refraction.rayWS;
    preLightData.transparentPositionWS = refraction.positionWS;
    preLightData.transparentTransmittance = exp(-bsdfData.absorptionCoefficient * refraction.dist);
    // Empirical remap to try to match a bit the refraction probe blurring for the fallback
    // Use IblPerceptualRoughness so we can handle approx of clear coat.
    preLightData.transparentSSMipLevel = sqrt(preLightData.iblPerceptualRoughness) * uint(_GaussianPyramidColorMipSize.z);
#endif

    return preLightData;
}

//-----------------------------------------------------------------------------
// bake lighting function
//-----------------------------------------------------------------------------

// GetBakedDiffuseLighting function compute the bake lighting + emissive color to be store in emissive buffer (Deferred case)
// In forward it must be add to the final contribution.
// This function require the 3 structure surfaceData, builtinData, bsdfData because it may require both the engine side data, and data that will not be store inside the gbuffer.
float3 GetBakedDiffuseLighting(SurfaceData surfaceData, BuiltinData builtinData, BSDFData bsdfData, PreLightData preLightData)
{
    if (HasFeatureFlag(bsdfData.materialFeatures, MATERIALFEATUREFLAGS_LIT_SUBSURFACE_SCATTERING))
    {
        uint   texturingMode  = (bsdfData.materialFeatures >> MATERIAL_FEATURE_FLAGS_SSS_TEXTURING_MODE_OFFSET) & 3;
        bsdfData.diffuseColor = ApplySubsurfaceScatteringTexturingMode(texturingMode, bsdfData.diffuseColor);
    }

#ifdef DEBUG_DISPLAY
    if (_DebugLightingMode == DEBUGLIGHTINGMODE_LUX_METER)
    {
        // The lighting in SH or lightmap is assume to contain bounced light only (i.e no direct lighting), and is divide by PI (i.e Lambert is apply), so multiply by PI here to get back the illuminance
        return builtinData.bakeDiffuseLighting * PI;
    }
#endif

    // Premultiply bake diffuse lighting information with DisneyDiffuse pre-integration
    return builtinData.bakeDiffuseLighting * preLightData.diffuseFGD * surfaceData.ambientOcclusion * bsdfData.diffuseColor + builtinData.emissiveColor;
}

//-----------------------------------------------------------------------------
// light transport functions
//-----------------------------------------------------------------------------

LightTransportData GetLightTransportData(SurfaceData surfaceData, BuiltinData builtinData, BSDFData bsdfData)
{
    LightTransportData lightTransportData;

    // diffuseColor for lightmapping should basically be diffuse color.
    // But rough metals (black diffuse) still scatter quite a lot of light around, so
    // we want to take some of that into account too.

    float roughness = PerceptualRoughnessToRoughness(bsdfData.perceptualRoughness);
    lightTransportData.diffuseColor = bsdfData.diffuseColor + bsdfData.fresnel0 * roughness * 0.5 * surfaceData.metallic;
    lightTransportData.emissiveColor = builtinData.emissiveColor;

    return lightTransportData;
}

//-----------------------------------------------------------------------------
// Subsurface Scattering functions
//-----------------------------------------------------------------------------

bool ShouldOutputSplitLighting(BSDFData bsdfData)
{
    return HasFeatureFlag(bsdfData.materialFeatures, MATERIAL_FEATURE_FLAGS_SSS_OUTPUT_SPLIT_LIGHTING);
}

//-----------------------------------------------------------------------------
// LightLoop related function (Only include if required)
// HAS_LIGHTLOOP is define in Lighting.hlsl
//-----------------------------------------------------------------------------

#ifdef HAS_LIGHTLOOP

#ifndef _SURFACE_TYPE_TRANSPARENT
#define USE_DEFERRED_DIRECTIONAL_SHADOWS // Deferred shadows are always enabled for opaque objects
#endif

#include "../../Lighting/LightEvaluation.hlsl"
#include "../../Lighting/Reflection/VolumeProjection.hlsl"

//-----------------------------------------------------------------------------
// Lighting structure for light accumulation
//-----------------------------------------------------------------------------

// These structure allow to accumulate lighting accross the Lit material
// AggregateLighting is init to zero and transfer to EvaluateBSDF, but the LightLoop can't access its content.
struct DirectLighting
{
    float3 diffuse;
    float3 specular;
};

struct IndirectLighting
{
    float3 specularReflected;
    float3 specularTransmitted;
};

struct AggregateLighting
{
    DirectLighting   direct;
    IndirectLighting indirect;
};

void AccumulateDirectLighting(DirectLighting src, inout AggregateLighting dst)
{
    dst.direct.diffuse += src.diffuse;
    dst.direct.specular += src.specular;
}

void AccumulateIndirectLighting(IndirectLighting src, inout AggregateLighting dst)
{
    dst.indirect.specularReflected += src.specularReflected;
    dst.indirect.specularTransmitted += src.specularTransmitted;
}

//-----------------------------------------------------------------------------
// BSDF share between directional light, punctual light and area light (reference)
//-----------------------------------------------------------------------------

// This function apply BSDF. Assumes that NdotL is positive.
void BSDF(  float3 V, float3 L, float NdotL, float3 positionWS, PreLightData preLightData, BSDFData bsdfData,
            out float3 diffuseLighting,
            out float3 specularLighting)
{
    float3 N = bsdfData.normalWS;

    // Optimized math. Ref: PBR Diffuse Lighting for GGX + Smith Microsurfaces (slide 114).
    float LdotV    = dot(L, V);
    float invLenLV = rsqrt(max(2.0 * LdotV + 2.0, FLT_EPS));            // invLenLV = rcp(length(L + V)), clamp to avoid rsqrt(0) = NaN
    float NdotH    = saturate((NdotL + preLightData.NdotV) * invLenLV); // Do not clamp NdotV here
    float LdotH    = saturate(invLenLV * LdotV + invLenLV);
    float NdotV    = ClampNdotV(preLightData.NdotV);

    float3 F = F_Schlick(bsdfData.fresnel0, LdotH);
    // Remark: Fresnel must be use with LdotH angle. But Fresnel for iridescence is expensive to compute at each light.
    // Instead we use the incorrect angle NdotV as an approximation for LdotH for Fresnel evaluation.
    // The Fresnel with iridescence and NDotV angle is precomputed ahead and here we jsut reuse the result.
    // Thus why we shouldn't apply a second time Fresnel on the value if iridescence is enabled.
    if (HasFeatureFlag(bsdfData.materialFeatures, MATERIALFEATUREFLAGS_LIT_IRIDESCENCE))
    {
        F = lerp(F, bsdfData.fresnel0, bsdfData.iridescenceMask);
    }

    float DV;
    if (HasFeatureFlag(bsdfData.materialFeatures, MATERIALFEATUREFLAGS_LIT_ANISOTROPY))
    {
        float3 H = (L + V) * invLenLV;

        // For anisotropy we must not saturate these values
        float TdotH = dot(bsdfData.tangentWS, H);
        float TdotL = dot(bsdfData.tangentWS, L);
        float BdotH = dot(bsdfData.bitangentWS, H);
        float BdotL = dot(bsdfData.bitangentWS, L);

        // TODO: Do comparison between this correct version and the one from isotropic and see if there is any visual difference
        DV = DV_SmithJointGGXAniso(TdotH, BdotH, NdotH, NdotV, TdotL, BdotL, NdotL,
                                   bsdfData.roughnessT, bsdfData.roughnessB, preLightData.partLambdaV);
    }
    else
    {
        DV = DV_SmithJointGGX(NdotH, NdotL, NdotV, bsdfData.roughnessT, preLightData.partLambdaV);
    }
    specularLighting = F * DV;

#ifdef LIT_DIFFUSE_LAMBERT_BRDF
    float  diffuseTerm = Lambert();
#else
    // A note on subsurface scattering: [SSS-NOTE-TRSM]
    // The correct way to handle SSS is to transmit light inside the surface, perform SSS,
    // and then transmit it outside towards the viewer.
    // Transmit(X) = F_Transm_Schlick(F0, F90, NdotX), where F0 = 0, F90 = 1.
    // Therefore, the diffuse BSDF should be decomposed as follows:
    // f_d = A / Pi * F_Transm_Schlick(0, 1, NdotL) * F_Transm_Schlick(0, 1, NdotV) + f_d_reflection,
    // with F_Transm_Schlick(0, 1, NdotV) applied after the SSS pass.
    // The alternative (artistic) formulation of Disney is to set F90 = 0.5:
    // f_d = A / Pi * F_Transm_Schlick(0, 0.5, NdotL) * F_Transm_Schlick(0, 0.5, NdotV) + f_retro_reflection.
    // That way, darkening at grading angles is reduced to 0.5.
    // In practice, applying F_Transm_Schlick(F0, F90, NdotV) after the SSS pass is expensive,
    // as it forces us to read the normal buffer at the end of the SSS pass.
    // Separating f_retro_reflection also has a small cost (mostly due to energy compensation
    // for multi-bounce GGX), and the visual difference is negligible.
    // Therefore, we choose not to separate diffuse lighting into reflected and transmitted.
    float diffuseTerm = DisneyDiffuse(NdotV, NdotL, LdotV, bsdfData.perceptualRoughness);
#endif

    // We don't multiply by 'bsdfData.diffuseColor' here. It's done only once in PostEvaluateBSDF().
    diffuseLighting = diffuseTerm;

    if (HasFeatureFlag(bsdfData.materialFeatures, MATERIALFEATUREFLAGS_LIT_CLEAR_COAT))
    {
        // Apply isotropic GGX for clear coat
        // Note: coat F is scalar as it is a dieletric
        float coatF = F_Schlick(CLEAR_COAT_F0, LdotH) * bsdfData.coatMask;
        // Scale base specular
        specularLighting *= Sq(1.0 - coatF);

        // Add top specular
        // TODO: Should we call just D_GGX here ?
        float DV = DV_SmithJointGGX(NdotH, NdotL, NdotV, bsdfData.coatRoughness, preLightData.coatPartLambdaV);
        specularLighting += coatF * DV;

        // Note: The modification of the base roughness and fresnel0 by the clear coat is already handled in FillMaterialClearCoatData

        // Very coarse attempt at doing energy conservation for the diffuse layer based on NdotL. No science.
        diffuseLighting *= lerp(1, 1.0 - coatF, bsdfData.coatMask);
    }
}

// In the "thin object" mode (for cards), we assume that the geometry is very thin.
// We apply wrapped lighting to compensate for that, and do not modify the shading position.
// Otherwise, in the "thick object" mode, we can have EITHER reflected (front) lighting
// OR transmitted (back) lighting, never both at the same time. For transmitted lighting,
// we need to push the shading position back to avoid self-shadowing problems.
// Note: 'bsdfData.thickness' is in world units, and already accounts for the transmission mode.
float3 ComputeThicknessDisplacement(BSDFData bsdfData, float3 L, float NdotL)
{
    // Compute the thickness in world units along the light vector.
    // We need a max(x, 0) here, but the saturate() is free,
    // and we don't expect the total displacement of over 1 meter.
    float displacement = saturate(bsdfData.thickness / -NdotL);

    return displacement * L;
}

// Currently, we only model diffuse transmission. Specular transmission is not yet supported.
// Transmitted lighting is computed as follows:
// - we assume that the object is a thick plane (slab);
// - we reverse the front-facing normal for the back of the object;
// - we assume that the incoming radiance is constant along the entire back surface;
// - we apply BSDF-specific diffuse transmission to transmit the light subsurface and back;
// - we integrate the diffuse reflectance profile w.r.t. the radius (while also accounting
//   for the thickness) to compute the transmittance;
// - we multiply the transmitted radiance by the transmittance.
float3 EvaluateTransmission(BSDFData bsdfData, float3 transmittance, float NdotL, float NdotV, float LdotV, float attenuation)
{
    // Apply wrapped lighting to better handle thin objects at grazing angles.
    float wrappedNdotL = ComputeWrappedDiffuseLighting(-NdotL, SSS_WRAP_LIGHT);

    // Apply BSDF-specific diffuse transmission to attenuation. See also: [SSS-NOTE-TRSM]
    // We don't multiply by 'bsdfData.diffuseColor' here. It's done only once in PostEvaluateBSDF().
#ifdef LIT_DIFFUSE_LAMBERT_BRDF
    attenuation *= Lambert();
#else
    attenuation *= DisneyDiffuse(NdotV, max(0, -NdotL), LdotV, bsdfData.perceptualRoughness);
#endif

    float intensity = attenuation * wrappedNdotL;
    return intensity * transmittance;
}

//-----------------------------------------------------------------------------
// EvaluateBSDF_Directional
//-----------------------------------------------------------------------------

DirectLighting EvaluateBSDF_Directional(LightLoopContext lightLoopContext,
                                        float3 V, PositionInputs posInput, PreLightData preLightData,
                                        DirectionalLightData lightData, BSDFData bsdfData,
                                        BakeLightingData bakeLightingData)
{
    DirectLighting lighting;
    ZERO_INITIALIZE(DirectLighting, lighting);

    float3 N     = bsdfData.normalWS;
    float3 L     = -lightData.forward; // Lights point backward in Unity
    float  NdotV = ClampNdotV(preLightData.NdotV);
    float  NdotL = dot(N, L);
    float  LdotV = dot(L, V);

    float3 color;
    float attenuation;
    EvaluateLight_Directional(lightLoopContext, posInput, lightData, bakeLightingData, N, L, color, attenuation);

    float intensity = max(0, attenuation * NdotL); // Warning: attenuation can be greater than 1 due to the inverse square attenuation (when position is close to light)

    // Note: We use NdotL here to early out, but in case of clear coat this is not correct. But we are ok with this
    UNITY_BRANCH if (intensity > 0.0)
    {
        BSDF(V, L, NdotL, posInput.positionWS, preLightData, bsdfData, lighting.diffuse, lighting.specular);

        lighting.diffuse  *= intensity * lightData.diffuseScale;
        lighting.specular *= intensity * lightData.specularScale;
    }

    // The mixed thickness mode is not supported by directional lights due to poor quality and high performance impact.
    bool mixedThicknessMode = HasFeatureFlag(bsdfData.materialFeatures, MATERIAL_FEATURE_FLAGS_TRANSMISSION_MODE_MIXED_THICKNESS);

    if (HasFeatureFlag(bsdfData.materialFeatures, MATERIALFEATUREFLAGS_LIT_TRANSMISSION) && !mixedThicknessMode)
    {
        // We use diffuse lighting for accumulation since it is going to be blurred during the SSS pass.
        lighting.diffuse += EvaluateTransmission(bsdfData, bsdfData.transmittance, NdotL, NdotV, LdotV, attenuation * lightData.diffuseScale);
    }

    // Save ALU by applying light and cookie colors only once.
    lighting.diffuse  *= color;
    lighting.specular *= color;

#ifdef DEBUG_DISPLAY
    if (_DebugLightingMode == DEBUGLIGHTINGMODE_LUX_METER)
    {
        // Only lighting, not BSDF
        lighting.diffuse = color * intensity * lightData.diffuseScale;
    }
#endif

    return lighting;
}

//-----------------------------------------------------------------------------
// EvaluateBSDF_Punctual (supports spot, point and projector lights)
//-----------------------------------------------------------------------------

DirectLighting EvaluateBSDF_Punctual(LightLoopContext lightLoopContext,
                                     float3 V, PositionInputs posInput,
                                     PreLightData preLightData, LightData lightData, BSDFData bsdfData, BakeLightingData bakeLightingData)
{
    DirectLighting lighting;
    ZERO_INITIALIZE(DirectLighting, lighting);

    float3 lightToSample = posInput.positionWS - lightData.positionWS;
    int    lightType     = lightData.lightType;

    float3 L;
    float4 distances; // {d, d^2, 1/d, d_proj}
    distances.w = dot(lightToSample, lightData.forward);

    if (lightType == GPULIGHTTYPE_PROJECTOR_BOX)
    {
        L = -lightData.forward;
        distances.xyz = 1; // No distance or angle attenuation
    }
    else
    {
        float3 unL     = -lightToSample;
        float  distSq  = dot(unL, unL);
        float  distRcp = rsqrt(distSq);
        float  dist    = distSq * distRcp;

        L = unL * distRcp;
        distances.xyz = float3(dist, distSq, distRcp);
    }

    float3 N     = bsdfData.normalWS;
    float  NdotV = ClampNdotV(preLightData.NdotV);
    float  NdotL = dot(N, L);
    float  LdotV = dot(L, V);

    bool mixedThicknessMode = HasFeatureFlag(bsdfData.materialFeatures, MATERIAL_FEATURE_FLAGS_TRANSMISSION_MODE_MIXED_THICKNESS)
                              && NdotL < 0 && lightData.shadowIndex >= 0;

    // Save the original version for the transmission code below.
    int originalShadowIndex = lightData.shadowIndex;

    if (mixedThicknessMode)
    {
        // Make sure we do not sample the shadow map twice.
        lightData.shadowIndex = -1;
    }

    float3 color;
    float attenuation;
    EvaluateLight_Punctual(lightLoopContext, posInput, lightData, bakeLightingData, N, L,
                           lightToSample, distances, color, attenuation);

    // Restore the original shadow index.
    lightData.shadowIndex = originalShadowIndex;

    float intensity = max(0, attenuation * NdotL); // Warning: attenuation can be greater than 1 due to the inverse square attenuation (when position is close to light)

    // Note: We use NdotL here to early out, but in case of clear coat this is not correct. But we are ok with this
    UNITY_BRANCH if (intensity > 0.0)
    {
        // Simulate a sphere light with this hack
        // Note that it is not correct with our pre-computation of PartLambdaV (mean if we disable the optimization we will not have the
        // same result) but we don't care as it is a hack anyway
        bsdfData.coatRoughness = max(bsdfData.coatRoughness, lightData.minRoughness);
        bsdfData.roughnessT = max(bsdfData.roughnessT, lightData.minRoughness);
        bsdfData.roughnessB = max(bsdfData.roughnessB, lightData.minRoughness);

        BSDF(V, L, NdotL, posInput.positionWS, preLightData, bsdfData, lighting.diffuse, lighting.specular);

        lighting.diffuse  *= intensity * lightData.diffuseScale;
        lighting.specular *= intensity * lightData.specularScale;
    }

    if (HasFeatureFlag(bsdfData.materialFeatures, MATERIALFEATUREFLAGS_LIT_TRANSMISSION))
    {
        float3 transmittance = bsdfData.transmittance;

        if (mixedThicknessMode)
        {
            // Recompute transmittance using the thickness value computed from the shadow map.

            // Compute the distance from the light to the back face of the object along the light direction.
            float distBackFaceToLight = GetPunctualShadowClosestDistance(lightLoopContext.shadowContext, s_linear_clamp_sampler,
                                                                         posInput.positionWS, lightData.shadowIndex, L, lightData.positionWS);

            // Our subsurface scattering models use the semi-infinite planar slab assumption.
            // Therefore, we need to find the thickness along the normal.
            float distFrontFaceToLight   = distances.x;
            float thicknessInUnits       = (distFrontFaceToLight - distBackFaceToLight) * -NdotL;
            float thicknessInMeters      = thicknessInUnits * _WorldScales[bsdfData.diffusionProfile].x;
            float thicknessInMillimeters = thicknessInMeters * MILLIMETERS_PER_METER;

        #if SHADEROPTIONS_USE_DISNEY_SSS
            // We need to make sure it's not less than the baked thickness to minimize light leaking.
            float thicknessDelta = max(0, thicknessInMillimeters - bsdfData.thickness);

            float3 S = _ShapeParams[bsdfData.diffusionProfile].rgb;

            // Approximate the decrease of transmittance by e^(-1/3 * dt * S).
        #if 0
            float3 expOneThird = exp(((-1.0 / 3.0) * thicknessDelta) * S);
        #else
            // Help the compiler.
            float  k = (-1.0 / 3.0) * LOG2_E;
            float3 p = (k * thicknessDelta) * S;
            float3 expOneThird = exp2(p);
        #endif

            transmittance *= expOneThird;

        #else // SHADEROPTIONS_USE_DISNEY_SSS

            // We need to make sure it's not less than the baked thickness to minimize light leaking.
            thicknessInMillimeters = max(thicknessInMillimeters, bsdfData.thickness);

            transmittance = ComputeTransmittanceJimenez(_HalfRcpVariancesAndWeights[bsdfData.diffusionProfile][0].rgb,
                                                        _HalfRcpVariancesAndWeights[bsdfData.diffusionProfile][0].a,
                                                        _HalfRcpVariancesAndWeights[bsdfData.diffusionProfile][1].rgb,
                                                        _HalfRcpVariancesAndWeights[bsdfData.diffusionProfile][1].a,
                                                        _TransmissionTintsAndFresnel0[bsdfData.diffusionProfile].rgb,
                                                        thicknessInMillimeters);
        #endif // SHADEROPTIONS_USE_DISNEY_SSS
        }

        // Note: we do not modify the distance to the light, or the light angle for the back face.
        // This is a performance-saving optimization which makes sense as long as the thickness is small.
        // We use diffuse lighting for accumulation since it is going to be blurred during the SSS pass.
        lighting.diffuse += EvaluateTransmission(bsdfData, transmittance, NdotL, NdotV, LdotV, attenuation * lightData.diffuseScale);
    }

    // Save ALU by applying light and cookie colors only once.
    lighting.diffuse  *= color;
    lighting.specular *= color;

#ifdef DEBUG_DISPLAY
    if (_DebugLightingMode == DEBUGLIGHTINGMODE_LUX_METER)
    {
        // Only lighting, not BSDF
        lighting.diffuse = color * intensity * lightData.diffuseScale;
    }
#endif

    return lighting;
}

#include "LitReference.hlsl"

//-----------------------------------------------------------------------------
// EvaluateBSDF_Line - Approximation with Linearly Transformed Cosines
//-----------------------------------------------------------------------------

DirectLighting EvaluateBSDF_Line(   LightLoopContext lightLoopContext,
                                    float3 V, PositionInputs posInput,
                                    PreLightData preLightData, LightData lightData, BSDFData bsdfData, BakeLightingData bakeLightingData)
{
    DirectLighting lighting;
    ZERO_INITIALIZE(DirectLighting, lighting);

    float3 positionWS = posInput.positionWS;

#ifdef LIT_DISPLAY_REFERENCE_AREA
    IntegrateBSDF_LineRef(V, positionWS, preLightData, lightData, bsdfData,
                          lighting.diffuse, lighting.specular);
#else
    float  len = lightData.size.x;
    float3 T   = lightData.right;

    float3 unL = lightData.positionWS - positionWS;

    // Pick the major axis of the ellipsoid.
    float3 axis = lightData.right;

    // We define the ellipsoid s.t. r1 = (r + len / 2), r2 = r3 = r.
    // TODO: This could be precomputed.
    float radius         = rsqrt(lightData.invSqrAttenuationRadius);
    float invAspectRatio = saturate(radius / (radius + (0.5 * len)));

    // Compute the light attenuation.
    float intensity = EllipsoidalDistanceAttenuation(unL, lightData.invSqrAttenuationRadius,
                                                     axis, invAspectRatio);

    // Terminate if the shaded point is too far away.
    if (intensity == 0.0)
        return lighting;

    lightData.diffuseScale  *= intensity;
    lightData.specularScale *= intensity;

    // Translate the light s.t. the shaded point is at the origin of the coordinate system.
    lightData.positionWS -= positionWS;

    // TODO: some of this could be precomputed.
    float3 P1 = lightData.positionWS - T * (0.5 * len);
    float3 P2 = lightData.positionWS + T * (0.5 * len);

    // Rotate the endpoints into the local coordinate system.
    P1 = mul(P1, transpose(preLightData.orthoBasisViewNormal));
    P2 = mul(P2, transpose(preLightData.orthoBasisViewNormal));

    // Compute the binormal in the local coordinate system.
    float3 B = normalize(cross(P1, P2));

    float ltcValue;

    // Evaluate the diffuse part
    ltcValue = LTCEvaluate(P1, P2, B, preLightData.ltcTransformDiffuse);
    ltcValue *= lightData.diffuseScale;
    // We don't multiply by 'bsdfData.diffuseColor' here. It's done only once in PostEvaluateBSDF().
    lighting.diffuse = preLightData.ltcMagnitudeDiffuse * ltcValue;

    UNITY_BRANCH if (HasFeatureFlag(bsdfData.materialFeatures, MATERIALFEATUREFLAGS_LIT_TRANSMISSION))
    {
        // Flip the view vector and the normal. The bitangent stays the same.
        float3x3 flipMatrix = float3x3(-1,  0,  0,
                                        0,  1,  0,
                                        0,  0, -1);

        // Use the Lambertian approximation for performance reasons.
        // The matrix multiplication should not generate any extra ALU on GCN.
        // TODO: double evaluation is very inefficient! This is a temporary solution.
        ltcValue  = LTCEvaluate(P1, P2, B, mul(flipMatrix, k_identity3x3));
        ltcValue *= lightData.diffuseScale;
        // We use diffuse lighting for accumulation since it is going to be blurred during the SSS pass.
        // We don't multiply by 'bsdfData.diffuseColor' here. It's done only once in PostEvaluateBSDF().
        lighting.diffuse += bsdfData.transmittance * ltcValue;
    }

    // Evaluate the specular part
    ltcValue = LTCEvaluate(P1, P2, B, preLightData.ltcTransformSpecular);
    ltcValue *= lightData.specularScale;
    lighting.specular = preLightData.ltcMagnitudeFresnel * ltcValue;

    // Evaluate the coat part
    if (HasFeatureFlag(bsdfData.materialFeatures, MATERIALFEATUREFLAGS_LIT_CLEAR_COAT))
    {
        lighting.diffuse *= (1.0 - preLightData.ltcMagnitudeCoatFresnel);
        lighting.specular *= (1.0 - preLightData.ltcMagnitudeCoatFresnel);
        ltcValue = LTCEvaluate(P1, P2, B, preLightData.ltcTransformCoat);
        ltcValue *= lightData.specularScale;
        lighting.specular += preLightData.ltcMagnitudeCoatFresnel * ltcValue;
    }

    // Save ALU by applying 'lightData.color' only once.
    lighting.diffuse *= lightData.color;
    lighting.specular *= lightData.color;

#ifdef DEBUG_DISPLAY
    if (_DebugLightingMode == DEBUGLIGHTINGMODE_LUX_METER)
    {
        // Only lighting, not BSDF
        // Apply area light on lambert then multiply by PI to cancel Lambert
        lighting.diffuse = LTCEvaluate(P1, P2, B, k_identity3x3);
        lighting.diffuse *= PI * lightData.diffuseScale;
    }
#endif

#endif // LIT_DISPLAY_REFERENCE_AREA

    return lighting;
}

//-----------------------------------------------------------------------------
// EvaluateBSDF_Area - Approximation with Linearly Transformed Cosines
//-----------------------------------------------------------------------------

// #define ELLIPSOIDAL_ATTENUATION

DirectLighting EvaluateBSDF_Rect(   LightLoopContext lightLoopContext,
                                    float3 V, PositionInputs posInput,
                                    PreLightData preLightData, LightData lightData, BSDFData bsdfData, BakeLightingData bakeLightingData)
{
    DirectLighting lighting;
    ZERO_INITIALIZE(DirectLighting, lighting);

    float3 positionWS = posInput.positionWS;

#ifdef LIT_DISPLAY_REFERENCE_AREA
    IntegrateBSDF_AreaRef(V, positionWS, preLightData, lightData, bsdfData,
                          lighting.diffuse, lighting.specular);
#else
    float3 unL = lightData.positionWS - positionWS;

    if (dot(lightData.forward, unL) >= 0.0001)
    {
        // The light is back-facing.
        return lighting;
    }

    // Rotate the light direction into the light space.
    float3x3 lightToWorld = float3x3(lightData.right, lightData.up, -lightData.forward);
    unL = mul(unL, transpose(lightToWorld));

    // TODO: This could be precomputed.
    float halfWidth  = lightData.size.x * 0.5;
    float halfHeight = lightData.size.y * 0.5;

    // Define the dimensions of the attenuation volume.
    // TODO: This could be precomputed.
    float  radius     = rsqrt(lightData.invSqrAttenuationRadius);
    float3 invHalfDim = rcp(float3(radius + halfWidth,
                                   radius + halfHeight,
                                   radius));

    // Compute the light attenuation.
#ifdef ELLIPSOIDAL_ATTENUATION
    // The attenuation volume is an axis-aligned ellipsoid s.t.
    // r1 = (r + w / 2), r2 = (r + h / 2), r3 = r.
    float intensity = EllipsoidalDistanceAttenuation(unL, invHalfDim);
#else
    // The attenuation volume is an axis-aligned box s.t.
    // hX = (r + w / 2), hY = (r + h / 2), hZ = r.
    float intensity = BoxDistanceAttenuation(unL, invHalfDim);
#endif

    // Terminate if the shaded point is too far away.
    if (intensity == 0.0)
        return lighting;

    lightData.diffuseScale  *= intensity;
    lightData.specularScale *= intensity;

    // Translate the light s.t. the shaded point is at the origin of the coordinate system.
    lightData.positionWS -= positionWS;

    float4x3 lightVerts;

    // TODO: some of this could be precomputed.
    lightVerts[0] = lightData.positionWS + lightData.right *  halfWidth + lightData.up *  halfHeight;
    lightVerts[1] = lightData.positionWS + lightData.right *  halfWidth + lightData.up * -halfHeight;
    lightVerts[2] = lightData.positionWS + lightData.right * -halfWidth + lightData.up * -halfHeight;
    lightVerts[3] = lightData.positionWS + lightData.right * -halfWidth + lightData.up *  halfHeight;

    // Rotate the endpoints into the local coordinate system.
    lightVerts = mul(lightVerts, transpose(preLightData.orthoBasisViewNormal));

    float ltcValue;

    // Evaluate the diffuse part
    // Polygon irradiance in the transformed configuration.
    ltcValue  = PolygonIrradiance(mul(lightVerts, preLightData.ltcTransformDiffuse));
    ltcValue *= lightData.diffuseScale;
    // We don't multiply by 'bsdfData.diffuseColor' here. It's done only once in PostEvaluateBSDF().
    lighting.diffuse = preLightData.ltcMagnitudeDiffuse * ltcValue;

    UNITY_BRANCH if (HasFeatureFlag(bsdfData.materialFeatures, MATERIALFEATUREFLAGS_LIT_TRANSMISSION))
    {
        // Flip the view vector and the normal. The bitangent stays the same.
        float3x3 flipMatrix = float3x3(-1,  0,  0,
                                        0,  1,  0,
                                        0,  0, -1);

        // Use the Lambertian approximation for performance reasons.
        // The matrix multiplication should not generate any extra ALU on GCN.
        float3x3 ltcTransform = mul(flipMatrix, k_identity3x3);

        // Polygon irradiance in the transformed configuration.
        // TODO: double evaluation is very inefficient! This is a temporary solution.
        ltcValue  = PolygonIrradiance(mul(lightVerts, ltcTransform));
        ltcValue *= lightData.diffuseScale;
        // We use diffuse lighting for accumulation since it is going to be blurred during the SSS pass.
        // We don't multiply by 'bsdfData.diffuseColor' here. It's done only once in PostEvaluateBSDF().
        lighting.diffuse += bsdfData.transmittance * ltcValue;
    }

    // Evaluate the specular part
    // Polygon irradiance in the transformed configuration.
    ltcValue  = PolygonIrradiance(mul(lightVerts, preLightData.ltcTransformSpecular));
    ltcValue *= lightData.specularScale;
    lighting.specular += preLightData.ltcMagnitudeFresnel * ltcValue;

    // Evaluate the coat part
    if (HasFeatureFlag(bsdfData.materialFeatures, MATERIALFEATUREFLAGS_LIT_CLEAR_COAT))
    {
        lighting.diffuse *= (1.0 - preLightData.ltcMagnitudeCoatFresnel);
        lighting.specular *= (1.0 - preLightData.ltcMagnitudeCoatFresnel);
        ltcValue = PolygonIrradiance(mul(lightVerts, preLightData.ltcTransformCoat));
        ltcValue *= lightData.specularScale;
        lighting.specular += preLightData.ltcMagnitudeCoatFresnel * ltcValue;
    }

    // Save ALU by applying 'lightData.color' only once.
    lighting.diffuse *= lightData.color;
    lighting.specular *= lightData.color;

#ifdef DEBUG_DISPLAY
    if (_DebugLightingMode == DEBUGLIGHTINGMODE_LUX_METER)
    {
        // Only lighting, not BSDF
        // Apply area light on lambert then multiply by PI to cancel Lambert
        lighting.diffuse = PolygonIrradiance(mul(lightVerts, k_identity3x3));
        lighting.diffuse *= PI * lightData.diffuseScale;
    }
#endif

#endif // LIT_DISPLAY_REFERENCE_AREA

    return lighting;
}

DirectLighting EvaluateBSDF_Area(LightLoopContext lightLoopContext,
    float3 V, PositionInputs posInput,
    PreLightData preLightData, LightData lightData,
    BSDFData bsdfData, BakeLightingData bakeLightingData)
{
    if (lightData.lightType == GPULIGHTTYPE_LINE)
    {
        return EvaluateBSDF_Line(lightLoopContext, V, posInput, preLightData, lightData, bsdfData, bakeLightingData);
    }
    else
    {
        return EvaluateBSDF_Rect(lightLoopContext, V, posInput, preLightData, lightData, bsdfData, bakeLightingData);
    }
}

//-----------------------------------------------------------------------------
// EvaluateBSDF_SSLighting for screen space lighting
// ----------------------------------------------------------------------------

IndirectLighting EvaluateBSDF_SSLighting(LightLoopContext lightLoopContext,
                                            float3 V, PositionInputs posInput,
                                            PreLightData preLightData, BSDFData bsdfData,
                                            int GPUImageBasedLightingType,
                                            inout float hierarchyWeight)
{
    IndirectLighting lighting;
    ZERO_INITIALIZE(IndirectLighting, lighting);

<<<<<<< HEAD
#if HAS_REFRACTION

    // Refraction process:
    //  1. Depending on the shape model, we calculate the refracted point in world space and the optical depth
    //  2. We calculate the screen space position of the refracted point
    //  3. If this point is available (ie: in color buffer and point is not in front of the object)
    //    a. Get the corresponding color depending on the roughness from the gaussian pyramid of the color buffer
    //    b. Multiply by the transmittance for absorption (depends on the optical depth)

    float3 positionVS = mul(UNITY_MATRIX_V, float4(preLightData.transparentPositionWS, 1)).xyz;
    float3 transparentRefractVVS = mul(UNITY_MATRIX_V, float4(preLightData.transparentRefractV, 0)).xyz;

    uint2 depthSize = uint2(_PyramidDepthMipSize.xy);

    ScreenSpaceRaymarchInput ssInput;
    ZERO_INITIALIZE(ScreenSpaceRaymarchInput, ssInput);

    ScreenSpaceRayHit hit;
    ZERO_INITIALIZE(ScreenSpaceRayHit, hit);
    
    ssInput.startPositionVS = positionVS;
    ssInput.startLinearDepth = posInput.linearDepth;
    ssInput.dirVS = transparentRefractVVS;
    ssInput.projectionMatrix = UNITY_MATRIX_P;
    ssInput.bufferSize = depthSize;
    ssInput.minLevel = 2;
    ssInput.maxLevel = int(_PyramidDepthMipSize.z);

#ifdef DEBUG_DISPLAY
    ssInput.writeStepDebug = (uint2(_MouseClickPixelCoord.xy) == posInput.positionSS);
#endif

    bool hitSuccessful = ScreenSpaceRaymarch(ssInput, hit);

#ifdef DEBUG_DISPLAY
    if (_DebugLightingMode == DEBUGLIGHTINGMODE_SCREEN_SPACE_TRACING_REFRACTION)
    {
        float weight = 1.0;
        UpdateLightingHierarchyWeights(hierarchyWeight, weight);
        lighting.specularTransmitted = hit.debugOutput;
        return lighting;
    }
#endif

    if (!hitSuccessful)
        return lighting;

    //float3 refractedBackPointWS = EstimateRaycast(V, posInput, preLightData.transparentPositionWS, preLightData.transparentRefractV);
    //float3 refractedBackPointWS = preLightData.transparentPositionWS + preLightData.transparentRefractV * hitDistance;


    // Calculate screen space coordinates of refracted point in back plane
    //float2 refractedBackPointNDC = ComputeNormalizedDeviceCoordinates(refractedBackPointWS, UNITY_MATRIX_VP);
    //float refractedBackPointDepth = LinearEyeDepth(LOAD_TEXTURE2D_LOD(_PyramidDepthTexture, refractedBackPointNDC * depthSize, 0).r, _ZBufferParams);

    // Exit if texel is out of color buffer
    // Or if the texel is from an object in front of the object
    if (hit.linearDepth < posInput.linearDepth
        || any(hit.positionSS < 0.0)
        || any(hit.positionSS > 1.0))
    {
        // Do nothing and don't update the hierarchy weight so we can fall back on refraction probe
        return lighting;
    }

    // Map the roughness to the correct mip map level of the color pyramid
    lighting.specularTransmitted = SAMPLE_TEXTURE2D_LOD(_GaussianPyramidColorTexture, s_trilinear_clamp_sampler, hit.positionSS * _GaussianPyramidColorMipSize.xy, preLightData.transparentSSMipLevel).rgb;

    // Beer-Lamber law for absorption
    lighting.specularTransmitted *= preLightData.transparentTransmittance;

    float weight = 1.0;
    UpdateLightingHierarchyWeights(hierarchyWeight, weight); // Shouldn't be needed, but safer in case we decide to change hierarchy priority
    // We use specularFGD as an approximation of the fresnel effect (that also handle smoothness), so take the remaining for transmission
    lighting.specularTransmitted *= (1.0 - preLightData.specularFGD) * weight;

    // DEBUG Depth
    lighting.specularTransmitted = hit.linearDepth;

=======
    switch (GPUImageBasedLightingType)
    {
        case GPUIMAGEBASEDLIGHTINGTYPE_REFRACTION:
        {
#if HAS_REFRACTION
            // Refraction process:
            //  1. Depending on the shape model, we calculate the refracted point in world space and the optical depth
            //  2. We calculate the screen space position of the refracted point
            //  3. If this point is available (ie: in color buffer and point is not in front of the object)
            //    a. Get the corresponding color depending on the roughness from the gaussian pyramid of the color buffer
            //    b. Multiply by the transmittance for absorption (depends on the optical depth)

            float3 refractedBackPointWS = EstimateRaycast(V, posInput, preLightData.transparentPositionWS, preLightData.transparentRefractV);

            // Calculate screen space coordinates of refracted point in back plane
            float2 refractedBackPointNDC = ComputeNormalizedDeviceCoordinates(refractedBackPointWS, UNITY_MATRIX_VP);
            uint2 depthSize = uint2(_PyramidDepthMipSize.xy);
            float refractedBackPointDepth = LinearEyeDepth(LOAD_TEXTURE2D_LOD(_PyramidDepthTexture, refractedBackPointNDC * depthSize, 0).r, _ZBufferParams);

            // Exit if texel is out of color buffer
            // Or if the texel is from an object in front of the object
            if (refractedBackPointDepth < posInput.linearDepth
                || any(refractedBackPointNDC < 0.0)
                || any(refractedBackPointNDC > 1.0))
            {
                // Do nothing and don't update the hierarchy weight so we can fall back on refraction probe
                return lighting;
            }

            // Map the roughness to the correct mip map level of the color pyramid
            lighting.specularTransmitted = SAMPLE_TEXTURE2D_LOD(_GaussianPyramidColorTexture, s_trilinear_clamp_sampler, refractedBackPointNDC * _GaussianPyramidColorMipSize.xy, preLightData.transparentSSMipLevel).rgb;

            // Beer-Lamber law for absorption
            lighting.specularTransmitted *= preLightData.transparentTransmittance;

            float weight = 1.0;
            UpdateLightingHierarchyWeights(hierarchyWeight, weight); // Shouldn't be needed, but safer in case we decide to change hierarchy priority
                                                                     // We use specularFGD as an approximation of the fresnel effect (that also handle smoothness), so take the remaining for transmission
            lighting.specularTransmitted *= (1.0 - preLightData.specularFGD) * weight;
>>>>>>> c732c81b
#else
            // No refraction, no need to go further
            hierarchyWeight = 1.0;
#endif
            break;
        }
        case GPUIMAGEBASEDLIGHTINGTYPE_REFLECTION:
        {
            break;
        }
    }

    return lighting;
}

//-----------------------------------------------------------------------------
// EvaluateBSDF_Env
// ----------------------------------------------------------------------------

// _preIntegratedFGD and _CubemapLD are unique for each BRDF
IndirectLighting EvaluateBSDF_Env(  LightLoopContext lightLoopContext,
                                    float3 V, PositionInputs posInput,
                                    PreLightData preLightData, EnvLightData lightData, BSDFData bsdfData,
                                    int influenceShapeType, int GPUImageBasedLightingType,
                                    inout float hierarchyWeight)
{
    IndirectLighting lighting;
    ZERO_INITIALIZE(IndirectLighting, lighting);
#if !HAS_REFRACTION
    if (GPUImageBasedLightingType == GPUIMAGEBASEDLIGHTINGTYPE_REFRACTION)
        return lighting;
#endif

    float3 envLighting;
    float3 positionWS = posInput.positionWS;
    float weight = 1.0;

#ifdef LIT_DISPLAY_REFERENCE_IBL

    envLighting = IntegrateSpecularGGXIBLRef(lightLoopContext, V, preLightData, lightData, bsdfData);

    // TODO: Do refraction reference (is it even possible ?)
    // TODO: handle clear coat


//    #ifdef LIT_DIFFUSE_LAMBERT_BRDF
//    envLighting += IntegrateLambertIBLRef(lightData, V, bsdfData);
//    #else
//    envLighting += IntegrateDisneyDiffuseIBLRef(lightLoopContext, V, preLightData, lightData, bsdfData);
//    #endif

#else

    // TODO: factor this code in common, so other material authoring don't require to rewrite everything,
    // TODO: test the strech from Tomasz
    // float roughness       = PerceptualRoughnessToRoughness(preLightData.IblPerceptualRoughness);
    // float shrunkRoughness = AnisotropicStrechAtGrazingAngle(roughness, roughness, NdotV);

    // Guideline for reflection volume: In HDRenderPipeline we separate the projection volume (the proxy of the scene) from the influence volume (what pixel on the screen is affected)
    // However we add the constrain that the shape of the projection and influence volume is the same (i.e if we have a sphere shape projection volume, we have a shape influence).
    // It allow to have more coherence for the dynamic if in shader code.
    // Users can also chose to not have any projection, in this case we use the property minProjectionDistance to minimize code change. minProjectionDistance is set to huge number
    // that simulate effect of no shape projection

    float3 R = preLightData.iblR;
    float3 coatR = preLightData.coatIblR;

    if (GPUImageBasedLightingType == GPUIMAGEBASEDLIGHTINGTYPE_REFRACTION)
    {
        positionWS = preLightData.transparentPositionWS;
        R = preLightData.transparentRefractV;
    }

    // In Unity the cubemaps are capture with the localToWorld transform of the component.
    // This mean that location and orientation matter. So after intersection of proxy volume we need to convert back to world.

    float3x3 worldToIS = WorldToInfluenceSpace(lightData);
    float3 positionIS = WorldToInfluencePosition(lightData, worldToIS, positionWS);
    float3 dirIS = mul(R, worldToIS);

    float3x3 worldToPS = WorldToProxySpace(lightData);
    float3 positionPS = WorldToProxyPosition(lightData, worldToPS, positionWS);
    float3 dirPS = mul(R, worldToPS);

    float projectionDistance = 0;
    // 1. First process the projection
    // Note: using influenceShapeType and projectionShapeType instead of (lightData|proxyData).shapeType allow to make compiler optimization in case the type is know (like for sky)
    if (influenceShapeType == ENVSHAPETYPE_SPHERE)
    {
        projectionDistance = IntersectSphereProxy(lightData, dirPS, positionPS);
        // We can reuse dist calculate in LS directly in WS as there is no scaling. Also the offset is already include in lightData.capturePositionWS
        float3 capturePositionWS = lightData.capturePositionWS;
        R = (positionWS + projectionDistance * R) - capturePositionWS;

        // Test again for clear coat
        if (GPUImageBasedLightingType == GPUIMAGEBASEDLIGHTINGTYPE_REFLECTION && HasFeatureFlag(bsdfData.materialFeatures, MATERIALFEATUREFLAGS_LIT_CLEAR_COAT))
        {
            dirPS = mul(coatR, worldToPS);
            projectionDistance = IntersectSphereProxy(lightData, dirPS, positionPS);
            coatR = (positionWS + projectionDistance * coatR) - capturePositionWS;
        }
        weight = InfluenceSphereWeight(lightData, bsdfData, positionWS, positionIS, dirIS);
    }
    else if (influenceShapeType == ENVSHAPETYPE_BOX)
    {
        projectionDistance = IntersectBoxProxy(lightData, dirPS, positionPS);
        // No need to normalize for fetching cubemap
        // We can reuse dist calculate in LS directly in WS as there is no scaling. Also the offset is already include in lightData.capturePositionWS
        float3 capturePositionWS = lightData.capturePositionWS;
        R = (positionWS + projectionDistance * R) - capturePositionWS;

        // TODO: add distance based roughness

        // Test again for clear coat
        if (GPUImageBasedLightingType == GPUIMAGEBASEDLIGHTINGTYPE_REFLECTION && HasFeatureFlag(bsdfData.materialFeatures, MATERIALFEATUREFLAGS_LIT_CLEAR_COAT))
        {
            dirPS = mul(coatR, worldToPS);
            projectionDistance = IntersectBoxProxy(lightData, dirPS, positionPS);
            coatR = (positionWS + projectionDistance * coatR) - capturePositionWS;
        }
        weight = InfluenceBoxWeight(lightData, bsdfData, positionWS, positionIS, dirIS);
    }

#ifdef DEBUG_DISPLAY
    float3 radiusToProxy = R;
#endif

    // When we are rough, we tend to see outward shifting of the reflection when at the boundary of the projection volume
    // Also it appear like more sharp. To avoid these artifact and at the same time get better match to reference we lerp to original unmodified reflection.
    // Formula is empirical.
    float roughness = PerceptualRoughnessToRoughness(preLightData.iblPerceptualRoughness);
    R = lerp(R, preLightData.iblR, saturate(smoothstep(0, 1, roughness * roughness)));

    float3 sampleDirectionDiscardWS = lightData.sampleDirectionDiscardWS;
    if (dot(sampleDirectionDiscardWS, R) < 0)
        return lighting;

    float3 F = preLightData.specularFGD;
    float iblMipLevel = PerceptualRoughnessToMipmapLevel(preLightData.iblPerceptualRoughness);


    float4 preLD = SampleEnv(lightLoopContext, lightData.envIndex, R, iblMipLevel);
    weight *= preLD.a;

#ifdef DEBUG_DISPLAY
    if (_DebugLightingMode == DEBUGLIGHTINGMODE_ENVIRONMENT_PROXY_VOLUME)
        preLD = ApplyDebugProjectionVolume(preLD, radiusToProxy, _DebugEnvironmentProxyDepthScale);
#endif

    // Smooth weighting
    weight = Smoothstep01(weight);

    if (GPUImageBasedLightingType == GPUIMAGEBASEDLIGHTINGTYPE_REFLECTION)
    {
        envLighting = F * preLD.rgb;

        // Evaluate the Clear Coat component if needed
        if (HasFeatureFlag(bsdfData.materialFeatures, MATERIALFEATUREFLAGS_LIT_CLEAR_COAT))
        {
            // No correction needed for coatR as it is smooth
            // Note: coat F is scalar as it is a dieletric
            envLighting *= Sq(1.0 - preLightData.coatIblF);

            // Evaluate the Clear Coat color
            float4 preLD = SampleEnv(lightLoopContext, lightData.envIndex, coatR, 0.0);
            envLighting += preLightData.coatIblF * preLD.rgb;

            // Can't attenuate diffuse lighting here, may try to apply something on bakeLighting in PostEvaluateBSDF
        }
    }
    else
    {
        // No clear coat support with refraction

        // specular transmisted lighting is the remaining of the reflection (let's use this approx)
        // With refraction, we don't care about the clear coat value, only about the Fresnel, thus why we use 'envLighting ='
        envLighting = (1.0 - F) * preLD.rgb * preLightData.transparentTransmittance;
    }

#endif // LIT_DISPLAY_REFERENCE_IBL

    weight *= lightData.weight;
    UpdateLightingHierarchyWeights(hierarchyWeight, weight);
    envLighting *= weight * lightData.multiplier;

    if (GPUImageBasedLightingType == GPUIMAGEBASEDLIGHTINGTYPE_REFLECTION)
        lighting.specularReflected = envLighting;
    else
        lighting.specularTransmitted = envLighting * preLightData.transparentTransmittance;

    return lighting;
}

//-----------------------------------------------------------------------------
// PostEvaluateBSDF
// ----------------------------------------------------------------------------

void PostEvaluateBSDF(  LightLoopContext lightLoopContext,
                        float3 V, PositionInputs posInput,
                        PreLightData preLightData, BSDFData bsdfData, BakeLightingData bakeLightingData, AggregateLighting lighting,
                        out float3 diffuseLighting, out float3 specularLighting)
{
    float3 bakeDiffuseLighting = bakeLightingData.bakeDiffuseLighting;

    // Use GTAOMultiBounce approximation for ambient occlusion (allow to get a tint from the baseColor)
#define GTAO_MULTIBOUNCE_APPROX 1

    // Note: When we ImageLoad outside of texture size, the value returned by Load is 0 (Note: On Metal maybe it clamp to value of texture which is also fine)
    // We use this property to have a neutral value for AO that doesn't consume a sampler and work also with compute shader (i.e use ImageLoad)
    // We store inverse AO so neutral is black. So either we sample inside or outside the texture it return 0 in case of neutral

    // Ambient occlusion use for indirect lighting (reflection probe, baked diffuse lighting)
#ifndef _SURFACE_TYPE_TRANSPARENT
    float indirectAmbientOcclusion = 1.0 - LOAD_TEXTURE2D(_AmbientOcclusionTexture, posInput.positionSS).x;
    // Ambient occlusion use for direct lighting (directional, punctual, area)
    float directAmbientOcclusion = lerp(1.0, indirectAmbientOcclusion, _AmbientOcclusionParam.w);
#else
    float indirectAmbientOcclusion = 1.0;
    float directAmbientOcclusion = 1.0;
#endif

    // Add indirect diffuse + emissive (if any) - Ambient occlusion is multiply by emissive which is wrong but not a big deal
#if GTAO_MULTIBOUNCE_APPROX
    bakeDiffuseLighting *= GTAOMultiBounce(indirectAmbientOcclusion, bsdfData.diffuseColor);
#else
    bakeDiffuseLighting *= lerp(_AmbientOcclusionParam.rgb, float3(1.0, 1.0, 1.0), indirectAmbientOcclusion);
#endif

    float roughness         = PerceptualRoughnessToRoughness(bsdfData.perceptualRoughness);
    float specularOcclusion = GetSpecularOcclusionFromAmbientOcclusion(ClampNdotV(preLightData.NdotV), indirectAmbientOcclusion, roughness);
    // Try to mimic multibounce with specular color. Not the point of the original formula but ok result.
    // Take the min of screenspace specular occlusion and visibility cone specular occlusion
#if GTAO_MULTIBOUNCE_APPROX
    lighting.indirect.specularReflected *= GTAOMultiBounce(min(bsdfData.specularOcclusion, specularOcclusion), bsdfData.fresnel0);
#else
    lighting.indirect.specularReflected *= lerp(_AmbientOcclusionParam.rgb, float3(1.0, 1.0, 1.0), min(bsdfData.specularOcclusion, specularOcclusion));
#endif

    lighting.direct.diffuse *=
#if GTAO_MULTIBOUNCE_APPROX
                                GTAOMultiBounce(directAmbientOcclusion, bsdfData.diffuseColor);
#else
                                lerp(_AmbientOcclusionParam.rgb, float3(1.0, 1.0, 1.0), directAmbientOcclusion);
#endif

    uint   texturingMode        = (bsdfData.materialFeatures >> MATERIAL_FEATURE_FLAGS_SSS_TEXTURING_MODE_OFFSET) & 3;
    float3 modifiedDiffuseColor = ApplySubsurfaceScatteringTexturingMode(texturingMode, bsdfData.diffuseColor);

    // Apply the albedo to the direct diffuse lighting (only once). The indirect (baked)
    // diffuse lighting has already had the albedo applied in GetBakedDiffuseLighting().
    diffuseLighting = modifiedDiffuseColor * lighting.direct.diffuse + bakeDiffuseLighting;

    // If refraction is enable we use the transmittanceMask to lerp between current diffuse lighting and refraction value
    // Physically speaking, it should be transmittanceMask should be 1, but for artistic reasons, we let the value vary
#if HAS_REFRACTION
    diffuseLighting = lerp(diffuseLighting, lighting.indirect.specularTransmitted, bsdfData.transmittanceMask);
#endif

    specularLighting = lighting.direct.specular + lighting.indirect.specularReflected;
    // Rescale the GGX to account for the multiple scattering.
    specularLighting *= 1.0 + bsdfData.fresnel0 * preLightData.energyCompensation;

#ifdef DEBUG_DISPLAY

    switch (_DebugLightingMode)
    {
        case DEBUGLIGHTINGMODE_LUX_METER:
            diffuseLighting = lighting.direct.diffuse + bakeLightingData.bakeDiffuseLighting;
            break;
        case DEBUGLIGHTINGMODE_INDIRECT_DIFFUSE_OCCLUSION_FROM_SSAO:
            diffuseLighting = indirectAmbientOcclusion;
            specularLighting = float3(0.0, 0.0, 0.0); // Disable specular lighting
            break;
        case DEBUGLIGHTINGMODE_INDIRECT_SPECULAR_OCCLUSION_FROM_SSAO:
            diffuseLighting = specularOcclusion;
            specularLighting = float3(0.0, 0.0, 0.0); // Disable specular lighting
            break;
        case DEBUGLIGHTINGMODE_SCREEN_SPACE_TRACING_REFRACTION:
            diffuseLighting = lighting.indirect.specularTransmitted;
            specularLighting = float3(0.0, 0.0, 0.0); // Disable specular lighting
            break;
#if GTAO_MULTIBOUNCE_APPROX
        case DEBUGLIGHTINGMODE_INDIRECT_DIFFUSE_GTAO_FROM_SSAO:
            diffuseLighting = GTAOMultiBounce(indirectAmbientOcclusion, bsdfData.diffuseColor);
            specularLighting = float3(0.0, 0.0, 0.0); // Disable specular lighting
            break;
        case DEBUGLIGHTINGMODE_INDIRECT_SPECULAR_GTAO_FROM_SSAO:
            diffuseLighting = GTAOMultiBounce(specularOcclusion, bsdfData.fresnel0);
            specularLighting = float3(0.0, 0.0, 0.0); // Disable specular lighting
            break;
#endif
        default:
            if (_DebugMipMapMode != DEBUGMIPMAPMODE_NONE)
            {
                diffuseLighting = bsdfData.diffuseColor;
                specularLighting = float3(0.0, 0.0, 0.0); // Disable specular lighting
            }
            break;
    }
#endif
}

#endif // #ifdef HAS_LIGHTLOOP<|MERGE_RESOLUTION|>--- conflicted
+++ resolved
@@ -265,15 +265,15 @@
     // in the auto-thickness mode (but is always be used for indirect lighting).
 #if SHADEROPTIONS_USE_DISNEY_SSS
     bsdfData.transmittance = ComputeTransmittanceDisney(_ShapeParams[diffusionProfile].rgb,
-                                                        _TransmissionTintsAndFresnel0[diffusionProfile].rgb,
-                                                        bsdfData.thickness);
+                                                            _TransmissionTintsAndFresnel0[diffusionProfile].rgb,
+                                                            bsdfData.thickness);
 #else
     bsdfData.transmittance = ComputeTransmittanceJimenez(_HalfRcpVariancesAndWeights[diffusionProfile][0].rgb,
-                                                         _HalfRcpVariancesAndWeights[diffusionProfile][0].a,
-                                                         _HalfRcpVariancesAndWeights[diffusionProfile][1].rgb,
-                                                         _HalfRcpVariancesAndWeights[diffusionProfile][1].a,
-                                                         _TransmissionTintsAndFresnel0[diffusionProfile].rgb,
-                                                         bsdfData.thickness);
+                                                            _HalfRcpVariancesAndWeights[diffusionProfile][0].a,
+                                                            _HalfRcpVariancesAndWeights[diffusionProfile][1].rgb,
+                                                            _HalfRcpVariancesAndWeights[diffusionProfile][1].a,
+                                                            _TransmissionTintsAndFresnel0[diffusionProfile].rgb,
+                                                            bsdfData.thickness);
 #endif
 }
 
@@ -870,29 +870,29 @@
     float3 iblR;                     // Dominant specular direction, used for IBL in EvaluateBSDF_Env()
     float  iblPerceptualRoughness;
 
-    float3 specularFGD;              // Store preconvoled BRDF for both specular and diffuse
-    float  diffuseFGD;
+    float3 specularFGD;                  // Store preconvoled BRDF for both specular and diffuse
+    float diffuseFGD;
 
     // Area lights (17 VGPRs)
     // TODO: 'orthoBasisViewNormal' is just a rotation around the normal and should thus be just 1x VGPR.
-    float3x3 orthoBasisViewNormal;   // Right-handed view-dependent orthogonal basis around the normal (6x VGPRs)
-    float3x3 ltcTransformDiffuse;    // Inverse transformation for Lambertian or Disney Diffuse        (4x VGPRs)
-    float3x3 ltcTransformSpecular;   // Inverse transformation for GGX                                 (4x VGPRs)
+    float3x3 orthoBasisViewNormal; // Right-handed view-dependent orthogonal basis around the normal (6x VGPRs)
+    float3x3 ltcTransformDiffuse;  // Inverse transformation for Lambertian or Disney Diffuse        (4x VGPRs)
+    float3x3 ltcTransformSpecular; // Inverse transformation for GGX                                 (4x VGPRs)
     float    ltcMagnitudeDiffuse;
     float3   ltcMagnitudeFresnel;
 
     // Clear coat
     float    coatPartLambdaV;
     float3   coatIblR;
-    float    coatIblF;               // Fresnel term for view vector
-    float3x3 ltcTransformCoat;       // Inverse transformation for GGX                                 (4x VGPRs)
+    float    coatIblF;                 // Fresnel term for view vector
+    float3x3 ltcTransformCoat;  // Inverse transformation for GGX                                 (4x VGPRs)
     float    ltcMagnitudeCoatFresnel;
 
     // Refraction
-    float3 transparentRefractV;      // refracted view vector after exiting the shape
-    float3 transparentPositionWS;    // start of the refracted ray after exiting the shape
-    float3 transparentTransmittance; // transmittance due to absorption
-    float transparentSSMipLevel;     // mip level of the screen space gaussian pyramid for rough refraction
+    float3 transparentRefractV;            // refracted view vector after exiting the shape
+    float3 transparentPositionWS;          // start of the refracted ray after exiting the shape
+    float3 transparentTransmittance;       // transmittance due to absorption
+    float transparentSSMipLevel;           // mip level of the screen space gaussian pyramid for rough refraction
 };
 
 PreLightData GetPreLightData(float3 V, PositionInputs posInput, inout BSDFData bsdfData)
@@ -1179,10 +1179,10 @@
     float3 N = bsdfData.normalWS;
 
     // Optimized math. Ref: PBR Diffuse Lighting for GGX + Smith Microsurfaces (slide 114).
-    float LdotV    = dot(L, V);
+    float LdotV = dot(L, V);
     float invLenLV = rsqrt(max(2.0 * LdotV + 2.0, FLT_EPS));            // invLenLV = rcp(length(L + V)), clamp to avoid rsqrt(0) = NaN
     float NdotH    = saturate((NdotL + preLightData.NdotV) * invLenLV); // Do not clamp NdotV here
-    float LdotH    = saturate(invLenLV * LdotV + invLenLV);
+    float LdotH = saturate(invLenLV * LdotV + invLenLV);
     float NdotV    = ClampNdotV(preLightData.NdotV);
 
     float3 F = F_Schlick(bsdfData.fresnel0, LdotH);
@@ -1441,7 +1441,7 @@
         float3 transmittance = bsdfData.transmittance;
 
         if (mixedThicknessMode)
-        {
+    {
             // Recompute transmittance using the thickness value computed from the shadow map.
 
             // Compute the distance from the light to the back face of the object along the light direction.
@@ -1790,7 +1790,10 @@
     IndirectLighting lighting;
     ZERO_INITIALIZE(IndirectLighting, lighting);
 
-<<<<<<< HEAD
+    switch (GPUImageBasedLightingType)
+    {
+        case GPUIMAGEBASEDLIGHTINGTYPE_REFRACTION:
+        {
 #if HAS_REFRACTION
 
     // Refraction process:
@@ -1870,57 +1873,16 @@
     // DEBUG Depth
     lighting.specularTransmitted = hit.linearDepth;
 
-=======
-    switch (GPUImageBasedLightingType)
-    {
-        case GPUIMAGEBASEDLIGHTINGTYPE_REFRACTION:
-        {
-#if HAS_REFRACTION
-            // Refraction process:
-            //  1. Depending on the shape model, we calculate the refracted point in world space and the optical depth
-            //  2. We calculate the screen space position of the refracted point
-            //  3. If this point is available (ie: in color buffer and point is not in front of the object)
-            //    a. Get the corresponding color depending on the roughness from the gaussian pyramid of the color buffer
-            //    b. Multiply by the transmittance for absorption (depends on the optical depth)
-
-            float3 refractedBackPointWS = EstimateRaycast(V, posInput, preLightData.transparentPositionWS, preLightData.transparentRefractV);
-
-            // Calculate screen space coordinates of refracted point in back plane
-            float2 refractedBackPointNDC = ComputeNormalizedDeviceCoordinates(refractedBackPointWS, UNITY_MATRIX_VP);
-            uint2 depthSize = uint2(_PyramidDepthMipSize.xy);
-            float refractedBackPointDepth = LinearEyeDepth(LOAD_TEXTURE2D_LOD(_PyramidDepthTexture, refractedBackPointNDC * depthSize, 0).r, _ZBufferParams);
-
-            // Exit if texel is out of color buffer
-            // Or if the texel is from an object in front of the object
-            if (refractedBackPointDepth < posInput.linearDepth
-                || any(refractedBackPointNDC < 0.0)
-                || any(refractedBackPointNDC > 1.0))
-            {
-                // Do nothing and don't update the hierarchy weight so we can fall back on refraction probe
-                return lighting;
-            }
-
-            // Map the roughness to the correct mip map level of the color pyramid
-            lighting.specularTransmitted = SAMPLE_TEXTURE2D_LOD(_GaussianPyramidColorTexture, s_trilinear_clamp_sampler, refractedBackPointNDC * _GaussianPyramidColorMipSize.xy, preLightData.transparentSSMipLevel).rgb;
-
-            // Beer-Lamber law for absorption
-            lighting.specularTransmitted *= preLightData.transparentTransmittance;
-
-            float weight = 1.0;
-            UpdateLightingHierarchyWeights(hierarchyWeight, weight); // Shouldn't be needed, but safer in case we decide to change hierarchy priority
-                                                                     // We use specularFGD as an approximation of the fresnel effect (that also handle smoothness), so take the remaining for transmission
-            lighting.specularTransmitted *= (1.0 - preLightData.specularFGD) * weight;
->>>>>>> c732c81b
 #else
-            // No refraction, no need to go further
-            hierarchyWeight = 1.0;
+    // No refraction, no need to go further
+    hierarchyWeight = 1.0;
 #endif
             break;
         }
         case GPUIMAGEBASEDLIGHTINGTYPE_REFLECTION:
-        {
+    {
             break;
-        }
+    }
     }
 
     return lighting;
@@ -2178,15 +2140,15 @@
     switch (_DebugLightingMode)
     {
         case DEBUGLIGHTINGMODE_LUX_METER:
-            diffuseLighting = lighting.direct.diffuse + bakeLightingData.bakeDiffuseLighting;
+        diffuseLighting = lighting.direct.diffuse + bakeLightingData.bakeDiffuseLighting;
             break;
         case DEBUGLIGHTINGMODE_INDIRECT_DIFFUSE_OCCLUSION_FROM_SSAO:
-            diffuseLighting = indirectAmbientOcclusion;
-            specularLighting = float3(0.0, 0.0, 0.0); // Disable specular lighting
+        diffuseLighting = indirectAmbientOcclusion;
+        specularLighting = float3(0.0, 0.0, 0.0); // Disable specular lighting
             break;
         case DEBUGLIGHTINGMODE_INDIRECT_SPECULAR_OCCLUSION_FROM_SSAO:
-            diffuseLighting = specularOcclusion;
-            specularLighting = float3(0.0, 0.0, 0.0); // Disable specular lighting
+        diffuseLighting = specularOcclusion;
+        specularLighting = float3(0.0, 0.0, 0.0); // Disable specular lighting
             break;
         case DEBUGLIGHTINGMODE_SCREEN_SPACE_TRACING_REFRACTION:
             diffuseLighting = lighting.indirect.specularTransmitted;
@@ -2194,20 +2156,20 @@
             break;
 #if GTAO_MULTIBOUNCE_APPROX
         case DEBUGLIGHTINGMODE_INDIRECT_DIFFUSE_GTAO_FROM_SSAO:
-            diffuseLighting = GTAOMultiBounce(indirectAmbientOcclusion, bsdfData.diffuseColor);
-            specularLighting = float3(0.0, 0.0, 0.0); // Disable specular lighting
+        diffuseLighting = GTAOMultiBounce(indirectAmbientOcclusion, bsdfData.diffuseColor);
+        specularLighting = float3(0.0, 0.0, 0.0); // Disable specular lighting
             break;
         case DEBUGLIGHTINGMODE_INDIRECT_SPECULAR_GTAO_FROM_SSAO:
-            diffuseLighting = GTAOMultiBounce(specularOcclusion, bsdfData.fresnel0);
-            specularLighting = float3(0.0, 0.0, 0.0); // Disable specular lighting
+        diffuseLighting = GTAOMultiBounce(specularOcclusion, bsdfData.fresnel0);
+        specularLighting = float3(0.0, 0.0, 0.0); // Disable specular lighting
             break;
 #endif
         default:
             if (_DebugMipMapMode != DEBUGMIPMAPMODE_NONE)
-            {
-                diffuseLighting = bsdfData.diffuseColor;
-                specularLighting = float3(0.0, 0.0, 0.0); // Disable specular lighting
-            }
+    {
+        diffuseLighting = bsdfData.diffuseColor;
+        specularLighting = float3(0.0, 0.0, 0.0); // Disable specular lighting
+    }
             break;
     }
 #endif
