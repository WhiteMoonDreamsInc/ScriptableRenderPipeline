using System;
using UnityEngine.Rendering;

namespace UnityEngine.Experimental.Rendering.HDPipeline
{
    public partial class Lit : RenderPipelineMaterial
    {
        // Currently we have only one materialId (Standard GGX), so it is not store in the GBuffer and we don't test for it

        // If change, be sure it match what is done in Lit.hlsl: MaterialFeatureFlagsFromGBuffer
        // Material bit mask must match the size define LightDefinitions.s_MaterialFeatureMaskFlags value
        [GenerateHLSL(PackingRules.Exact)]
        public enum MaterialFeatureFlags
        {
            LitStandard             = 1 << 0,   // For material classification we need to identify that we are indeed use as standard material, else we are consider as sky/background element
            LitSpecularColor        = 1 << 1,   // LitSpecularColor is not use statically but only dynamically
            LitSubsurfaceScattering = 1 << 2,
            LitTransmission         = 1 << 3,
            LitAnisotropy           = 1 << 4,
            LitIridescence          = 1 << 5,
            LitClearCoat            = 1 << 6
        };

        public enum RefractionModel
        {
            None = 0,
            Plane = 1,
            Sphere = 2
        };

        [GenerateHLSL]
        public enum RefractionSSRayModel
        {
            None = 0,
            Proxy = 1,
            HiZ = 2
        };

        [GenerateHLSL]
        public enum HiZIntersectionKind
        {
            None,
            Cell,
            Depth
        }

        //-----------------------------------------------------------------------------
        // SurfaceData
        //-----------------------------------------------------------------------------

        // Main structure that store the user data (i.e user input of master node in material graph)
        [GenerateHLSL(PackingRules.Exact, false, true, 1000)]
        public struct SurfaceData
        {
            [SurfaceDataAttributes("MaterialFeatures")]
            public uint materialFeatures;

            // Standard
            [SurfaceDataAttributes("Base Color", false, true)]
            public Vector3 baseColor;
            [SurfaceDataAttributes("Specular Occlusion")]
            public float specularOcclusion;

            [SurfaceDataAttributes(new string[]{"Normal", "Normal View Space"}, true)]
            public Vector3 normalWS;
            [SurfaceDataAttributes("Smoothness")]
            public float perceptualSmoothness;

            [SurfaceDataAttributes("Ambient Occlusion")]
            public float ambientOcclusion;

            [SurfaceDataAttributes("Metallic")]
            public float metallic;

            [SurfaceDataAttributes("Coat mask")]
            public float coatMask;

            // MaterialFeature dependent attribute

            // Specular Color
            [SurfaceDataAttributes("Specular Color", false, true)]
            public Vector3 specularColor;

            // SSS
            [SurfaceDataAttributes("Diffusion Profile")]
            public uint diffusionProfile;
            [SurfaceDataAttributes("Subsurface Mask")]
            public float subsurfaceMask;

            // Transmission
            // + Diffusion Profile
            [SurfaceDataAttributes("Thickness")]
            public float thickness;

            // Anisotropic
            [SurfaceDataAttributes("Tangent", true)]
            public Vector3 tangentWS;
            [SurfaceDataAttributes("Anisotropy")]
            public float anisotropy; // anisotropic ratio(0->no isotropic; 1->full anisotropy in tangent direction, -1->full anisotropy in bitangent direction)

            // Iridescence
            [SurfaceDataAttributes("Iridescence Layer Thickness")]
            public float iridescenceThickness;
            [SurfaceDataAttributes("Iridescence Mask")]
            public float iridescenceMask;

            // Forward property only

            // Transparency
            // Reuse thickness from SSS

            [SurfaceDataAttributes("Index of refraction")]
            public float ior;
            [SurfaceDataAttributes("Transmittance Color")]
            public Vector3 transmittanceColor;
            [SurfaceDataAttributes("Transmittance Absorption Distance")]
            public float atDistance;
            [SurfaceDataAttributes("Transmittance mask")]
            public float transmittanceMask;
        };

        //-----------------------------------------------------------------------------
        // BSDFData
        //-----------------------------------------------------------------------------

        [GenerateHLSL(PackingRules.Exact, false, true, 1030)]
        public struct BSDFData
        {
            public uint materialFeatures;

            [SurfaceDataAttributes("", false, true)]
            public Vector3 diffuseColor;
            public Vector3 fresnel0;

            public float specularOcclusion;

            [SurfaceDataAttributes(new string[] { "Normal WS", "Normal View Space" }, true)]
            public Vector3 normalWS;
            public float perceptualRoughness;

            public float coatMask;

            // MaterialFeature dependent attribute

            // SpecularColor fold into fresnel0

            // SSS
            public uint diffusionProfile;
            public float subsurfaceMask;

            // Transmission
            // + Diffusion Profile
            public float thickness;
            public bool useThickObjectMode; // Read from the diffusion profile
            public Vector3 transmittance;   // Precomputation of transmittance

            // Anisotropic
            [SurfaceDataAttributes("", true)]
            public Vector3 tangentWS;
            [SurfaceDataAttributes("", true)]
            public Vector3 bitangentWS;
            public float roughnessT;
            public float roughnessB;
            public float anisotropy;

            // Iridescence
            public float iridescenceThickness;
            public float iridescenceMask;

            // ClearCoat
            public float coatRoughness; // Automatically fill

            // Forward property only

            // Transparency
            public float ior;
            // Reuse thickness from SSS
            public Vector3 absorptionCoefficient;
            public float transmittanceMask;
        };

        //-----------------------------------------------------------------------------
        // RenderLoop management
        //-----------------------------------------------------------------------------

        [GenerateHLSL(PackingRules.Exact)]
        public enum GBufferMaterial
        {
            // Note: This count doesn't include the velocity buffer. On shader and csharp side the velocity buffer will be added by the framework
            Count = 4
        };

        //-----------------------------------------------------------------------------
        // GBuffer management
        //-----------------------------------------------------------------------------

        public override int GetMaterialGBufferCount() { return (int)GBufferMaterial.Count; }

        RenderTextureFormat[] m_RTFormat4 = { RenderTextureFormat.ARGB32, RenderTextureFormat.ARGB32, RenderTextureFormat.ARGB32, RenderTextureFormat.RGB111110Float };
        bool[] m_RTsRGBFlag4 = { true, false, false, false };

        public override void GetMaterialGBufferDescription(out RenderTextureFormat[] RTFormat, out bool[] sRGBFlag)
        {
            RTFormat = m_RTFormat4;
            sRGBFlag = m_RTsRGBFlag4;
        }

        //-----------------------------------------------------------------------------
        // Init precomputed texture
        //-----------------------------------------------------------------------------

        bool m_isInit;

        public Lit() {}

        public override void Build(HDRenderPipelineAsset hdAsset)
        {
<<<<<<< HEAD
            m_InitPreFGD = CoreUtils.CreateEngineMaterial("Hidden/HDRenderPipeline/PreIntegratedFGD");

            m_PreIntegratedFGD = new RenderTexture(128, 128, 0, RenderTextureFormat.ARGB2101010, RenderTextureReadWrite.Linear);
            m_PreIntegratedFGD.hideFlags = HideFlags.HideAndDontSave;
            m_PreIntegratedFGD.filterMode = FilterMode.Bilinear;
            m_PreIntegratedFGD.wrapMode = TextureWrapMode.Clamp;
            m_PreIntegratedFGD.hideFlags = HideFlags.DontSave;
            m_PreIntegratedFGD.name = CoreUtils.GetRenderTargetAutoName(128, 128, RenderTextureFormat.ARGB2101010, "PreIntegratedFGD");
            m_PreIntegratedFGD.Create();

            m_LtcData = new Texture2DArray(k_LtcLUTResolution, k_LtcLUTResolution, 3, TextureFormat.RGBAHalf, false /*mipmap*/, true /* linear */)
            {
                hideFlags = HideFlags.HideAndDontSave,
                wrapMode = TextureWrapMode.Clamp,
                filterMode = FilterMode.Bilinear,
                name = CoreUtils.GetTextureAutoName(k_LtcLUTResolution, k_LtcLUTResolution, TextureFormat.RGBAHalf, depth: 3, dim: TextureDimension.Tex2DArray, name: "LTC_LUT")
            };

            LoadLUT(m_LtcData, 0, TextureFormat.RGBAHalf,   s_LtcGGXMatrixData);
            LoadLUT(m_LtcData, 1, TextureFormat.RGBAHalf,   s_LtcDisneyDiffuseMatrixData);
            // TODO: switch to RGBA64 when it becomes available.
            LoadLUT(m_LtcData, 2, TextureFormat.RGBAHalf,   s_LtcGGXMagnitudeData, s_LtcGGXFresnelData, s_LtcDisneyDiffuseMagnitudeData);

            m_LtcData.Apply();
=======
            PreIntegratedFGD.instance.Build();
            LTCAreaLight.instance.Build();
>>>>>>> cdff6cf0

            m_isInit = false;
        }

        public override void Cleanup()
        {
<<<<<<< HEAD
            CoreUtils.Destroy(m_InitPreFGD);
            CoreUtils.Destroy(m_PreIntegratedFGD);
            CoreUtils.Destroy(m_LtcData);
=======
            PreIntegratedFGD.instance.Cleanup();
            LTCAreaLight.instance.Cleanup();
>>>>>>> cdff6cf0

            m_isInit = false;
        }

        public override void RenderInit(CommandBuffer cmd)
        {
            if (m_isInit)
                return;

            PreIntegratedFGD.instance.RenderInit(cmd);

            m_isInit = true;
        }

        public override void Bind()
        {
            PreIntegratedFGD.instance.Bind();
            LTCAreaLight.instance.Bind();
        }
    }
}<|MERGE_RESOLUTION|>--- conflicted
+++ resolved
@@ -215,49 +215,16 @@
 
         public override void Build(HDRenderPipelineAsset hdAsset)
         {
-<<<<<<< HEAD
-            m_InitPreFGD = CoreUtils.CreateEngineMaterial("Hidden/HDRenderPipeline/PreIntegratedFGD");
-
-            m_PreIntegratedFGD = new RenderTexture(128, 128, 0, RenderTextureFormat.ARGB2101010, RenderTextureReadWrite.Linear);
-            m_PreIntegratedFGD.hideFlags = HideFlags.HideAndDontSave;
-            m_PreIntegratedFGD.filterMode = FilterMode.Bilinear;
-            m_PreIntegratedFGD.wrapMode = TextureWrapMode.Clamp;
-            m_PreIntegratedFGD.hideFlags = HideFlags.DontSave;
-            m_PreIntegratedFGD.name = CoreUtils.GetRenderTargetAutoName(128, 128, RenderTextureFormat.ARGB2101010, "PreIntegratedFGD");
-            m_PreIntegratedFGD.Create();
-
-            m_LtcData = new Texture2DArray(k_LtcLUTResolution, k_LtcLUTResolution, 3, TextureFormat.RGBAHalf, false /*mipmap*/, true /* linear */)
-            {
-                hideFlags = HideFlags.HideAndDontSave,
-                wrapMode = TextureWrapMode.Clamp,
-                filterMode = FilterMode.Bilinear,
-                name = CoreUtils.GetTextureAutoName(k_LtcLUTResolution, k_LtcLUTResolution, TextureFormat.RGBAHalf, depth: 3, dim: TextureDimension.Tex2DArray, name: "LTC_LUT")
-            };
-
-            LoadLUT(m_LtcData, 0, TextureFormat.RGBAHalf,   s_LtcGGXMatrixData);
-            LoadLUT(m_LtcData, 1, TextureFormat.RGBAHalf,   s_LtcDisneyDiffuseMatrixData);
-            // TODO: switch to RGBA64 when it becomes available.
-            LoadLUT(m_LtcData, 2, TextureFormat.RGBAHalf,   s_LtcGGXMagnitudeData, s_LtcGGXFresnelData, s_LtcDisneyDiffuseMagnitudeData);
-
-            m_LtcData.Apply();
-=======
             PreIntegratedFGD.instance.Build();
             LTCAreaLight.instance.Build();
->>>>>>> cdff6cf0
 
             m_isInit = false;
         }
 
         public override void Cleanup()
         {
-<<<<<<< HEAD
-            CoreUtils.Destroy(m_InitPreFGD);
-            CoreUtils.Destroy(m_PreIntegratedFGD);
-            CoreUtils.Destroy(m_LtcData);
-=======
             PreIntegratedFGD.instance.Cleanup();
             LTCAreaLight.instance.Cleanup();
->>>>>>> cdff6cf0
 
             m_isInit = false;
         }
