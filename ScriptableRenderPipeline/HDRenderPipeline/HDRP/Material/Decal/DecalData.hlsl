--- conflicted
+++ resolved
@@ -14,11 +14,7 @@
 #if _COLORMAP
 	surfaceData.baseColor = SAMPLE_TEXTURE2D(_BaseColorMap, sampler_BaseColorMap, texCoordDS.xy);
 	surfaceData.baseColor.w *= totalBlend;
-<<<<<<< HEAD
-	totalBlend = surfaceData.baseColor.w;	// base alpha affects aall other channels;
-=======
 	totalBlend = surfaceData.baseColor.w;	// base alpha affects all other channels;
->>>>>>> cdff6cf0
 	surfaceData.HTileMask |= DBUFFERHTILEBIT_DIFFUSE;
 #endif
 #if _NORMALMAP
