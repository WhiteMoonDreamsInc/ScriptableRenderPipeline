--- conflicted
+++ resolved
@@ -71,11 +71,7 @@
             if (frameSettings.enableDBuffer)
             {
                 cmd.SetGlobalInt(HDShaderIDs._EnableDBuffer, vsibleDecalCount > 0 ? 1 : 0);
-<<<<<<< HEAD
-                cmd.SetGlobalVector(HDShaderIDs._DecalAtlasResolution, new Vector2(DecalSystem.kDecalAtlasSize, DecalSystem.kDecalAtlasSize));
-=======
                 cmd.SetGlobalVector(HDShaderIDs._DecalAtlasResolution, new Vector2(HDUtils.hdrpSettings.decalSettings.atlasWidth, HDUtils.hdrpSettings.decalSettings.atlasHeight));
->>>>>>> cdff6cf0
                 BindBufferAsTextures(cmd);
             }
             else
