﻿using System.Collections.Generic;
using UnityEngine.Assertions;
using UnityEngine.Rendering;

namespace UnityEngine.Experimental.Rendering.HDPipeline
{
    public class BufferPyramidProcessor
    {
        static readonly int _Size = Shader.PropertyToID("_Size");
        static readonly int _Source = Shader.PropertyToID("_Source");
        static readonly int _Result = Shader.PropertyToID("_Result");
        static readonly int _SrcSize = Shader.PropertyToID("_SrcSize");
        const int k_DepthBlockSize = 4;

        GPUCopy m_GPUCopy;
        TexturePadding m_TexturePadding;
        ComputeShader m_ColorPyramidCS;
        int m_ColorPyramidKernel;

        ComputeShader m_DepthPyramidCS;
        int[] m_DepthKernels = null;
        int depthKernel8 { get { return m_DepthKernels[0]; } }
        int depthKernel1 { get { return m_DepthKernels[1]; } }

        List<RenderTexture> m_RenderColorPyramid_CastTmp = new List<RenderTexture>();

        public BufferPyramidProcessor(
            ComputeShader colorPyramidCS,
            ComputeShader depthPyramidCS,
            GPUCopy gpuCopy,
            TexturePadding texturePadding
        )
        {
            m_ColorPyramidCS = colorPyramidCS;
            m_ColorPyramidKernel = m_ColorPyramidCS.FindKernel("KMain");

            m_DepthPyramidCS = depthPyramidCS;
            m_GPUCopy = gpuCopy;
            m_DepthKernels = new int[]
            {
                m_DepthPyramidCS.FindKernel("KDepthDownSample8"),
                m_DepthPyramidCS.FindKernel("KDepthDownSample1")
            };

            m_TexturePadding = texturePadding;
        }

        public void RenderDepthPyramid(
            int width, int height,
            CommandBuffer cmd,
            RTHandleSystem.RTHandle sourceTexture,
            RTHandleSystem.RTHandle targetTexture,
            List<RTHandleSystem.RTHandle> mips,
            int lodCount,
            Vector2 scale
        )
        {
            m_GPUCopy.SampleCopyChannel_xyzw2x(cmd, sourceTexture, targetTexture, new RectInt(0, 0, width, height));

            var src = targetTexture;
            for (var i = 0; i < lodCount; i++)
            {
                var dest = mips[i];

                var srcMip = new RectInt(0, 0, width >> i, height >> i);
                var dstMip = new RectInt(0, 0, srcMip.width >> 1, srcMip.height >> 1);

                var kernel = depthKernel1;
                var kernelSize = 1;
                var srcWorkMip = srcMip;
                var dstWorkMip = dstMip;

                if (dstWorkMip.width >= 8 && dstWorkMip.height >= 8)
                {
                    srcWorkMip.width = Mathf.CeilToInt(srcWorkMip.width / 16.0f) * 16;
                    srcWorkMip.height = Mathf.CeilToInt(srcWorkMip.height / 16.0f) * 16;
                    dstWorkMip.width = srcWorkMip.width >> 1;
                    dstWorkMip.height = srcWorkMip.height >> 1;

                    m_TexturePadding.Pad(cmd, src, srcMip, srcWorkMip);
                    kernel = depthKernel8;
                    kernelSize = 8;
                }
                else
                {
                    m_TexturePadding.Pad(cmd, src, srcMip, new RectInt(0, 0, src.rt.width, src.rt.height));
                }

                cmd.SetComputeTextureParam(m_DepthPyramidCS, kernel, _Source, src);
                cmd.SetComputeTextureParam(m_DepthPyramidCS, kernel, _Result, dest);
                // The compute shader work in texture space
                // So we must provide the texture's size
                cmd.SetComputeVectorParam(m_DepthPyramidCS, _SrcSize, new Vector4(
                    src.rt.width, src.rt.height,
                    (1.0f / src.rt.width), (1.0f / src.rt.height))
                );

                cmd.DispatchCompute(
                    m_DepthPyramidCS,
                    kernel,
                    Mathf.CeilToInt(dstWorkMip.width / (float)kernelSize),
                    Mathf.CeilToInt(dstWorkMip.height / (float)kernelSize),
                    1
                );

                var dstMipWidthToCopy = Mathf.Min(Mathf.Min(targetTexture.rt.width >> (i + 1), dstWorkMip.width), mips[i].rt.width);
                var dstMipHeightToCopy = Mathf.Min(Mathf.Min(targetTexture.rt.height >> (i + 1), dstWorkMip.height), mips[i].rt.height);

                // If we could bind texture mips as UAV we could avoid this copy...(which moreover copies more than the needed viewport if not fullscreen)
                cmd.CopyTexture(mips[i], 0, 0, 0, 0, dstMipWidthToCopy, dstMipHeightToCopy, targetTexture, 0, i + 1, 0, 0);
                src = dest;
            }
        }

        public void RenderColorPyramid(
            HDCamera hdCamera,
            CommandBuffer cmd,
            RTHandleSystem.RTHandle sourceTexture,
            RTHandleSystem.RTHandle targetTexture,
            List<RTHandleSystem.RTHandle> mips,
            int lodCount,
            Vector2 scale
        )
        {
            // Copy mip 0
            // Here we blit a "camera space" texture into a square texture but we want to keep the original viewport.
            // Other BlitCameraTexture version will setup the viewport based on the destination RT scale (square here) so we need override it here.
            HDUtils.BlitCameraTexture(cmd, hdCamera, sourceTexture, targetTexture, new Rect(0.0f, 0.0f, hdCamera.actualWidth, hdCamera.actualHeight));

            m_RenderColorPyramid_CastTmp.Clear();
            for (var i = 0 ; i < mips.Count; ++i)
                m_RenderColorPyramid_CastTmp.Add(mips[i]);
            RenderColorPyramidMips(
                new RectInt(0, 0, hdCamera.actualWidth, hdCamera.actualHeight),
                cmd,
                targetTexture,
                m_RenderColorPyramid_CastTmp,
                lodCount,
                scale
            );
        }

        public void RenderColorPyramid(
            RectInt srcRect,
            CommandBuffer cmd,
            Texture sourceTexture,
            RenderTexture targetTexture,
            List<RenderTexture> mips,
            int lodCount
        )
        {
            Assert.AreEqual(0, srcRect.x, "Offset are not supported");
            Assert.AreEqual(0, srcRect.y, "Offset are not supported");
            Assert.IsTrue(srcRect.width > 0);
            Assert.IsTrue(srcRect.height > 0);

            var scale = new Vector2(
                sourceTexture.width / (float)srcRect.width,
                sourceTexture.height / (float)srcRect.height
            );

            cmd.Blit(sourceTexture, targetTexture, scale, Vector2.zero);

            RenderColorPyramidMips(
                srcRect,
                cmd,
                targetTexture,
                mips,
                lodCount,
                scale
            );
        }

        void RenderColorPyramidMips(
            RectInt srcRect,
            CommandBuffer cmd,
            RenderTexture targetTexture,
            List<RenderTexture> mips,
            int lodCount,
            Vector2 scale
        )
        {
            Assert.AreEqual(0, srcRect.x, "Offset are not supported");
            Assert.AreEqual(0, srcRect.y, "Offset are not supported");
            Assert.IsTrue(srcRect.width > 0);
            Assert.IsTrue(srcRect.height > 0);

            var src = targetTexture;
            for (var i = 0; i < lodCount; i++)
            {
                var dest = mips[i];

                var srcMip = new RectInt(0, 0, srcRect.width >> i, srcRect.height >> i);
<<<<<<< HEAD
                var dstMip = new RectInt(0, 0, srcMip.width >> 1, srcMip.height >> 1);
=======
>>>>>>> ae7899db
                var srcWorkMip = new RectInt(
                    0,
                    0,
                    Mathf.CeilToInt(srcMip.width / 16.0f) * 16,
                    Mathf.CeilToInt(srcMip.height / 16.0f) * 16
                );
                var dstWorkMip = new RectInt(0, 0, srcWorkMip.width >> 1, srcWorkMip.height >> 1);

                m_TexturePadding.Pad(cmd, src, srcMip, srcWorkMip);

                // TODO: Add proper stereo support to the compute job

                cmd.SetComputeTextureParam(m_ColorPyramidCS, m_ColorPyramidKernel, _Source, src);
                cmd.SetComputeTextureParam(m_ColorPyramidCS, m_ColorPyramidKernel, _Result, dest);
                // _Size is used as a scale inside the whole render target so here we need to keep the full size (and not the scaled size depending on the current camera)
                cmd.SetComputeVectorParam(
                    m_ColorPyramidCS,
                    _Size,
                    new Vector4(src.width >> 1, src.height >> 1, 1f / (src.width >> 1), 1f / (src.height >> 1))
                );
                cmd.DispatchCompute(
                    m_ColorPyramidCS,
                    m_ColorPyramidKernel,
                    dstWorkMip.width / 8,
                    dstWorkMip.height / 8,
                    1
                );

<<<<<<< HEAD
                var dstMipWidthToCopy = Mathf.Min(dest.width, dstMip.width);
                var dstMipHeightToCopy = Mathf.Min(dest.height, dstMip.height);
=======
                var dstMipWidthToCopy = Mathf.Min(Mathf.Min(targetTexture.width >> (i + 1), dstWorkMip.width), mips[i].width);
                var dstMipHeightToCopy = Mathf.Min(Mathf.Min(targetTexture.height >> (i + 1), dstWorkMip.height), mips[i].height);
>>>>>>> ae7899db

                // If we could bind texture mips as UAV we could avoid this copy...(which moreover copies more than the needed viewport if not fullscreen)
                cmd.CopyTexture(
                    mips[i],
                    0, 0, 0, 0,
                    dstMipWidthToCopy, dstMipHeightToCopy, targetTexture, 0, i + 1, 0, 0
                );

                src = dest;
            }
        }
    }
}<|MERGE_RESOLUTION|>--- conflicted
+++ resolved
@@ -191,10 +191,6 @@
                 var dest = mips[i];
 
                 var srcMip = new RectInt(0, 0, srcRect.width >> i, srcRect.height >> i);
-<<<<<<< HEAD
-                var dstMip = new RectInt(0, 0, srcMip.width >> 1, srcMip.height >> 1);
-=======
->>>>>>> ae7899db
                 var srcWorkMip = new RectInt(
                     0,
                     0,
@@ -223,13 +219,8 @@
                     1
                 );
 
-<<<<<<< HEAD
-                var dstMipWidthToCopy = Mathf.Min(dest.width, dstMip.width);
-                var dstMipHeightToCopy = Mathf.Min(dest.height, dstMip.height);
-=======
                 var dstMipWidthToCopy = Mathf.Min(Mathf.Min(targetTexture.width >> (i + 1), dstWorkMip.width), mips[i].width);
                 var dstMipHeightToCopy = Mathf.Min(Mathf.Min(targetTexture.height >> (i + 1), dstWorkMip.height), mips[i].height);
->>>>>>> ae7899db
 
                 // If we could bind texture mips as UAV we could avoid this copy...(which moreover copies more than the needed viewport if not fullscreen)
                 cmd.CopyTexture(
