Shader "Hidden/HDRenderPipeline/CopyStencilBuffer"
{
    Properties
    {
        [HideInInspector] _StencilRef("_StencilRef", Int) = 1
        [HideInInspector] _StencilMask("_StencilMask", Int) = 7
    }

    HLSLINCLUDE

    #pragma target 4.5
    #pragma only_renderers d3d11 ps4 xboxone vulkan metal
    // #pragma enable_d3d11_debug_symbols

    #include "CoreRP/ShaderLibrary/Common.hlsl"
    #include "CoreRP/ShaderLibrary/Packing.hlsl"
    #include "../ShaderVariables.hlsl"

    int _StencilRef;
    RW_TEXTURE2D(float, _HTile); // DXGI_FORMAT_R8_UINT is not supported by Unity

    struct Attributes
    {
        uint vertexID : SV_VertexID;
    };

    struct Varyings
    {
        float4 positionCS : SV_Position;
    };

    Varyings Vert(Attributes input)
    {
        Varyings output;
        output.positionCS = GetFullScreenTriangleVertexPosition(input.vertexID);
        return output;
    }

    #pragma vertex Vert

    ENDHLSL

    SubShader
    {
        Tags{ "RenderPipeline" = "HDRenderPipeline" }
<<<<<<< HEAD
        
=======

>>>>>>> cdff6cf0
        Pass
        {
            Name "Pass 0 - Copy stencilRef to output"

            Stencil
            {
                ReadMask [_StencilMask]
                Ref  [_StencilRef]
                Comp Equal
                Pass Keep
            }

            Cull   Off
            ZTest  Always
            ZWrite Off
            Blend  Off

            HLSLPROGRAM
            #pragma fragment Frag

            // Force the stencil test before the UAV write.
            [earlydepthstencil]
            float4 Frag(Varyings input) : SV_Target // use SV_StencilRef in D3D 11.3+
            {
                return PackByte(_StencilRef);
            }

            ENDHLSL
        }

        Pass
        {
            Name "Pass 1 - Write 1 if value different from stencilRef to output"

            Stencil
            {
                ReadMask [_StencilMask]
                Ref  [_StencilRef]
                Comp NotEqual
                Pass Keep
            }

            Cull   Off
            ZTest  Always
            ZWrite Off
            Blend  Off

            HLSLPROGRAM
            #pragma fragment Frag

            // Force the stencil test before the UAV write.
            [earlydepthstencil]
            float4 Frag(Varyings input) : SV_Target // use SV_StencilRef in D3D 11.3+
            {
                return float4(1.0, 0.0, 0.0, 0.0); // 1.0 for true as it passes the condition
            }

            ENDHLSL
        }

        Pass
        {
            Name "Pass 2 - Export HTILE for stencilRef to output"

            Stencil
            {
                ReadMask [_StencilMask]
                Ref  [_StencilRef]
                Comp Equal
                Pass Keep
            }

            Cull   Off
            ZTest  Always
            ZWrite Off
            Blend  Off
            ColorMask 0

            HLSLPROGRAM
            #pragma fragment Frag

            // Force the stencil test before the UAV write.
            [earlydepthstencil]
            float4 Frag(Varyings input) : SV_Target // use SV_StencilRef in D3D 11.3+
            {
                uint2 positionNDC = (uint2)input.positionCS.xy;
                // There's no need for atomics as we are always writing the same value.
                // Note: the GCN tile size is 8x8 pixels.
                _HTile[positionNDC / 8] = _StencilRef;

                return float4(0.0, 0.0, 0.0, 0.0);
            }

            ENDHLSL
        }
    }
    Fallback Off
}<|MERGE_RESOLUTION|>--- conflicted
+++ resolved
@@ -43,11 +43,7 @@
     SubShader
     {
         Tags{ "RenderPipeline" = "HDRenderPipeline" }
-<<<<<<< HEAD
-        
-=======
 
->>>>>>> cdff6cf0
         Pass
         {
             Name "Pass 0 - Copy stencilRef to output"
