--- conflicted
+++ resolved
@@ -542,12 +542,6 @@
                 m_LightLoop.AllocResolutionDependentBuffers((int)hdCamera.screenSize.x, (int)hdCamera.screenSize.y, m_FrameSettings.enableStereo);
             }
 
-<<<<<<< HEAD
-            // Warning: (resolutionChanged == false) if you open a new Editor tab of the same size!
-            m_VolumetricLightingSystem.ResizeVBufferAndUpdateProperties(hdCamera, m_FrameCount);
-
-=======
->>>>>>> ae7899db
             // update recorded window resolution
             m_CurrentWidth = hdCamera.actualWidth;
             m_CurrentHeight = hdCamera.actualHeight;
