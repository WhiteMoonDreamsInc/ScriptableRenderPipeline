--- conflicted
+++ resolved
@@ -912,16 +912,12 @@
                         RenderForward(m_CullResults, hdCamera, renderContext, cmd, ForwardPass.PreRefraction);
                         RenderForwardError(m_CullResults, camera, renderContext, cmd, ForwardPass.PreRefraction);
 
-<<<<<<< HEAD
 			// SampleGame Change BEGIN
                         if(DebugLayer3DCallback != null)
                             DebugLayer3DCallback(hdCamera, cmd);
 			// SampleGame Change END
 
-                        RenderGaussianPyramidColor(camera, cmd, renderContext, FullScreenDebugMode.PreRefractionColorPyramid);
-=======
                         RenderGaussianPyramidColor(hdCamera, cmd, renderContext, true);
->>>>>>> 17cc0526
 
                         // Render all type of transparent forward (unlit, lit, complex (hair...)) to keep the sorting between transparent objects.
                         RenderForward(m_CullResults, hdCamera, renderContext, cmd, ForwardPass.Transparent);
