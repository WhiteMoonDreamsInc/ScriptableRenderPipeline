--- conflicted
+++ resolved
@@ -50,11 +50,7 @@
 
 #if defined(ENVMAP_FEATURE_INFLUENCENORMAL)
     float insideInfluenceNormalVolume = lengthPositionLS <= (lightData.influenceExtents.x - lightData.blendNormalDistancePositive.x) ? 1.0 : 0.0;
-<<<<<<< HEAD
-    float insideWeight = InfluenceFadeNormalWeight(bsdfData.normalWS, normalize(positionWS - lightData.capturePositionWS));
-=======
     float insideWeight = InfluenceFadeNormalWeight(normalWS, normalize(positionWS - lightData.capturePositionWS));
->>>>>>> cdff6cf0
     alpha *= insideInfluenceNormalVolume ? 1.0 : insideWeight;
 #endif
 
@@ -94,11 +90,7 @@
     float3 belowPositiveInfluenceNormalVolume = positiveDistance / max(0.0001, lightData.blendNormalDistancePositive);
     float3 aboveNegativeInfluenceNormalVolume = negativeDistance / max(0.0001, lightData.blendNormalDistanceNegative);
     float insideInfluenceNormalVolume = all(belowPositiveInfluenceNormalVolume >= 1.0) && all(aboveNegativeInfluenceNormalVolume >= 1.0) ? 1.0 : 0;
-<<<<<<< HEAD
-    float insideWeight = InfluenceFadeNormalWeight(bsdfData.normalWS, normalize(positionWS - lightData.capturePositionWS));
-=======
     float insideWeight = InfluenceFadeNormalWeight(normalWS, normalize(positionWS - lightData.capturePositionWS));
->>>>>>> cdff6cf0
     alpha *= insideInfluenceNormalVolume ? 1.0 : insideWeight;
 #endif
 
