--- conflicted
+++ resolved
@@ -493,11 +493,8 @@
                                            _PrevViewProjMatrix,
                                            _VBufferPrevResolution,
                                            _VBufferPrevSliceCount.xy,
-<<<<<<< HEAD
-=======
                                            _VBufferPrevUvScaleAndLimit.xy,
                                            _VBufferPrevUvScaleAndLimit.zw,
->>>>>>> ae7899db
                                            _VBufferPrevDepthEncodingParams,
                                            _VBufferPrevDepthDecodingParams,
                                            false, false, true);
