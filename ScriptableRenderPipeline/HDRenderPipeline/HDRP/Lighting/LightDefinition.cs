--- conflicted
+++ resolved
@@ -150,10 +150,6 @@
         public float weight;
         public float multiplier;
 
-<<<<<<< HEAD
-        public Vector3 sampleDirectionDiscardWS;
-=======
->>>>>>> cdff6cf0
         // Sampling properties
         public int envIndex;
     };
