--- conflicted
+++ resolved
@@ -202,15 +202,7 @@
         // As we have our own default value, we need to initialize the light intensity correctly
         public static void InitDefaultHDAdditionalLightData(HDAdditionalLightData lightData)
         {
-<<<<<<< HEAD
-            // At first init we need to initialize correctly the default value
-            lightData.ConvertPhysicalLightIntensityToLightIntensity();
-
-            // Special treatment for Unity builtin area light. Change it to our rectangle light
-
-=======
             // Special treatment for Unity built-in area light. Change it to our rectangle light
->>>>>>> cdff6cf0
             var light = lightData.gameObject.GetComponent<Light>();
 
             // Sanity check: lightData.lightTypeExtent is init to LightTypeExtent.Punctual (in case for unknow reasons we recreate additional data on an existing line)
@@ -218,9 +210,6 @@
             {
                 lightData.lightTypeExtent = LightTypeExtent.Rectangle;
                 light.type = LightType.Point; // Same as in HDLightEditor
-<<<<<<< HEAD
-            }
-=======
 #if UNITY_EDITOR
                 light.lightmapBakeType = LightmapBakeType.Realtime;
 #endif
@@ -228,7 +217,6 @@
 
             // At first init we need to initialize correctly the default value
             lightData.ConvertPhysicalLightIntensityToLightIntensity();
->>>>>>> cdff6cf0
         }
 
     }
