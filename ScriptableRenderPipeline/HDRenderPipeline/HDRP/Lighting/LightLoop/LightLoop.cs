--- conflicted
+++ resolved
@@ -59,13 +59,8 @@
             atlasInit.shadowClearShader         = resources.shadowClearShader;
             atlasInit.shadowBlurMoments         = resources.shadowBlurMoments;
 
-<<<<<<< HEAD
-            // SampleGame Change BEGIN
-/*
-=======
             /*
             // Code kept here for reference if we want to add VSM/MSM later on
->>>>>>> 3e3304e7
             var varianceInit = atlasInit;
             varianceInit.baseInit.shadowmapFormat = ShadowVariance.GetFormat(false, false, true);
             var varianceInit2 = varianceInit;
@@ -75,14 +70,7 @@
             m_Shadowmaps = new ShadowmapBase[] { new ShadowAtlas(ref atlasInit), new ShadowVariance(ref varianceInit), new ShadowVariance(ref varianceInit2), new ShadowVariance(ref varianceInit3) };
             */
 
-<<<<<<< HEAD
-            m_Shadowmaps = new ShadowmapBase[] { new ShadowVariance( ref varianceInit ), new ShadowVariance( ref varianceInit2 ), new ShadowVariance( ref varianceInit3 ), new ShadowAtlas( ref atlasInit ) };
-*/
-            m_Shadowmaps = new ShadowmapBase[] { /*new ShadowVariance(ref varianceInit), new ShadowVariance(ref varianceInit2), new ShadowVariance(ref varianceInit3),*/ new ShadowAtlas(ref atlasInit) };
-            // SampleGame Change END
-=======
             m_Shadowmaps = new ShadowmapBase[] { new ShadowAtlas(ref atlasInit) };
->>>>>>> 3e3304e7
 
             ShadowContext.SyncDel syncer = (ShadowContext sc) =>
                 {
@@ -109,22 +97,11 @@
                     cb.SetGlobalBuffer(HDShaderIDs._ShadowDatasExp, s_ShadowDataBuffer);
                     cb.SetGlobalBuffer(HDShaderIDs._ShadowPayloads, s_ShadowPayloadBuffer);
                     // bind textures
-<<<<<<< HEAD
-                    // SampleGame Change BEGIN
-                    /*
-                    cb.SetGlobalTexture(HDShaderIDs._ShadowmapExp_VSM_0, tex[0]);
-                    cb.SetGlobalTexture(HDShaderIDs._ShadowmapExp_VSM_1, tex[1]);
-                    cb.SetGlobalTexture(HDShaderIDs._ShadowmapExp_VSM_2, tex[2]);
-                    */
-                    cb.SetGlobalTexture(HDShaderIDs._ShadowmapExp_PCF, tex[0 /*3*/]);
-                    // SampleGame Change END
-=======
                     cb.SetGlobalTexture(HDShaderIDs._ShadowmapExp_PCF, tex[0]);
                     // Code kept here for reference if we want to add VSM/MSM later on
                     //cb.SetGlobalTexture(HDShaderIDs._ShadowmapExp_VSM_0, tex[1]);
                     //cb.SetGlobalTexture(HDShaderIDs._ShadowmapExp_VSM_1, tex[2]);
                     //cb.SetGlobalTexture(HDShaderIDs._ShadowmapExp_VSM_2, tex[3])
->>>>>>> 3e3304e7
 
                     // TODO: Currently samplers are hard coded in ShadowContext.hlsl, so we can't really set them here
                 };
@@ -160,21 +137,10 @@
         {
             if (m_Shadowmaps != null)
             {
-<<<<<<< HEAD
-                (m_Shadowmaps[0] as ShadowAtlas).Dispose();
-                // SampleGame Change BEGIN
-                /*
-                (m_Shadowmaps[1] as ShadowAtlas).Dispose();
-                (m_Shadowmaps[2] as ShadowAtlas).Dispose();
-                (m_Shadowmaps[3] as ShadowAtlas).Dispose();
-                */
-                // SampleGame Change END
-=======
                 foreach(var shadowMap in m_Shadowmaps)
                 {
                     (shadowMap as ShadowAtlas).Dispose();
                 }
->>>>>>> 3e3304e7
                 m_Shadowmaps = null;
             }
             m_ShadowMgr = null;
