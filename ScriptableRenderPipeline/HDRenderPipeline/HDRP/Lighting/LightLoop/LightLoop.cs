﻿using System;
using System.Collections.Generic;
using UnityEngine.Experimental.Rendering.HDPipeline.Internal;
using UnityEngine.Rendering;
using UnityEngine.Rendering.PostProcessing;

namespace UnityEngine.Experimental.Rendering.HDPipeline
{
    class ShadowSetup : IDisposable
    {
        // shadow related stuff
        const int k_MaxShadowDataSlots              = 64;
        const int k_MaxPayloadSlotsPerShadowData    =  4;
        ShadowmapBase[]         m_Shadowmaps;
        ShadowManager           m_ShadowMgr;
        static ComputeBuffer    s_ShadowDataBuffer;
        static ComputeBuffer    s_ShadowPayloadBuffer;

        public static GPUShadowType HDShadowLightType(Light l)
        {
            // We only process light with additional data
            var ald = l.GetComponent<HDAdditionalLightData>();

            if (ald == null)
            {
                return ShadowRegistry.ShadowLightType(l);
            }

            GPUShadowType shadowType = GPUShadowType.Unknown;

            switch (ald.lightTypeExtent)
            {
                case LightTypeExtent.Punctual:
                    shadowType = ShadowRegistry.ShadowLightType(l);
                    break;

                // Area and projector not supported yet
            }

            return shadowType;
        }

        public ShadowSetup(RenderPipelineResources resources, ShadowInitParameters shadowInit, ShadowSettings shadowSettings, out IShadowManager shadowManager)
        {
            s_ShadowDataBuffer      = new ComputeBuffer( k_MaxShadowDataSlots, System.Runtime.InteropServices.Marshal.SizeOf( typeof( ShadowData ) ) );
            s_ShadowPayloadBuffer   = new ComputeBuffer( k_MaxShadowDataSlots * k_MaxPayloadSlotsPerShadowData, System.Runtime.InteropServices.Marshal.SizeOf( typeof( ShadowPayload ) ) );
            ShadowAtlas.AtlasInit atlasInit;
            atlasInit.baseInit.width           = (uint)shadowInit.shadowAtlasWidth;
            atlasInit.baseInit.height          = (uint)shadowInit.shadowAtlasHeight;
            atlasInit.baseInit.slices          = 1;
            atlasInit.baseInit.shadowmapBits   = 32;
            atlasInit.baseInit.shadowmapFormat = RenderTextureFormat.Shadowmap;
            atlasInit.baseInit.samplerState    = SamplerState.Default();
            atlasInit.baseInit.comparisonSamplerState = ComparisonSamplerState.Default();
            atlasInit.baseInit.clearColor      = new Vector4( 0.0f, 0.0f, 0.0f, 0.0f );
            atlasInit.baseInit.maxPayloadCount = 0;
            atlasInit.baseInit.shadowSupport   = ShadowmapBase.ShadowSupport.Directional | ShadowmapBase.ShadowSupport.Point | ShadowmapBase.ShadowSupport.Spot;
            atlasInit.shaderKeyword            = null;
            atlasInit.shadowClearShader         = resources.shadowClearShader;
            atlasInit.shadowBlurMoments         = resources.shadowBlurMoments;

            /*
            // Code kept here for reference if we want to add VSM/MSM later on
            var varianceInit = atlasInit;
            varianceInit.baseInit.shadowmapFormat = ShadowVariance.GetFormat(false, false, true);
            var varianceInit2 = varianceInit;
            varianceInit2.baseInit.shadowmapFormat = ShadowVariance.GetFormat(true, true, false);
            var varianceInit3 = varianceInit;
            varianceInit3.baseInit.shadowmapFormat = ShadowVariance.GetFormat(true, false, true);
            m_Shadowmaps = new ShadowmapBase[] { new ShadowAtlas(ref atlasInit), new ShadowVariance(ref varianceInit), new ShadowVariance(ref varianceInit2), new ShadowVariance(ref varianceInit3) };
            */

            m_Shadowmaps = new ShadowmapBase[] { new ShadowAtlas(ref atlasInit) };

            ShadowContext.SyncDel syncer = (ShadowContext sc) =>
                {
                    // update buffers
                    uint offset, count;
                    ShadowData[] sds;
                    sc.GetShadowDatas(out sds, out offset, out count);
                    Debug.Assert(offset == 0);
                    s_ShadowDataBuffer.SetData(sds);   // unfortunately we can't pass an offset or count to this function
                    ShadowPayload[] payloads;
                    sc.GetPayloads(out payloads, out offset, out count);
                    Debug.Assert(offset == 0);
                    s_ShadowPayloadBuffer.SetData(payloads);
                };

            // binding code. This needs to be in sync with ShadowContext.hlsl
            ShadowContext.BindDel binder = (ShadowContext sc, CommandBuffer cb, ComputeShader computeShader, int computeKernel) =>
                {
                    uint offset, count;
                    RenderTargetIdentifier[] tex;
                    sc.GetTex2DArrays(out tex, out offset, out count);

                    // bind buffers
                    cb.SetGlobalBuffer(HDShaderIDs._ShadowDatasExp, s_ShadowDataBuffer);
                    cb.SetGlobalBuffer(HDShaderIDs._ShadowPayloads, s_ShadowPayloadBuffer);
                    // bind textures
                    cb.SetGlobalTexture(HDShaderIDs._ShadowmapExp_PCF, tex[0]);
                    // Code kept here for reference if we want to add VSM/MSM later on
                    //cb.SetGlobalTexture(HDShaderIDs._ShadowmapExp_VSM_0, tex[1]);
                    //cb.SetGlobalTexture(HDShaderIDs._ShadowmapExp_VSM_1, tex[2]);
                    //cb.SetGlobalTexture(HDShaderIDs._ShadowmapExp_VSM_2, tex[3])

                    // TODO: Currently samplers are hard coded in ShadowContext.hlsl, so we can't really set them here
                };

            ShadowContext.CtxtInit scInit;
            scInit.storage.maxShadowDataSlots        = k_MaxShadowDataSlots;
            scInit.storage.maxPayloadSlots           = k_MaxShadowDataSlots * k_MaxPayloadSlotsPerShadowData;
            scInit.storage.maxTex2DArraySlots        = 4;
            scInit.storage.maxTexCubeArraySlots      = 0;
            scInit.storage.maxComparisonSamplerSlots = 1;
            scInit.storage.maxSamplerSlots           = 4;
            scInit.dataSyncer                        = syncer;
            scInit.resourceBinder                    = binder;

            ShadowManager.ShadowBudgets budgets;
            budgets.maxPointLights       = 6;
            budgets.maxSpotLights        = 12;
            budgets.maxDirectionalLights = 1;

            m_ShadowMgr = new ShadowManager(shadowSettings, ref scInit, ref budgets, m_Shadowmaps);
            // set global overrides - these need to match the override specified in LightLoop/Shadow.hlsl
            bool useGlobalOverrides = true;
            m_ShadowMgr.SetGlobalShadowOverride( GPUShadowType.Point        , ShadowAlgorithm.PCF, ShadowVariant.V2, ShadowPrecision.High, useGlobalOverrides );
            m_ShadowMgr.SetGlobalShadowOverride( GPUShadowType.Spot         , ShadowAlgorithm.PCF, ShadowVariant.V2, ShadowPrecision.High, useGlobalOverrides );
            m_ShadowMgr.SetGlobalShadowOverride( GPUShadowType.Directional  , ShadowAlgorithm.PCF, ShadowVariant.V3, ShadowPrecision.High, useGlobalOverrides );

            m_ShadowMgr.SetShadowLightTypeDelegate(HDShadowLightType);

            shadowManager = m_ShadowMgr;
        }

        public void Dispose()
        {
            if (m_Shadowmaps != null)
            {
                foreach(var shadowMap in m_Shadowmaps)
                {
                    (shadowMap as ShadowAtlas).Dispose();
                }
                m_Shadowmaps = null;
            }
            m_ShadowMgr = null;

            if (s_ShadowDataBuffer != null)
                s_ShadowDataBuffer.Release();
            if (s_ShadowPayloadBuffer != null)
                s_ShadowPayloadBuffer.Release();
        }
    }

    //-----------------------------------------------------------------------------
    // structure definition
    //-----------------------------------------------------------------------------

    [GenerateHLSL]
    public enum LightVolumeType
    {
        Cone,
        Sphere,
        Box,
        Count
    }

    [GenerateHLSL]
    public enum LightCategory
    {
        Punctual,
        Area,
        Env,
        Decal,
        DensityVolume,
        Count
    }

    [GenerateHLSL]
    public enum LightFeatureFlags
    {
        // Light bit mask must match LightDefinitions.s_LightFeatureMaskFlags value
        Punctual    = 1 << 12,
        Area        = 1 << 13,
        Directional = 1 << 14,
        Env         = 1 << 15,
        Sky         = 1 << 16,
        SSRefraction = 1 << 17,
        SSReflection = 1 << 18
        // If adding more light be sure to not overflow LightDefinitions.s_LightFeatureMaskFlags
    }

    [GenerateHLSL]
    public class LightDefinitions
    {
        public static int s_MaxNrBigTileLightsPlusOne = 512;      // may be overkill but the footprint is 2 bits per pixel using uint16.
        public static float s_ViewportScaleZ = 1.0f;
        public static int s_UseLeftHandCameraSpace = 1;

        public static int s_TileSizeFptl = 16;
        public static int s_TileSizeClustered = 32;

        // feature variants
        public static int s_NumFeatureVariants = 27;

        // Following define the maximum number of bits use in each feature category.
        public static uint s_LightFeatureMaskFlags = 0xFFF000;
        public static uint s_LightFeatureMaskFlagsOpaque = 0xFFF000 & ~((uint)LightFeatureFlags.SSRefraction); // Opaque don't support screen space refraction
        public static uint s_LightFeatureMaskFlagsTransparent = 0xFFF000 & ~((uint)LightFeatureFlags.SSReflection); // Transparent don't support screen space reflection
        public static uint s_MaterialFeatureMaskFlags = 0x000FFF;   // don't use all bits just to be safe from signed and/or float conversions :/
    }

    [GenerateHLSL]
    public struct SFiniteLightBound
    {
        public Vector3 boxAxisX;
        public Vector3 boxAxisY;
        public Vector3 boxAxisZ;
        public Vector3 center;        // a center in camera space inside the bounding volume of the light source.
        public Vector2 scaleXY;
        public float radius;
    };

    [GenerateHLSL]
    public struct LightVolumeData
    {
        public Vector3 lightPos;
        public uint lightVolume;

        public Vector3 lightAxisX;
        public uint lightCategory;

        public Vector3 lightAxisY;
        public float radiusSq;

        public Vector3 lightAxisZ;      // spot +Z axis
        public float cotan;

        public Vector3 boxInnerDist;
        public uint featureFlags;

        public Vector3 boxInvRange;
        public float unused2;
    };

    public class LightLoop
    {
        public enum TileClusterDebug : int
        {
            None,
            Tile,
            Cluster,
            MaterialFeatureVariants
        };

        public enum TileClusterCategoryDebug : int
        {
            Punctual = 1,
            Area = 2,
            AreaAndPunctual = 3,
            Environment = 4,
            EnvironmentAndPunctual = 5,
            EnvironmentAndArea = 6,
            EnvironmentAndAreaAndPunctual = 7,
            Decal = 8,
            DensityVolumes = 16
        };

        public const int k_MaxDirectionalLightsOnScreen = 4;
        public const int k_MaxPunctualLightsOnScreen    = 512;
        public const int k_MaxAreaLightsOnScreen        = 64;
        public const int k_MaxDecalsOnScreen = 512;
        public const int k_MaxLightsOnScreen = k_MaxDirectionalLightsOnScreen + k_MaxPunctualLightsOnScreen + k_MaxAreaLightsOnScreen + k_MaxDecalsOnScreen;
        public const int k_MaxEnvLightsOnScreen = 64;
        public const int k_MaxShadowOnScreen = 16;
        public const int k_MaxCascadeCount = 4; //Should be not less than m_Settings.directionalLightCascadeCount;
        public const int k_MaxStereoEyes = 2;
        public static readonly Vector3 k_BoxCullingExtentThreshold = Vector3.one * 0.01f;

        // Static keyword is required here else we get a "DestroyBuffer can only be called from the main thread"
        ComputeBuffer m_DirectionalLightDatas = null;
        ComputeBuffer m_LightDatas = null;
        ComputeBuffer m_EnvLightDatas = null;
        ComputeBuffer m_shadowDatas = null;
        ComputeBuffer m_DecalDatas = null;

        Texture2DArray  m_DefaultTexture2DArray;
        Cubemap         m_DefaultTextureCube;

        PlanarReflectionProbeCache m_ReflectionPlanarProbeCache;
        ReflectionProbeCache m_ReflectionProbeCache;
        TextureCache2D m_CookieTexArray;
        TextureCacheCubemap m_CubeCookieTexArray;
        List<Matrix4x4> m_Env2DCaptureVP = new List<Matrix4x4>();

        // For now we don't use shadow cascade borders.
        static public readonly bool s_UseCascadeBorders = false;

        public class LightList
        {
            public List<DirectionalLightData> directionalLights;
            public List<LightData> lights;
            public List<EnvLightData> envLights;
            public List<ShadowData> shadows;

            public List<SFiniteLightBound> bounds;
            public List<LightVolumeData> lightVolumes;
            public List<SFiniteLightBound> rightEyeBounds;
            public List<LightVolumeData> rightEyeLightVolumes;

            public void Clear()
            {
                directionalLights.Clear();
                lights.Clear();
                envLights.Clear();
                shadows.Clear();

                bounds.Clear();
                lightVolumes.Clear();
                rightEyeBounds.Clear();
                rightEyeLightVolumes.Clear();
            }

            public void Allocate()
            {
                directionalLights = new List<DirectionalLightData>();
                lights = new List<LightData>();
                envLights = new List<EnvLightData>();
                shadows = new List<ShadowData>();

                bounds = new List<SFiniteLightBound>();
                lightVolumes = new List<LightVolumeData>();

                rightEyeBounds = new List<SFiniteLightBound>();
                rightEyeLightVolumes = new List<LightVolumeData>();
            }
        }

        LightList m_lightList;
        int m_punctualLightCount = 0;
        int m_areaLightCount = 0;
        int m_lightCount = 0;
        int m_densityVolumeCount = 0;
        bool m_enableBakeShadowMask = false; // Track if any light require shadow mask. In this case we will need to enable the keyword shadow mask
        float m_maxShadowDistance = 0.0f; // Save value from shadow settings

        private ComputeShader buildScreenAABBShader { get { return m_Resources.buildScreenAABBShader; } }
        private ComputeShader buildPerTileLightListShader { get { return m_Resources.buildPerTileLightListShader; } }
        private ComputeShader buildPerBigTileLightListShader { get { return m_Resources.buildPerBigTileLightListShader; } }
        private ComputeShader buildPerVoxelLightListShader { get { return m_Resources.buildPerVoxelLightListShader; } }

        private ComputeShader buildMaterialFlagsShader { get { return m_Resources.buildMaterialFlagsShader; } }
        private ComputeShader buildDispatchIndirectShader { get { return m_Resources.buildDispatchIndirectShader; } }
        private ComputeShader clearDispatchIndirectShader { get { return m_Resources.clearDispatchIndirectShader; } }
        private ComputeShader deferredComputeShader { get { return m_Resources.deferredComputeShader; } }
        private ComputeShader deferredDirectionalShadowComputeShader { get { return m_Resources.deferredDirectionalShadowComputeShader; } }


        static int s_GenAABBKernel;
        static int s_GenListPerTileKernel;
        static int s_GenListPerVoxelKernel;
        static int s_ClearVoxelAtomicKernel;
        static int s_ClearDispatchIndirectKernel;
        static int s_BuildDispatchIndirectKernel;
        static int s_BuildMaterialFlagsWriteKernel;
        static int s_BuildMaterialFlagsOrKernel;

        static int s_shadeOpaqueDirectFptlKernel;
        static int s_shadeOpaqueDirectFptlDebugDisplayKernel;
        static int s_shadeOpaqueDirectShadowMaskFptlKernel;
        static int s_shadeOpaqueDirectShadowMaskFptlDebugDisplayKernel;

        static int[] s_shadeOpaqueIndirectFptlKernels = new int[LightDefinitions.s_NumFeatureVariants];
        static int[] s_shadeOpaqueIndirectShadowMaskFptlKernels = new int[LightDefinitions.s_NumFeatureVariants];

        static int s_deferredDirectionalShadowKernel;
        static int s_deferredDirectionalShadow_Contact_Kernel;
        static int s_deferredDirectionalShadow_Normals_Kernel;
        static int s_deferredDirectionalShadow_Contact_Normals_Kernel;

        static ComputeBuffer s_LightVolumeDataBuffer = null;
        static ComputeBuffer s_ConvexBoundsBuffer = null;
        static ComputeBuffer s_AABBBoundsBuffer = null;
        static ComputeBuffer s_LightList = null;
        static ComputeBuffer s_TileList = null;
        static ComputeBuffer s_TileFeatureFlags = null;
        static ComputeBuffer s_DispatchIndirectBuffer = null;

        static ComputeBuffer s_BigTileLightList = null;        // used for pre-pass coarse culling on 64x64 tiles
        static int s_GenListPerBigTileKernel;

        const bool k_UseDepthBuffer = true;      // only has an impact when EnableClustered is true (requires a depth-prepass)

        const int k_Log2NumClusters = 6;     // accepted range is from 0 to 6. NumClusters is 1<<g_iLog2NumClusters
        const float k_ClustLogBase = 1.02f;     // each slice 2% bigger than the previous
        float m_ClustScale;
        static ComputeBuffer s_PerVoxelLightLists = null;
        static ComputeBuffer s_PerVoxelOffset = null;
        static ComputeBuffer s_PerTileLogBaseTweak = null;
        static ComputeBuffer s_GlobalLightListAtomic = null;

        public enum ClusterPrepassSource : int
        {
            None = 0,
            BigTile = 1,
            Count = 2,
        }

        public enum ClusterDepthSource : int
        {
            NoDepth = 0,
            Depth = 1,
            MSAA_Depth = 2,
            Count = 3,
        }

        static string[,] s_ClusterKernelNames = new string[(int)ClusterPrepassSource.Count, (int)ClusterDepthSource.Count]
        {
            { "TileLightListGen_NoDepthRT", "TileLightListGen_DepthRT", "TileLightListGen_DepthRT_MSAA" },
            { "TileLightListGen_NoDepthRT_SrcBigTile", "TileLightListGen_DepthRT_SrcBigTile", "TileLightListGen_DepthRT_MSAA_SrcBigTile" }
        };
        // clustered light list specific buffers and data end

        static int[] s_TempScreenDimArray = new int[2]; // Used to avoid GC stress when calling SetComputeIntParams

        FrameSettings m_FrameSettings = null;
        RenderPipelineResources m_Resources = null;

        // Following is an array of material of size eight for all combination of keyword: OUTPUT_SPLIT_LIGHTING - LIGHTLOOP_TILE_PASS - SHADOWS_SHADOWMASK - USE_FPTL_LIGHTLIST/USE_CLUSTERED_LIGHTLIST - DEBUG_DISPLAY
        Material[] m_deferredLightingMaterial;
        Material m_DebugViewTilesMaterial;
        Material m_DebugShadowMapMaterial;
        Material m_CubeToPanoMaterial;

        Light m_CurrentSunLight;
        int m_CurrentSunLightShadowIndex = -1;

        public Light GetCurrentSunLight() { return m_CurrentSunLight; }

        // shadow related stuff
        FrameId                 m_FrameId = new FrameId();
        ShadowSetup             m_ShadowSetup; // doesn't actually have to reside here, it would be enough to pass the IShadowManager in from the outside
        IShadowManager          m_ShadowMgr;
        List<int>               m_ShadowRequests = new List<int>();
        Dictionary<int, int>    m_ShadowIndices = new Dictionary<int, int>();

        void InitShadowSystem(HDRenderPipelineAsset hdAsset, ShadowSettings shadowSettings)
        {
            m_ShadowSetup = new ShadowSetup(hdAsset.renderPipelineResources, hdAsset.GetRenderPipelineSettings().shadowInitParams, shadowSettings, out m_ShadowMgr);
        }

        void DeinitShadowSystem()
        {
            if (m_ShadowSetup != null)
            {
                m_ShadowSetup.Dispose();
                m_ShadowSetup = null;
                m_ShadowMgr = null;
            }
        }

        int GetNumTileFtplX(HDCamera hdCamera)
        {
            return ((int)hdCamera.screenSize.x + (LightDefinitions.s_TileSizeFptl - 1)) / LightDefinitions.s_TileSizeFptl;
        }

        int GetNumTileFtplY(HDCamera hdCamera)
        {
            return ((int)hdCamera.screenSize.y + (LightDefinitions.s_TileSizeFptl - 1)) / LightDefinitions.s_TileSizeFptl;
        }

        int GetNumTileClusteredX(HDCamera hdCamera)
        {
            return ((int)hdCamera.screenSize.x + (LightDefinitions.s_TileSizeClustered - 1)) / LightDefinitions.s_TileSizeClustered;
        }

        int GetNumTileClusteredY(HDCamera hdCamera)
        {
            return ((int)hdCamera.screenSize.y + (LightDefinitions.s_TileSizeClustered - 1)) / LightDefinitions.s_TileSizeClustered;
        }

        public bool GetFeatureVariantsEnabled()
        {
            return !m_FrameSettings.enableForwardRenderingOnly && m_FrameSettings.lightLoopSettings.isFptlEnabled && m_FrameSettings.lightLoopSettings.enableComputeLightEvaluation &&
                    (m_FrameSettings.lightLoopSettings.enableComputeLightVariants || m_FrameSettings.lightLoopSettings.enableComputeMaterialVariants);
        }

        public LightLoop()
        {}

        int GetDeferredLightingMaterialIndex(int outputSplitLighting, int lightLoopTilePass, int shadowMask, int debugDisplay)
        {
            return (outputSplitLighting) | (lightLoopTilePass << 1) | (shadowMask << 2) | (debugDisplay << 3);
        }

        public void Build(HDRenderPipelineAsset hdAsset, ShadowSettings shadowSettings, IBLFilterGGX iblFilterGGX)
        {
            m_Resources = hdAsset.renderPipelineResources;

            m_DebugViewTilesMaterial = CoreUtils.CreateEngineMaterial(m_Resources.debugViewTilesShader);
            m_DebugShadowMapMaterial = CoreUtils.CreateEngineMaterial(m_Resources.debugShadowMapShader);
            m_CubeToPanoMaterial = CoreUtils.CreateEngineMaterial(m_Resources.cubeToPanoShader);

            m_lightList = new LightList();
            m_lightList.Allocate();
            m_Env2DCaptureVP.Clear();
            for (int i = 0, c = Mathf.Max(1, hdAsset.renderPipelineSettings.lightLoopSettings.maxPlanarReflectionProbes); i < c; ++i)
                m_Env2DCaptureVP.Add(Matrix4x4.identity);

            m_DirectionalLightDatas = new ComputeBuffer(k_MaxDirectionalLightsOnScreen, System.Runtime.InteropServices.Marshal.SizeOf(typeof(DirectionalLightData)));
            m_LightDatas = new ComputeBuffer(k_MaxPunctualLightsOnScreen + k_MaxAreaLightsOnScreen, System.Runtime.InteropServices.Marshal.SizeOf(typeof(LightData)));
            m_EnvLightDatas = new ComputeBuffer(k_MaxEnvLightsOnScreen, System.Runtime.InteropServices.Marshal.SizeOf(typeof(EnvLightData)));
            m_shadowDatas = new ComputeBuffer(k_MaxCascadeCount + k_MaxShadowOnScreen, System.Runtime.InteropServices.Marshal.SizeOf(typeof(ShadowData)));
            m_DecalDatas = new ComputeBuffer(k_MaxDecalsOnScreen, System.Runtime.InteropServices.Marshal.SizeOf(typeof(DecalData)));

            GlobalLightLoopSettings gLightLoopSettings = hdAsset.GetRenderPipelineSettings().lightLoopSettings;
            m_CookieTexArray = new TextureCache2D("Cookie");
            m_CookieTexArray.AllocTextureArray(gLightLoopSettings.cookieTexArraySize, gLightLoopSettings.cookieSize, gLightLoopSettings.cookieSize, TextureFormat.RGBA32, true);
            m_CubeCookieTexArray = new TextureCacheCubemap("Cookie");
            m_CubeCookieTexArray.AllocTextureArray(gLightLoopSettings.cubeCookieTexArraySize, gLightLoopSettings.pointCookieSize, TextureFormat.RGBA32, true, m_CubeToPanoMaterial);

            TextureFormat probeCacheFormat = gLightLoopSettings.reflectionCacheCompressed ? TextureFormat.BC6H : TextureFormat.RGBAHalf;
            m_ReflectionProbeCache = new ReflectionProbeCache(hdAsset, iblFilterGGX, gLightLoopSettings.reflectionProbeCacheSize, gLightLoopSettings.reflectionCubemapSize, probeCacheFormat, true);

            TextureFormat planarProbeCacheFormat = gLightLoopSettings.planarReflectionCacheCompressed ? TextureFormat.BC6H : TextureFormat.RGBAHalf;
            m_ReflectionPlanarProbeCache = new PlanarReflectionProbeCache(hdAsset, iblFilterGGX, gLightLoopSettings.planarReflectionProbeCacheSize, gLightLoopSettings.planarReflectionTextureSize, planarProbeCacheFormat, true);

            s_GenAABBKernel = buildScreenAABBShader.FindKernel("ScreenBoundsAABB");

            // The bounds and light volumes are view-dependent, and AABB is additionally projection dependent.
            // The view and proj matrices are per eye in stereo. This means we have to double the size of these buffers.
            // TODO: Maybe in stereo, we will only support half as many lights total, in order to minimize buffer size waste.
            // Alternatively, we could re-size these buffers if any stereo camera is active, instead of unilaterally increasing buffer size.
            // TODO: I don't think k_MaxLightsOnScreen corresponds to the actual correct light count for cullable light types (punctual, area, env, decal)
            s_AABBBoundsBuffer = new ComputeBuffer(k_MaxStereoEyes * 2 * k_MaxLightsOnScreen, 3 * sizeof(float));
            s_ConvexBoundsBuffer = new ComputeBuffer(k_MaxStereoEyes* k_MaxLightsOnScreen, System.Runtime.InteropServices.Marshal.SizeOf(typeof(SFiniteLightBound)));
            s_LightVolumeDataBuffer = new ComputeBuffer(k_MaxStereoEyes* k_MaxLightsOnScreen, System.Runtime.InteropServices.Marshal.SizeOf(typeof(LightVolumeData)));
            s_DispatchIndirectBuffer = new ComputeBuffer(LightDefinitions.s_NumFeatureVariants * 3, sizeof(uint), ComputeBufferType.IndirectArguments);

            // Cluster
            {
                s_ClearVoxelAtomicKernel = buildPerVoxelLightListShader.FindKernel("ClearAtomic");
                s_GlobalLightListAtomic = new ComputeBuffer(1, sizeof(uint));
            }

            s_GenListPerBigTileKernel = buildPerBigTileLightListShader.FindKernel("BigTileLightListGen");

            s_BuildDispatchIndirectKernel = buildDispatchIndirectShader.FindKernel("BuildDispatchIndirect");
            s_ClearDispatchIndirectKernel = clearDispatchIndirectShader.FindKernel("ClearDispatchIndirect");

            s_BuildMaterialFlagsOrKernel = buildMaterialFlagsShader.FindKernel("MaterialFlagsGen_Or");
            s_BuildMaterialFlagsWriteKernel = buildMaterialFlagsShader.FindKernel("MaterialFlagsGen_Write");

            s_shadeOpaqueDirectFptlKernel = deferredComputeShader.FindKernel("Deferred_Direct_Fptl");
            s_shadeOpaqueDirectFptlDebugDisplayKernel = deferredComputeShader.FindKernel("Deferred_Direct_Fptl_DebugDisplay");

            s_shadeOpaqueDirectShadowMaskFptlKernel = deferredComputeShader.FindKernel("Deferred_Direct_ShadowMask_Fptl");
            s_shadeOpaqueDirectShadowMaskFptlDebugDisplayKernel = deferredComputeShader.FindKernel("Deferred_Direct_ShadowMask_Fptl_DebugDisplay");

            s_deferredDirectionalShadowKernel = deferredDirectionalShadowComputeShader.FindKernel("DeferredDirectionalShadow");
            s_deferredDirectionalShadow_Contact_Kernel = deferredDirectionalShadowComputeShader.FindKernel("DeferredDirectionalShadow_Contact");
            s_deferredDirectionalShadow_Normals_Kernel = deferredDirectionalShadowComputeShader.FindKernel("DeferredDirectionalShadow_Normals");
            s_deferredDirectionalShadow_Contact_Normals_Kernel = deferredDirectionalShadowComputeShader.FindKernel("DeferredDirectionalShadow_Contact_Normals");

            for (int variant = 0; variant < LightDefinitions.s_NumFeatureVariants; variant++)
            {
                s_shadeOpaqueIndirectFptlKernels[variant] = deferredComputeShader.FindKernel("Deferred_Indirect_Fptl_Variant" + variant);
                s_shadeOpaqueIndirectShadowMaskFptlKernels[variant] = deferredComputeShader.FindKernel("Deferred_Indirect_ShadowMask_Fptl_Variant" + variant);
            }

            s_LightList = null;
            s_TileList = null;
            s_TileFeatureFlags = null;

            // OUTPUT_SPLIT_LIGHTING - LIGHTLOOP_TILE_PASS - SHADOWS_SHADOWMASK - DEBUG_DISPLAY
            m_deferredLightingMaterial = new Material[16];

            for (int outputSplitLighting = 0; outputSplitLighting < 2; ++outputSplitLighting)
            {
                for (int lightLoopTilePass = 0; lightLoopTilePass < 2; ++lightLoopTilePass)
                {
                    for (int shadowMask = 0; shadowMask < 2; ++shadowMask)
                    {
                        for (int debugDisplay = 0; debugDisplay < 2; ++debugDisplay)
                        {
                            int index = GetDeferredLightingMaterialIndex(outputSplitLighting, lightLoopTilePass, shadowMask, debugDisplay);

                            m_deferredLightingMaterial[index] = CoreUtils.CreateEngineMaterial(m_Resources.deferredShader);
                            m_deferredLightingMaterial[index].name = string.Format("{0}_{1}", m_Resources.deferredShader.name, index);
                            CoreUtils.SetKeyword(m_deferredLightingMaterial[index], "OUTPUT_SPLIT_LIGHTING", outputSplitLighting == 1);
                            CoreUtils.SelectKeyword(m_deferredLightingMaterial[index], "LIGHTLOOP_TILE_PASS", "LIGHTLOOP_SINGLE_PASS", lightLoopTilePass == 1);
                            CoreUtils.SetKeyword(m_deferredLightingMaterial[index], "SHADOWS_SHADOWMASK", shadowMask == 1);
                            CoreUtils.SetKeyword(m_deferredLightingMaterial[index], "DEBUG_DISPLAY", debugDisplay == 1);

                            m_deferredLightingMaterial[index].SetInt(HDShaderIDs._StencilMask, (int)HDRenderPipeline.StencilBitMask.LightingMask);
                            m_deferredLightingMaterial[index].SetInt(HDShaderIDs._StencilRef, outputSplitLighting == 1 ? (int)StencilLightingUsage.SplitLighting : (int)StencilLightingUsage.RegularLighting);
                            m_deferredLightingMaterial[index].SetInt(HDShaderIDs._StencilCmp, (int)CompareFunction.Equal);
                            m_deferredLightingMaterial[index].SetInt(HDShaderIDs._SrcBlend, (int)BlendMode.One);
                            m_deferredLightingMaterial[index].SetInt(HDShaderIDs._DstBlend, (int)BlendMode.Zero);
                        }
                    }
                }
            }

            m_DefaultTexture2DArray = new Texture2DArray(1, 1, 1, TextureFormat.ARGB32, false);
            m_DefaultTexture2DArray.hideFlags = HideFlags.HideAndDontSave;
            m_DefaultTexture2DArray.name = CoreUtils.GetTextureAutoName(1, 1, TextureFormat.ARGB32, depth: 1, dim: TextureDimension.Tex2DArray, name: "LightLoopDefault");
            m_DefaultTexture2DArray.SetPixels32(new Color32[1] { new Color32(128, 128, 128, 128) }, 0);
            m_DefaultTexture2DArray.Apply();

            m_DefaultTextureCube = new Cubemap(16, TextureFormat.ARGB32, false);
            m_DefaultTextureCube.Apply();

            InitShadowSystem(hdAsset, shadowSettings);
        }

        public void Cleanup()
        {
            DeinitShadowSystem();

            CoreUtils.Destroy(m_DefaultTexture2DArray);
            CoreUtils.Destroy(m_DefaultTextureCube);

            CoreUtils.SafeRelease(m_DirectionalLightDatas);
            CoreUtils.SafeRelease(m_LightDatas);
            CoreUtils.SafeRelease(m_EnvLightDatas);
            CoreUtils.SafeRelease(m_shadowDatas);
            CoreUtils.SafeRelease(m_DecalDatas);

            if (m_ReflectionProbeCache != null)
            {
                m_ReflectionProbeCache.Release();
                m_ReflectionProbeCache = null;
            }
            if (m_ReflectionPlanarProbeCache != null)
            {
                m_ReflectionPlanarProbeCache.Release();
                m_ReflectionPlanarProbeCache = null;
            }
            if (m_CookieTexArray != null)
            {
                m_CookieTexArray.Release();
                m_CookieTexArray = null;
            }
            if (m_CubeCookieTexArray != null)
            {
                m_CubeCookieTexArray.Release();
                m_CubeCookieTexArray = null;
            }

            ReleaseResolutionDependentBuffers();

            CoreUtils.SafeRelease(s_AABBBoundsBuffer);
            CoreUtils.SafeRelease(s_ConvexBoundsBuffer);
            CoreUtils.SafeRelease(s_LightVolumeDataBuffer);
            CoreUtils.SafeRelease(s_DispatchIndirectBuffer);

            // enableClustered
            CoreUtils.SafeRelease(s_GlobalLightListAtomic);

            for (int outputSplitLighting = 0; outputSplitLighting < 2; ++outputSplitLighting)
            {
                for (int lightLoopTilePass = 0; lightLoopTilePass < 2; ++lightLoopTilePass)
                {
                    for (int shadowMask = 0; shadowMask < 2; ++shadowMask)
                    {
                        for (int debugDisplay = 0; debugDisplay < 2; ++debugDisplay)
                        {
                            int index = GetDeferredLightingMaterialIndex(outputSplitLighting, lightLoopTilePass, shadowMask, debugDisplay);
                            CoreUtils.Destroy(m_deferredLightingMaterial[index]);
                        }
                    }
                }
            }

            CoreUtils.Destroy(m_DebugViewTilesMaterial);
            CoreUtils.Destroy(m_DebugShadowMapMaterial);
            CoreUtils.Destroy(m_CubeToPanoMaterial);
        }

        public void NewFrame(FrameSettings frameSettings)
        {
            m_FrameSettings = frameSettings;

            // Cluster
            {
                var clustPrepassSourceIdx = m_FrameSettings.lightLoopSettings.enableBigTilePrepass ? ClusterPrepassSource.BigTile : ClusterPrepassSource.None;
                var clustDepthSourceIdx = ClusterDepthSource.NoDepth;
                if (k_UseDepthBuffer)
                {
                    if (m_FrameSettings.enableMSAA)
                        clustDepthSourceIdx = ClusterDepthSource.MSAA_Depth;
                    else
                        clustDepthSourceIdx = ClusterDepthSource.Depth;
                }
                var kernelName = s_ClusterKernelNames[(int)clustPrepassSourceIdx, (int)clustDepthSourceIdx];

                s_GenListPerVoxelKernel = buildPerVoxelLightListShader.FindKernel(kernelName);
            }

            if (GetFeatureVariantsEnabled())
            {
                s_GenListPerTileKernel = buildPerTileLightListShader.FindKernel(m_FrameSettings.lightLoopSettings.enableBigTilePrepass ? "TileLightListGen_SrcBigTile_FeatureFlags" : "TileLightListGen_FeatureFlags");
            }
            else
            {
                s_GenListPerTileKernel = buildPerTileLightListShader.FindKernel(m_FrameSettings.lightLoopSettings.enableBigTilePrepass ? "TileLightListGen_SrcBigTile" : "TileLightListGen");
            }

            m_CookieTexArray.NewFrame();
            m_CubeCookieTexArray.NewFrame();
            m_ReflectionProbeCache.NewFrame();
            m_ReflectionPlanarProbeCache.NewFrame();
        }

        public bool NeedResize()
        {
            return s_LightList == null || s_TileList == null || s_TileFeatureFlags == null ||
                (s_BigTileLightList == null && m_FrameSettings.lightLoopSettings.enableBigTilePrepass) ||
                (s_PerVoxelLightLists == null);
        }

        public void ReleaseResolutionDependentBuffers()
        {
            CoreUtils.SafeRelease(s_LightList);
            CoreUtils.SafeRelease(s_TileList);
            CoreUtils.SafeRelease(s_TileFeatureFlags);

            // enableClustered
            CoreUtils.SafeRelease(s_PerVoxelLightLists);
            CoreUtils.SafeRelease(s_PerVoxelOffset);
            CoreUtils.SafeRelease(s_PerTileLogBaseTweak);

            // enableBigTilePrepass
            CoreUtils.SafeRelease(s_BigTileLightList);
        }

        int NumLightIndicesPerClusteredTile()
        {
            return 32 * (1 << k_Log2NumClusters);       // total footprint for all layers of the tile (measured in light index entries)
        }

        public void AllocResolutionDependentBuffers(int width, int height, bool stereoEnabled)
        {
            var nrStereoLayers = stereoEnabled ? 2 : 1;

            var nrTilesX = (width + LightDefinitions.s_TileSizeFptl - 1) / LightDefinitions.s_TileSizeFptl;
            var nrTilesY = (height + LightDefinitions.s_TileSizeFptl - 1) / LightDefinitions.s_TileSizeFptl;
            var nrTiles = nrTilesX * nrTilesY * nrStereoLayers;
            const int capacityUShortsPerTile = 32;
            const int dwordsPerTile = (capacityUShortsPerTile + 1) >> 1;        // room for 31 lights and a nrLights value.

            s_LightList = new ComputeBuffer((int)LightCategory.Count * dwordsPerTile * nrTiles, sizeof(uint));       // enough list memory for a 4k x 4k display
            s_TileList = new ComputeBuffer((int)LightDefinitions.s_NumFeatureVariants * nrTiles, sizeof(uint));
            s_TileFeatureFlags = new ComputeBuffer(nrTiles, sizeof(uint));

            // Cluster
            {
                var nrClustersX = (width + LightDefinitions.s_TileSizeClustered - 1) / LightDefinitions.s_TileSizeClustered;
                var nrClustersY = (height + LightDefinitions.s_TileSizeClustered - 1) / LightDefinitions.s_TileSizeClustered;
                var nrClusterTiles = nrClustersX * nrClustersY * nrStereoLayers;

                s_PerVoxelOffset = new ComputeBuffer((int)LightCategory.Count * (1 << k_Log2NumClusters) * nrClusterTiles, sizeof(uint));
                s_PerVoxelLightLists = new ComputeBuffer(NumLightIndicesPerClusteredTile() * nrClusterTiles, sizeof(uint));

                if (k_UseDepthBuffer)
                {
                    s_PerTileLogBaseTweak = new ComputeBuffer(nrClusterTiles, sizeof(float));
                }
            }

            if (m_FrameSettings.lightLoopSettings.enableBigTilePrepass)
            {
                var nrBigTilesX = (width + 63) / 64;
                var nrBigTilesY = (height + 63) / 64;
                var nrBigTiles = nrBigTilesX * nrBigTilesY * nrStereoLayers;
                s_BigTileLightList = new ComputeBuffer(LightDefinitions.s_MaxNrBigTileLightsPlusOne * nrBigTiles, sizeof(uint));
            }
        }

        public static Matrix4x4 WorldToCamera(Camera camera)
        {
            // camera.worldToCameraMatrix is RHS and Unity's transforms are LHS
            // We need to flip it to work with transforms
            return Matrix4x4.Scale(new Vector3(1, 1, -1)) * camera.worldToCameraMatrix;
        }

        static Matrix4x4 WorldToViewStereo(Camera camera, Camera.StereoscopicEye eyeIndex)
        {
            return Matrix4x4.Scale(new Vector3(1, 1, -1)) * camera.GetStereoViewMatrix(eyeIndex);
        }

        // For light culling system, we need non oblique projection matrices
        static Matrix4x4 CameraProjectionNonObliqueLHS(HDCamera camera)
        {
            // camera.projectionMatrix expect RHS data and Unity's transforms are LHS
            // We need to flip it to work with transforms
            return camera.nonObliqueProjMatrix * Matrix4x4.Scale(new Vector3(1, 1, -1));
        }

        static Matrix4x4 CameraProjectionStereoLHS(Camera camera, Camera.StereoscopicEye eyeIndex)
        {
            return camera.GetStereoProjectionMatrix(eyeIndex) * Matrix4x4.Scale(new Vector3(1, 1, -1));
        }

        public Vector3 GetLightColor(VisibleLight light)
        {
            return new Vector3(light.finalColor.r, light.finalColor.g, light.finalColor.b);
        }

        public bool GetDirectionalLightData(CommandBuffer cmd, ShadowSettings shadowSettings, GPULightType gpuLightType, VisibleLight light, HDAdditionalLightData additionalData, AdditionalShadowData additionalShadowData, int lightIndex)
        {
            var directionalLightData = new DirectionalLightData();

            float diffuseDimmer = m_FrameSettings.diffuseGlobalDimmer * additionalData.lightDimmer;
            float specularDimmer = m_FrameSettings.specularGlobalDimmer * additionalData.lightDimmer;
            if (diffuseDimmer  <= 0.0f && specularDimmer <= 0.0f)
                return false;

            // Light direction for directional is opposite to the forward direction
            directionalLightData.forward = light.light.transform.forward;
            // Rescale for cookies and windowing.
            directionalLightData.right      = light.light.transform.right * 2 / Mathf.Max(additionalData.shapeWidth, 0.001f);
            directionalLightData.up         = light.light.transform.up    * 2 / Mathf.Max(additionalData.shapeHeight, 0.001f);
            directionalLightData.positionWS = light.light.transform.position;
            directionalLightData.color = GetLightColor(light);

            // Caution: This is bad but if additionalData == HDUtils.s_DefaultHDAdditionalLightData it mean we are trying to promote legacy lights, which is the case for the preview for example, so we need to multiply by PI as legacy Unity do implicit divide by PI for direct intensity.
            // So we expect that all light with additionalData == HDUtils.s_DefaultHDAdditionalLightData are currently the one from the preview, light in scene MUST have additionalData
            directionalLightData.color *= (HDUtils.s_DefaultHDAdditionalLightData == additionalData) ? Mathf.PI : 1.0f;

            directionalLightData.diffuseScale = additionalData.affectDiffuse ? diffuseDimmer : 0.0f;
            directionalLightData.specularScale = additionalData.affectSpecular ? specularDimmer : 0.0f;
            directionalLightData.shadowIndex = directionalLightData.cookieIndex = -1;

            if (light.light.cookie != null)
            {
                directionalLightData.tileCookie = light.light.cookie.wrapMode == TextureWrapMode.Repeat ? 1 : 0;
                directionalLightData.cookieIndex = m_CookieTexArray.FetchSlice(cmd, light.light.cookie);
            }
            // fix up shadow information
            int shadowIdx;
            if (m_ShadowIndices.TryGetValue(lightIndex, out shadowIdx))
            {
                directionalLightData.shadowIndex = shadowIdx;
                m_CurrentSunLight = light.light;
                m_CurrentSunLightShadowIndex = shadowIdx;
            }

            float scale;
            float bias;
            GetScaleAndBiasForLinearDistanceFade(m_maxShadowDistance, out scale, out bias);
            directionalLightData.fadeDistanceScaleAndBias = new Vector2(scale, bias);
            directionalLightData.shadowMaskSelector = Vector4.zero;

            if (IsBakedShadowMaskLight(light.light))
            {
                directionalLightData.shadowMaskSelector[light.light.bakingOutput.occlusionMaskChannel] = 1.0f;
                // TODO: make this option per light, not global
                directionalLightData.dynamicShadowCasterOnly = QualitySettings.shadowmaskMode == ShadowmaskMode.Shadowmask ? 1 : 0;
            }
            else
            {
                // use -1 to say that we don't use shadow mask
                directionalLightData.shadowMaskSelector.x = -1.0f;
                directionalLightData.dynamicShadowCasterOnly = 0;
            }

            // Fallback to the first non shadow casting directional light.
            m_CurrentSunLight = m_CurrentSunLight == null ? light.light : m_CurrentSunLight;

            m_lightList.directionalLights.Add(directionalLightData);

            return true;
        }

        void GetScaleAndBiasForLinearDistanceFade(float fadeDistance, out float scale, out float bias)
        {
            // Fade with distance calculation is just a linear fade from 90% of fade distance to fade distance. 90% arbitrarily chosen but should work well enough.
            float distanceFadeNear = 0.9f * fadeDistance;
            scale = 1.0f / (fadeDistance - distanceFadeNear);
            bias = - distanceFadeNear / (fadeDistance - distanceFadeNear);
        }

        float ComputeLinearDistanceFade(float distanceToCamera, float fadeDistance)
        {
            float scale;
            float bias;
            GetScaleAndBiasForLinearDistanceFade(fadeDistance, out scale, out bias);

            return 1.0f - Mathf.Clamp01(distanceToCamera * scale + bias);
        }

        public bool GetLightData(CommandBuffer cmd, ShadowSettings shadowSettings, Camera camera, GPULightType gpuLightType,
                                 VisibleLight light, HDAdditionalLightData additionalLightData, AdditionalShadowData additionalshadowData,
                                 int lightIndex, ref Vector3 lightDimensions)
        {
            var lightData = new LightData();

            lightData.lightType = gpuLightType;

            lightData.positionWS = light.light.transform.position;
            // Setting 0 for invSqrAttenuationRadius mean we have no range attenuation, but still have inverse square attenuation.
            bool applyRangeAttenuation = additionalLightData.applyRangeAttenuation && (gpuLightType != GPULightType.ProjectorBox);
            lightData.invSqrAttenuationRadius = applyRangeAttenuation ? 1.0f / (light.range * light.range) : 0.0f;
            lightData.color = GetLightColor(light);

            lightData.forward = light.light.transform.forward; // Note: Light direction is oriented backward (-Z)
            lightData.up = light.light.transform.up;
            lightData.right = light.light.transform.right;

            lightDimensions.x = additionalLightData.shapeWidth;
            lightDimensions.y = additionalLightData.shapeHeight;
            lightDimensions.z = light.range;

            if (lightData.lightType == GPULightType.ProjectorBox)
            {
                lightData.size.x = light.range;

                // Rescale for cookies and windowing.
                lightData.right *= 2.0f / Mathf.Max(additionalLightData.shapeWidth, 0.001f);
                lightData.up    *= 2.0f / Mathf.Max(additionalLightData.shapeHeight, 0.001f);
            }
            else if (lightData.lightType == GPULightType.ProjectorPyramid)
            {
                // Get width and height for the current frustum
                var spotAngle = light.spotAngle;

                float frustumWidth, frustumHeight;

                if (additionalLightData.aspectRatio >= 1.0f)
                {
                    frustumHeight = 2.0f * Mathf.Tan(spotAngle * 0.5f * Mathf.Deg2Rad);
                    frustumWidth = frustumHeight * additionalLightData.aspectRatio;
                }
                else
                {
                    frustumWidth = 2.0f * Mathf.Tan(spotAngle * 0.5f * Mathf.Deg2Rad);
                    frustumHeight = frustumWidth / additionalLightData.aspectRatio;
                }

                // Adjust based on the new parametrization.
                lightDimensions.x = frustumWidth;
                lightDimensions.y = frustumHeight;

                // Rescale for cookies and windowing.
                lightData.right *= 2.0f / frustumWidth;
                lightData.up *= 2.0f / frustumHeight;
            }

            if (lightData.lightType == GPULightType.Spot)
            {
                var spotAngle = light.spotAngle;

                var innerConePercent = additionalLightData.GetInnerSpotPercent01();
                var cosSpotOuterHalfAngle = Mathf.Clamp(Mathf.Cos(spotAngle * 0.5f * Mathf.Deg2Rad), 0.0f, 1.0f);
                var sinSpotOuterHalfAngle = Mathf.Sqrt(1.0f - cosSpotOuterHalfAngle * cosSpotOuterHalfAngle);
                var cosSpotInnerHalfAngle = Mathf.Clamp(Mathf.Cos(spotAngle * 0.5f * innerConePercent * Mathf.Deg2Rad), 0.0f, 1.0f); // inner cone

                var val = Mathf.Max(0.001f, (cosSpotInnerHalfAngle - cosSpotOuterHalfAngle));
                lightData.angleScale = 1.0f / val;
                lightData.angleOffset = -cosSpotOuterHalfAngle * lightData.angleScale;

                // Rescale for cookies and windowing.
                float cotOuterHalfAngle = cosSpotOuterHalfAngle / sinSpotOuterHalfAngle;
                lightData.up    *= cotOuterHalfAngle;
                lightData.right *= cotOuterHalfAngle;
            }
            else
            {
                // These are the neutral values allowing GetAngleAnttenuation in shader code to return 1.0
                lightData.angleScale = 0.0f;
                lightData.angleOffset = 1.0f;
            }

            if (lightData.lightType == GPULightType.Rectangle || lightData.lightType == GPULightType.Line)
            {
                lightData.size = new Vector2(additionalLightData.shapeWidth, additionalLightData.shapeHeight);
            }

            float distanceToCamera = (lightData.positionWS - camera.transform.position).magnitude;
            float distanceFade = ComputeLinearDistanceFade(distanceToCamera, additionalLightData.fadeDistance);
            float lightScale = additionalLightData.lightDimmer * distanceFade;

            lightData.diffuseScale = additionalLightData.affectDiffuse ? lightScale * m_FrameSettings.diffuseGlobalDimmer : 0.0f;
            lightData.specularScale = additionalLightData.affectSpecular ? lightScale * m_FrameSettings.specularGlobalDimmer : 0.0f;

            if (lightData.diffuseScale <= 0.0f && lightData.specularScale <= 0.0f)
                return false;

            lightData.cookieIndex = -1;
            lightData.shadowIndex = -1;

            if (light.light.cookie != null)
            {
                // TODO: add texture atlas support for cookie textures.
                switch (light.lightType)
                {
                    case LightType.Spot:
                        lightData.cookieIndex = m_CookieTexArray.FetchSlice(cmd, light.light.cookie);
                        break;
                    case LightType.Point:
                        lightData.cookieIndex = m_CubeCookieTexArray.FetchSlice(cmd, light.light.cookie);
                        break;
                }
            }
            else if (light.lightType == LightType.Spot && additionalLightData.spotLightShape != SpotLightShape.Cone)
            {
                // Projectors lights must always have a cookie texture.
                // As long as the cache is a texture array and not an atlas, the 4x4 white texture will be rescaled to 128
                lightData.cookieIndex = m_CookieTexArray.FetchSlice(cmd, Texture2D.whiteTexture);
            }

            if (additionalshadowData)
            {
                float shadowDistanceFade = ComputeLinearDistanceFade(distanceToCamera, Mathf.Min(shadowSettings.maxShadowDistance, additionalshadowData.shadowFadeDistance));
                lightData.shadowDimmer = additionalshadowData.shadowDimmer * shadowDistanceFade;
            }
            else
            {
                lightData.shadowDimmer = 1.0f;
            }

            // fix up shadow information
            int shadowIdx;
            if (m_ShadowIndices.TryGetValue(lightIndex, out shadowIdx))
            {
                lightData.shadowIndex = shadowIdx;
            }

            // Value of max smoothness is from artists point of view, need to convert from perceptual smoothness to roughness
            lightData.minRoughness = (1.0f - additionalLightData.maxSmoothness) * (1.0f - additionalLightData.maxSmoothness);

            lightData.shadowMaskSelector = Vector4.zero;

            if (IsBakedShadowMaskLight(light.light))
            {
                lightData.shadowMaskSelector[light.light.bakingOutput.occlusionMaskChannel] = 1.0f;
                // TODO: make this option per light, not global
                lightData.dynamicShadowCasterOnly = QualitySettings.shadowmaskMode == ShadowmaskMode.Shadowmask ? 1 : 0;
            }
            else
            {
                // use -1 to say that we don't use shadow mask
                lightData.shadowMaskSelector.x = -1.0f;
                lightData.dynamicShadowCasterOnly = 0;
            }

            m_lightList.lights.Add(lightData);

            return true;
        }

        // TODO: we should be able to do this calculation only with LightData without VisibleLight light, but for now pass both
        public void GetLightVolumeDataAndBound(LightCategory lightCategory, GPULightType gpuLightType, LightVolumeType lightVolumeType,
                                               VisibleLight light, LightData lightData, Vector3 lightDimensions, Matrix4x4 worldToView,
                                               Camera.StereoscopicEye eyeIndex = Camera.StereoscopicEye.Left)
        {
            // Then Culling side
            var range = lightDimensions.z;
            var lightToWorld = light.localToWorld;
            Vector3 positionWS = lightData.positionWS;
            Vector3 positionVS = worldToView.MultiplyPoint(positionWS);

            Matrix4x4 lightToView = worldToView * lightToWorld;
            Vector3   xAxisVS     = lightToView.GetColumn(0);
            Vector3   yAxisVS     = lightToView.GetColumn(1);
            Vector3   zAxisVS     = lightToView.GetColumn(2);

            // Fill bounds
            var bound = new SFiniteLightBound();
            var lightVolumeData = new LightVolumeData();

            lightVolumeData.lightCategory = (uint)lightCategory;
            lightVolumeData.lightVolume = (uint)lightVolumeType;

            if (gpuLightType == GPULightType.Spot || gpuLightType == GPULightType.ProjectorPyramid)
            {
                Vector3 lightDir = lightToWorld.GetColumn(2);

                // represents a left hand coordinate system in world space since det(worldToView)<0
                Vector3 vx = xAxisVS;
                Vector3 vy = yAxisVS;
                Vector3 vz = zAxisVS;

                const float pi = 3.1415926535897932384626433832795f;
                const float degToRad = (float)(pi / 180.0);

                var sa = light.light.spotAngle;
                var cs = Mathf.Cos(0.5f * sa * degToRad);
                var si = Mathf.Sin(0.5f * sa * degToRad);

                if (gpuLightType == GPULightType.ProjectorPyramid)
                {
                    Vector3 lightPosToProjWindowCorner = (0.5f * lightDimensions.x) * vx + (0.5f * lightDimensions.y) * vy + 1.0f * vz;
                    cs = Vector3.Dot(vz, Vector3.Normalize(lightPosToProjWindowCorner));
                    si = Mathf.Sqrt(1.0f - cs * cs);
                }

                const float FltMax = 3.402823466e+38F;
                var ta = cs > 0.0f ? (si / cs) : FltMax;
                var cota = si > 0.0f ? (cs / si) : FltMax;

                //const float cotasa = l.GetCotanHalfSpotAngle();

                // apply nonuniform scale to OBB of spot light
                var squeeze = true;//sa < 0.7f * 90.0f;      // arb heuristic
                var fS = squeeze ? ta : si;
                bound.center = worldToView.MultiplyPoint(positionWS + ((0.5f * range) * lightDir));    // use mid point of the spot as the center of the bounding volume for building screen-space AABB for tiled lighting.

                // scale axis to match box or base of pyramid
                bound.boxAxisX = (fS * range) * vx;
                bound.boxAxisY = (fS * range) * vy;
                bound.boxAxisZ = (0.5f * range) * vz;

                // generate bounding sphere radius
                var fAltDx = si;
                var fAltDy = cs;
                fAltDy = fAltDy - 0.5f;
                //if(fAltDy<0) fAltDy=-fAltDy;

                fAltDx *= range; fAltDy *= range;

                // Handle case of pyramid with this select (currently unused)
                var altDist = Mathf.Sqrt(fAltDy * fAltDy + (true ? 1.0f : 2.0f) * fAltDx * fAltDx);
                bound.radius = altDist > (0.5f * range) ? altDist : (0.5f * range);       // will always pick fAltDist
                bound.scaleXY = squeeze ? new Vector2(0.01f, 0.01f) : new Vector2(1.0f, 1.0f);

                lightVolumeData.lightAxisX = vx;
                lightVolumeData.lightAxisY = vy;
                lightVolumeData.lightAxisZ = vz;
                lightVolumeData.lightPos = positionVS;
                lightVolumeData.radiusSq = range * range;
                lightVolumeData.cotan = cota;
                lightVolumeData.featureFlags = (uint)LightFeatureFlags.Punctual;
            }
            else if (gpuLightType == GPULightType.Point)
            {
                Vector3 vx = xAxisVS;
                Vector3 vy = yAxisVS;
                Vector3 vz = zAxisVS;

                bound.center   = positionVS;
                bound.boxAxisX = vx * range;
                bound.boxAxisY = vy * range;
                bound.boxAxisZ = vz * range;
                bound.scaleXY.Set(1.0f, 1.0f);
                bound.radius = range;

                // fill up ldata
                lightVolumeData.lightAxisX = vx;
                lightVolumeData.lightAxisY = vy;
                lightVolumeData.lightAxisZ = vz;
                lightVolumeData.lightPos = bound.center;
                lightVolumeData.radiusSq = range * range;
                lightVolumeData.featureFlags = (uint)LightFeatureFlags.Punctual;
            }
            else if (gpuLightType == GPULightType.Line)
            {
                Vector3 dimensions = new Vector3(lightDimensions.x + 2 * range, 2 * range, 2 * range); // Omni-directional
                Vector3 extents = 0.5f * dimensions;

                bound.center = positionVS;
                bound.boxAxisX = extents.x * xAxisVS;
                bound.boxAxisY = extents.y * yAxisVS;
                bound.boxAxisZ = extents.z * zAxisVS;
                bound.scaleXY.Set(1.0f, 1.0f);
                bound.radius = extents.magnitude;

                lightVolumeData.lightPos = positionVS;
                lightVolumeData.lightAxisX = xAxisVS;
                lightVolumeData.lightAxisY = yAxisVS;
                lightVolumeData.lightAxisZ = zAxisVS;
                lightVolumeData.boxInnerDist = new Vector3(lightDimensions.x, 0, 0);
                lightVolumeData.boxInvRange.Set(1.0f / range, 1.0f / range, 1.0f / range);
                lightVolumeData.featureFlags = (uint)LightFeatureFlags.Area;
            }
            else if (gpuLightType == GPULightType.Rectangle)
            {
                Vector3 dimensions = new Vector3(lightDimensions.x + 2 * range, lightDimensions.y + 2 * range, range); // One-sided
                Vector3 extents = 0.5f * dimensions;
                Vector3 centerVS = positionVS + extents.z * zAxisVS;

                bound.center = centerVS;
                bound.boxAxisX = extents.x * xAxisVS;
                bound.boxAxisY = extents.y * yAxisVS;
                bound.boxAxisZ = extents.z * zAxisVS;
                bound.scaleXY.Set(1.0f, 1.0f);
                bound.radius = extents.magnitude;

                lightVolumeData.lightPos     = centerVS;
                lightVolumeData.lightAxisX   = xAxisVS;
                lightVolumeData.lightAxisY   = yAxisVS;
                lightVolumeData.lightAxisZ   = zAxisVS;
                lightVolumeData.boxInnerDist = extents;
                lightVolumeData.boxInvRange.Set(Mathf.Infinity, Mathf.Infinity, Mathf.Infinity);
                lightVolumeData.featureFlags = (uint)LightFeatureFlags.Area;
            }
            else if (gpuLightType == GPULightType.ProjectorBox)
            {
                Vector3 dimensions  = new Vector3(lightDimensions.x, lightDimensions.y, range);  // One-sided
                Vector3 extents = 0.5f * dimensions;
                Vector3 centerVS = positionVS + extents.z * zAxisVS;

                bound.center   = centerVS;
                bound.boxAxisX = extents.x * xAxisVS;
                bound.boxAxisY = extents.y * yAxisVS;
                bound.boxAxisZ = extents.z * zAxisVS;
                bound.radius   = extents.magnitude;
                bound.scaleXY.Set(1.0f, 1.0f);

                lightVolumeData.lightPos     = centerVS;
                lightVolumeData.lightAxisX   = xAxisVS;
                lightVolumeData.lightAxisY   = yAxisVS;
                lightVolumeData.lightAxisZ   = zAxisVS;
                lightVolumeData.boxInnerDist = extents;
                lightVolumeData.boxInvRange.Set(Mathf.Infinity, Mathf.Infinity, Mathf.Infinity);
                lightVolumeData.featureFlags = (uint)LightFeatureFlags.Punctual;
            }
            else
            {
                Debug.Assert(false, "TODO: encountered an unknown GPULightType.");
            }

            if (eyeIndex == Camera.StereoscopicEye.Left)
            {
                m_lightList.bounds.Add(bound);
                m_lightList.lightVolumes.Add(lightVolumeData);
            }
            else
            {
                m_lightList.rightEyeBounds.Add(bound);
                m_lightList.rightEyeLightVolumes.Add(lightVolumeData);
            }
        }


        public bool GetEnvLightData(CommandBuffer cmd, Camera camera, ProbeWrapper probe)
        {
            // For now we won't display real time probe when rendering one.
            // TODO: We may want to display last frame result but in this case we need to be careful not to update the atlas before all realtime probes are rendered (for frame coherency).
            // Unfortunately we don't have this information at the moment.
            if (probe.mode == ReflectionProbeMode.Realtime && camera.cameraType == CameraType.Reflection)
                return false;

            var capturePosition = Vector3.zero;
            var influenceToWorld = probe.influenceToWorld;

            // 31 bits index, 1 bit cache type
            var envIndex = -1;
            if (probe.planarReflectionProbe != null)
            {
                var fetchIndex = m_ReflectionPlanarProbeCache.FetchSlice(cmd, probe.texture);
                envIndex = (fetchIndex << 1) | (int)EnvCacheType.Texture2D;

                float nearClipPlane, farClipPlane, aspect, fov;
                Color backgroundColor;
                CameraClearFlags clearFlags;
                Quaternion captureRotation;
                Matrix4x4 worldToCamera, projection;

                ReflectionSystem.CalculateCaptureCameraProperties(
                    probe.planarReflectionProbe,
                    out nearClipPlane, out farClipPlane,
                    out aspect, out fov, out clearFlags, out backgroundColor,
                    out worldToCamera, out projection, out capturePosition, out captureRotation,
                    camera);

                var gpuProj = GL.GetGPUProjectionMatrix(projection, true); // Had to change this from 'false'
                var gpuView = worldToCamera;

                // We transform it to object space by translating the capturePosition
                var vp = gpuProj * gpuView * Matrix4x4.Translate(capturePosition);
                m_Env2DCaptureVP[fetchIndex] = vp;
            }
            else if (probe.reflectionProbe != null)
            {
                envIndex = m_ReflectionProbeCache.FetchSlice(cmd, probe.texture);
                envIndex = envIndex << 1 | (int)EnvCacheType.Cubemap;
                capturePosition = (Vector3)influenceToWorld.GetColumn(3) - probe.reflectionProbe.center;
            }
            // -1 means that the texture is not ready yet (ie not convolved/compressed yet)
            if (envIndex == -1)
                return false;

            // Build light data
            var envLightData = new EnvLightData();


            envLightData.influenceShapeType = probe.influenceShapeType;
            envLightData.weight = probe.weight;
            envLightData.multiplier = probe.multiplier;
            envLightData.influenceExtents = probe.influenceExtents;
            envLightData.blendNormalDistancePositive = probe.blendNormalDistancePositive;
            envLightData.blendNormalDistanceNegative = probe.blendNormalDistanceNegative;
            envLightData.blendDistancePositive = probe.blendDistancePositive;
            envLightData.blendDistanceNegative = probe.blendDistanceNegative;
            envLightData.boxSideFadePositive = probe.boxSideFadePositive;
            envLightData.boxSideFadeNegative = probe.boxSideFadeNegative;

            envLightData.influenceRight = influenceToWorld.GetColumn(0).normalized;
            envLightData.influenceUp = influenceToWorld.GetColumn(1).normalized;
            envLightData.influenceForward = influenceToWorld.GetColumn(2).normalized;
            envLightData.capturePositionWS = capturePosition;
            envLightData.influencePositionWS = influenceToWorld.GetColumn(3);

            envLightData.envIndex = envIndex;

            // Proxy data
            var proxyToWorld = probe.proxyToWorld;
            envLightData.proxyExtents = probe.proxyExtents;
            envLightData.minProjectionDistance = probe.infiniteProjection ? 65504f : 0;
            envLightData.proxyRight = proxyToWorld.GetColumn(0).normalized;
            envLightData.proxyUp = proxyToWorld.GetColumn(1).normalized;
            envLightData.proxyForward = proxyToWorld.GetColumn(2).normalized;
            envLightData.proxyPositionWS = proxyToWorld.GetColumn(3);

            m_lightList.envLights.Add(envLightData);
            return true;
        }

        public void GetEnvLightVolumeDataAndBound(ProbeWrapper probe, LightVolumeType lightVolumeType, Matrix4x4 worldToView, Camera.StereoscopicEye eyeIndex = Camera.StereoscopicEye.Left)
        {
            var bound = new SFiniteLightBound();
            var lightVolumeData = new LightVolumeData();

            // C is reflection volume center in world space (NOT same as cube map capture point)
            var influenceExtents = probe.influenceExtents;       // 0.5f * Vector3.Max(-boxSizes[p], boxSizes[p]);

            var influenceToWorld = probe.influenceToWorld;

            // transform to camera space (becomes a left hand coordinate frame in Unity since Determinant(worldToView)<0)
            var influenceRightVS = worldToView.MultiplyVector(influenceToWorld.GetColumn(0).normalized);
            var influenceUpVS = worldToView.MultiplyVector(influenceToWorld.GetColumn(1).normalized);
            var influenceForwardVS = worldToView.MultiplyVector(influenceToWorld.GetColumn(2).normalized);
            var influencePositionVS = worldToView.MultiplyPoint(influenceToWorld.GetColumn(3));

            lightVolumeData.lightCategory = (uint)LightCategory.Env;
            lightVolumeData.lightVolume = (uint)lightVolumeType;
            lightVolumeData.featureFlags = (uint)LightFeatureFlags.Env;

            switch (lightVolumeType)
            {
                case LightVolumeType.Sphere:
                {
                    lightVolumeData.lightPos = influencePositionVS;
                    lightVolumeData.radiusSq = influenceExtents.x * influenceExtents.x;
                    lightVolumeData.lightAxisX = influenceRightVS;
                    lightVolumeData.lightAxisY = influenceUpVS;
                    lightVolumeData.lightAxisZ = influenceForwardVS;

                    bound.center = influencePositionVS;
                    bound.boxAxisX = influenceRightVS * influenceExtents.x;
                    bound.boxAxisY = influenceUpVS * influenceExtents.x;
                    bound.boxAxisZ = influenceForwardVS * influenceExtents.x;
                    bound.scaleXY.Set(1.0f, 1.0f);
                    bound.radius = influenceExtents.x;
                    break;
                }
                case LightVolumeType.Box:
                {
                    bound.center = influencePositionVS;
                    bound.boxAxisX = influenceExtents.x * influenceRightVS;
                    bound.boxAxisY = influenceExtents.y * influenceUpVS;
                    bound.boxAxisZ = influenceExtents.z * influenceForwardVS;
                    bound.scaleXY.Set(1.0f, 1.0f);
                    bound.radius = influenceExtents.magnitude;

                    // The culling system culls pixels that are further
                    //   than a threshold to the box influence extents.
                    // So we use an arbitrary threshold here (k_BoxCullingExtentOffset)
                    lightVolumeData.lightPos = influencePositionVS;
                    lightVolumeData.lightAxisX = influenceRightVS;
                    lightVolumeData.lightAxisY = influenceUpVS;
                    lightVolumeData.lightAxisZ = influenceForwardVS;
                    lightVolumeData.boxInnerDist = influenceExtents - k_BoxCullingExtentThreshold;
                    lightVolumeData.boxInvRange.Set(1.0f / k_BoxCullingExtentThreshold.x, 1.0f / k_BoxCullingExtentThreshold.y, 1.0f / k_BoxCullingExtentThreshold.z);
                    break;
                }
            }

            if (eyeIndex == Camera.StereoscopicEye.Left)
            {
                m_lightList.bounds.Add(bound);
                m_lightList.lightVolumes.Add(lightVolumeData);
            }
            else
            {
                m_lightList.rightEyeBounds.Add(bound);
                m_lightList.rightEyeLightVolumes.Add(lightVolumeData);
            }
        }

        public void AddBoxVolumeDataAndBound(OrientedBBox obb, LightCategory category, LightFeatureFlags featureFlags, Matrix4x4 worldToView)
        {
            var bound      = new SFiniteLightBound();
            var volumeData = new LightVolumeData();

            // transform to camera space (becomes a left hand coordinate frame in Unity since Determinant(worldToView)<0)
            var positionVS = worldToView.MultiplyPoint(obb.center);
            var rightVS    = worldToView.MultiplyVector(obb.right);
            var upVS       = worldToView.MultiplyVector(obb.up);
            var forwardVS  = Vector3.Cross(upVS, rightVS);
            var extents    = new Vector3(obb.extentX, obb.extentY, obb.extentZ);

            volumeData.lightVolume   = (uint)LightVolumeType.Box;
            volumeData.lightCategory = (uint)category;
            volumeData.featureFlags  = (uint)featureFlags;

            bound.center   = positionVS;
            bound.boxAxisX = obb.extentX * rightVS;
            bound.boxAxisY = obb.extentY * upVS;
            bound.boxAxisZ = obb.extentZ * forwardVS;
            bound.radius   = extents.magnitude;
            bound.scaleXY.Set(1.0f, 1.0f);

            // The culling system culls pixels that are further
            //   than a threshold to the box influence extents.
            // So we use an arbitrary threshold here (k_BoxCullingExtentOffset)
            volumeData.lightPos     = positionVS;
            volumeData.lightAxisX   = rightVS;
            volumeData.lightAxisY   = upVS;
            volumeData.lightAxisZ   = forwardVS;
            volumeData.boxInnerDist = extents - k_BoxCullingExtentThreshold; // We have no blend range, but the culling code needs a small EPS value for some reason???
            volumeData.boxInvRange.Set(1.0f / k_BoxCullingExtentThreshold.x, 1.0f / k_BoxCullingExtentThreshold.y, 1.0f / k_BoxCullingExtentThreshold.z);

            m_lightList.bounds.Add(bound);
            m_lightList.lightVolumes.Add(volumeData);
        }

        public int GetCurrentShadowCount()
        {
            return m_ShadowRequests.Count;
        }

        public int GetShadowAtlasCount()
        {
            return (m_ShadowMgr == null) ? 0 : (int)m_ShadowMgr.GetShadowMapCount();
        }

        public int GetShadowSliceCount(uint atlasIndex)
        {
            return (m_ShadowMgr == null) ? 0 : (int)m_ShadowMgr.GetShadowMapSliceCount(atlasIndex);
        }

        public void UpdateCullingParameters(ref ScriptableCullingParameters cullingParams)
        {
            m_ShadowMgr.UpdateCullingParameters( ref cullingParams );
        }

        public bool IsBakedShadowMaskLight(Light light)
        {
            return light.bakingOutput.lightmapBakeType == LightmapBakeType.Mixed &&
                    light.bakingOutput.mixedLightingMode == MixedLightingMode.Shadowmask &&
                    light.bakingOutput.occlusionMaskChannel != -1; // We need to have an occlusion mask channel assign, else we have no shadow mask
        }

        // Return true if BakedShadowMask are enabled
        public bool PrepareLightsForGPU(CommandBuffer cmd, Camera camera, ShadowSettings shadowSettings, CullResults cullResults,
                                        ReflectionProbeCullResults reflectionProbeCullResults, DensityVolumeList densityVolumes)
        {
            using (new ProfilingSample(cmd, "Prepare Lights For GPU"))
            {
                // If any light require it, we need to enabled bake shadow mask feature
                m_enableBakeShadowMask = false;
                m_maxShadowDistance = shadowSettings.maxShadowDistance;

                m_lightList.Clear();

                // We need to properly reset this here otherwise if we go from 1 light to no visible light we would keep the old reference active.
                m_CurrentSunLight = null;
                m_CurrentSunLightShadowIndex = -1;

                var stereoEnabled = m_FrameSettings.enableStereo;

                // Note: Light with null intensity/Color are culled by the C++, no need to test it here
                if (cullResults.visibleLights.Count != 0 || cullResults.visibleReflectionProbes.Count != 0)
                {
                    // 0. deal with shadows
                    {
                        m_FrameId.frameCount++;
                        // get the indices for all lights that want to have shadows
                        m_ShadowRequests.Clear();
                        m_ShadowRequests.Capacity = cullResults.visibleLights.Count;
                        int lcnt = cullResults.visibleLights.Count;
                        for (int i = 0; i < lcnt; ++i)
                        {
                            VisibleLight vl = cullResults.visibleLights[i];
                            if (vl.light.shadows == LightShadows.None)
                                continue;

                            AdditionalShadowData asd = vl.light.GetComponent<AdditionalShadowData>();
                            if (asd != null && asd.shadowDimmer > 0.0f)
                            {
                                m_ShadowRequests.Add(i);

                                // Discover sun light and update cascade info from Volumes
                                // TODO: This should be moved to GetDirectionalLightData when we merge the two loops here.
                                // Careful it must still be done BEFORE the call to ProcessShadowRequests
                                if (vl.lightType == LightType.Directional && m_CurrentSunLight == null)
                                {
                                    var hdShadowSettings = VolumeManager.instance.stack.GetComponent<HDShadowSettings>();
                                    asd.SetShadowCascades(hdShadowSettings.cascadeShadowSplitCount, hdShadowSettings.cascadeShadowSplits, hdShadowSettings.cascadeShadowBorders );
                                }
                            }
                        }
                        // pass this list to a routine that assigns shadows based on some heuristic
                        uint shadowRequestCount = (uint)m_ShadowRequests.Count;
                        //TODO: Do not call ToArray here to avoid GC, refactor API
                        int[]   shadowRequests = m_ShadowRequests.ToArray();
                        int[]   shadowDataIndices;

                        m_ShadowMgr.ProcessShadowRequests(m_FrameId, cullResults, camera, ShaderConfig.s_CameraRelativeRendering != 0, cullResults.visibleLights,
                            ref shadowRequestCount, shadowRequests, out shadowDataIndices);

                        // update the visibleLights with the shadow information
                        m_ShadowIndices.Clear();
                        for (uint i = 0; i < shadowRequestCount; i++)
                        {
                            m_ShadowIndices.Add(shadowRequests[i], shadowDataIndices[i]);
                        }
                    }

                    // 1. Count the number of lights and sort all lights by category, type and volume - This is required for the fptl/cluster shader code
                    // If we reach maximum of lights available on screen, then we discard the light.
                    // Lights are processed in order, so we don't discards light based on their importance but based on their ordering in visible lights list.
                    int directionalLightcount = 0;
                    int punctualLightcount = 0;
                    int areaLightCount = 0;

                    int lightCount = Math.Min(cullResults.visibleLights.Count, k_MaxLightsOnScreen);
                    var sortKeys = new uint[lightCount];
                    int sortCount = 0;

                    for (int lightIndex = 0, numLights = cullResults.visibleLights.Count; (lightIndex < numLights) && (sortCount < lightCount); ++lightIndex)
                    {
                        var light = cullResults.visibleLights[lightIndex];

                        // Light should always have additional data, however preview light right don't have, so we must handle the case by assigning HDUtils.s_DefaultHDAdditionalLightData
                        var additionalData = GetHDAdditionalLightData(light);

                        LightCategory lightCategory = LightCategory.Count;
                        GPULightType gpuLightType = GPULightType.Point;
                        LightVolumeType lightVolumeType = LightVolumeType.Count;

                        if (additionalData.lightTypeExtent == LightTypeExtent.Punctual)
                        {
                            lightCategory = LightCategory.Punctual;

                            switch (light.lightType)
                            {
                                case LightType.Spot:
                                    if (punctualLightcount >= k_MaxPunctualLightsOnScreen)
                                        continue;
                                    switch (additionalData.spotLightShape)
                                    {
                                        case SpotLightShape.Cone:
                                            gpuLightType = GPULightType.Spot;
                                            lightVolumeType = LightVolumeType.Cone;
                                            break;
                                        case SpotLightShape.Pyramid:
                                            gpuLightType = GPULightType.ProjectorPyramid;
                                            lightVolumeType = LightVolumeType.Cone;
                                            break;
                                        case SpotLightShape.Box:
                                            gpuLightType = GPULightType.ProjectorBox;
                                            lightVolumeType = LightVolumeType.Box;
                                            break;
                                        default:
                                            Debug.Assert(false, "Encountered an unknown SpotLightShape.");
                                            break;
                                    }
                                    break;

                                case LightType.Directional:
                                    if (directionalLightcount >= k_MaxDirectionalLightsOnScreen)
                                        continue;
                                    gpuLightType = GPULightType.Directional;
                                    // No need to add volume, always visible
                                    lightVolumeType = LightVolumeType.Count; // Count is none
                                    break;

                                case LightType.Point:
                                    if (punctualLightcount >= k_MaxPunctualLightsOnScreen)
                                        continue;
                                    gpuLightType = GPULightType.Point;
                                    lightVolumeType = LightVolumeType.Sphere;
                                    break;

                                default:
                                    Debug.Assert(false, "Encountered an unknown LightType.");
                                    break;
                            }
                        }
                        else
                        {
                            lightCategory = LightCategory.Area;

                            switch (additionalData.lightTypeExtent)
                            {
                                case LightTypeExtent.Rectangle:
                                    if (areaLightCount >= k_MaxAreaLightsOnScreen)
                                        continue;
                                    gpuLightType = GPULightType.Rectangle;
                                    lightVolumeType = LightVolumeType.Box;
                                    break;

                                case LightTypeExtent.Line:
                                    if (areaLightCount >= k_MaxAreaLightsOnScreen)
                                        continue;
                                    gpuLightType = GPULightType.Line;
                                    lightVolumeType = LightVolumeType.Box;
                                    break;

                                default:
                                    Debug.Assert(false, "Encountered an unknown LightType.");
                                    break;
                            }
                        }

                        uint shadow = m_ShadowIndices.ContainsKey(lightIndex) ? 1u : 0;
                        // 5 bit (0x1F) light category, 5 bit (0x1F) GPULightType, 5 bit (0x1F) lightVolume, 1 bit for shadow casting, 16 bit index
                        sortKeys[sortCount++] = (uint)lightCategory << 27 | (uint)gpuLightType << 22 | (uint)lightVolumeType << 17 | shadow << 16 | (uint)lightIndex;
                    }

                    CoreUtils.QuickSort(sortKeys, 0, sortCount - 1); // Call our own quicksort instead of Array.Sort(sortKeys, 0, sortCount) so we don't allocate memory (note the SortCount-1 that is different from original call).

                    // TODO: Refactor shadow management
                    // The good way of managing shadow:
                    // Here we sort everyone and we decide which light is important or not (this is the responsibility of the lightloop)
                    // we allocate shadow slot based on maximum shadow allowed on screen and attribute slot by bigger solid angle
                    // THEN we ask to the ShadowRender to render the shadow, not the reverse as it is today (i.e render shadow than expect they
                    // will be use...)
                    // The lightLoop is in charge, not the shadow pass.
                    // For now we will still apply the maximum of shadow here but we don't apply the sorting by priority + slot allocation yet

                    // 2. Go through all lights, convert them to GPU format.
                    // Simultaneously create data for culling (LightVolumeData and SFiniteLightBound)
                    Vector3 camPosWS = camera.transform.position;

                    var worldToView = WorldToCamera(camera);
                    var rightEyeWorldToView = Matrix4x4.identity;
                    if (stereoEnabled)
                    {
                        worldToView = WorldToViewStereo(camera, Camera.StereoscopicEye.Left);
                        rightEyeWorldToView = WorldToViewStereo(camera, Camera.StereoscopicEye.Right);
                    }

                    for (int sortIndex = 0; sortIndex < sortCount; ++sortIndex)
                    {
                        // In 1. we have already classify and sorted the light, we need to use this sorted order here
                        uint sortKey = sortKeys[sortIndex];
                        LightCategory lightCategory = (LightCategory)((sortKey >> 27) & 0x1F);
                        GPULightType gpuLightType = (GPULightType)((sortKey >> 22) & 0x1F);
                        LightVolumeType lightVolumeType = (LightVolumeType)((sortKey >> 17) & 0x1F);
                        int lightIndex = (int)(sortKey & 0xFFFF);

                        var light = cullResults.visibleLights[lightIndex];

                        m_enableBakeShadowMask = m_enableBakeShadowMask || IsBakedShadowMaskLight(light.light);

                        // Light should always have additional data, however preview light right don't have, so we must handle the case by assigning HDUtils.s_DefaultHDAdditionalLightData
                        var additionalLightData = GetHDAdditionalLightData(light);
                        var additionalShadowData = light.light.GetComponent<AdditionalShadowData>(); // Can be null

                        // Directional rendering side, it is separated as it is always visible so no volume to handle here
                        if (gpuLightType == GPULightType.Directional)
                        {
                            if (GetDirectionalLightData(cmd, shadowSettings, gpuLightType, light, additionalLightData, additionalShadowData, lightIndex))
                            {
                                directionalLightcount++;

                                // We make the light position camera-relative as late as possible in order
                                // to allow the preceding code to work with the absolute world space coordinates.
                                if (ShaderConfig.s_CameraRelativeRendering != 0)
                                {
                                    // Caution: 'DirectionalLightData.positionWS' is camera-relative after this point.
                                    int last = m_lightList.directionalLights.Count - 1;
                                    DirectionalLightData lightData = m_lightList.directionalLights[last];
                                    lightData.positionWS -= camPosWS;
                                    m_lightList.directionalLights[last] = lightData;
                                }
                            }
                            continue;
                        }

                        Vector3 lightDimensions = new Vector3(); // X = length or width, Y = height, Z = range (depth)

                        // Punctual, area, projector lights - the rendering side.
                        if (GetLightData(cmd, shadowSettings, camera, gpuLightType, light, additionalLightData, additionalShadowData, lightIndex, ref lightDimensions))
                        {
                            switch (lightCategory)
                            {
                                case LightCategory.Punctual:
                                    punctualLightcount++;
                                    break;
                                case LightCategory.Area:
                                    areaLightCount++;
                                    break;
                                default:
                                    Debug.Assert(false, "TODO: encountered an unknown LightCategory.");
                                    break;
                            }

                            // Then culling side. Must be call in this order as we pass the created Light data to the function
                            GetLightVolumeDataAndBound(lightCategory, gpuLightType, lightVolumeType, light, m_lightList.lights[m_lightList.lights.Count - 1], lightDimensions, worldToView);
                            if (stereoEnabled)
                                GetLightVolumeDataAndBound(lightCategory, gpuLightType, lightVolumeType, light, m_lightList.lights[m_lightList.lights.Count - 1], lightDimensions, rightEyeWorldToView, Camera.StereoscopicEye.Right);

                            // We make the light position camera-relative as late as possible in order
                            // to allow the preceding code to work with the absolute world space coordinates.
                            if (ShaderConfig.s_CameraRelativeRendering != 0)
                            {
                                // Caution: 'LightData.positionWS' is camera-relative after this point.
                                int last = m_lightList.lights.Count - 1;
                                LightData lightData = m_lightList.lights[last];
                                lightData.positionWS -= camPosWS;
                                m_lightList.lights[last] = lightData;
                            }
                        }
                    }

                    // Sanity check
                    Debug.Assert(m_lightList.directionalLights.Count == directionalLightcount);
                    Debug.Assert(m_lightList.lights.Count == areaLightCount + punctualLightcount);

                    m_punctualLightCount = punctualLightcount;
                    m_areaLightCount = areaLightCount;

                    // Redo everything but this time with envLights
                    int envLightCount = 0;

                    var totalProbes = cullResults.visibleReflectionProbes.Count + reflectionProbeCullResults.visiblePlanarReflectionProbeCount;
                    int probeCount = Math.Min(totalProbes, k_MaxEnvLightsOnScreen);
                    sortKeys = new uint[probeCount];
                    sortCount = 0;

                    for (int probeIndex = 0, numProbes = totalProbes; (probeIndex < numProbes) && (sortCount < probeCount); probeIndex++)
                    {
                        if (probeIndex < cullResults.visibleReflectionProbes.Count)
                    {
                        VisibleReflectionProbe probe = cullResults.visibleReflectionProbes[probeIndex];
                        HDAdditionalReflectionData additional = probe.probe.GetComponent<HDAdditionalReflectionData>();

                        // probe.texture can be null when we are adding a reflection probe in the editor
                        if (probe.texture == null || envLightCount >= k_MaxEnvLightsOnScreen)
                            continue;

                        // Work around the culling issues. TODO: fix culling in C++.
                        if (probe.probe == null || !probe.probe.isActiveAndEnabled)
                            continue;

                        // Work around the data issues.
                        if (probe.localToWorld.determinant == 0)
                        {
                            Debug.LogError("Reflection probe " + probe.probe.name + " has an invalid local frame and needs to be fixed.");
                            continue;
                        }

                        LightVolumeType lightVolumeType = LightVolumeType.Box;
                        if (additional != null && additional.influenceShape == ShapeType.Sphere)
                            lightVolumeType = LightVolumeType.Sphere;
                        ++envLightCount;

                            var logVolume = CalculateProbeLogVolume(probe.bounds);

                            sortKeys[sortCount++] = PackProbeKey(logVolume, lightVolumeType, 0u, probeIndex); // Sort by volume
                        }
                        else
                        {
                            var planarProbeIndex = probeIndex - cullResults.visibleReflectionProbes.Count;
                            var probe = reflectionProbeCullResults.visiblePlanarReflectionProbes[planarProbeIndex];

                            // probe.texture can be null when we are adding a reflection probe in the editor
                            if (probe.texture == null || envLightCount >= k_MaxEnvLightsOnScreen)
                                continue;

                            var lightVolumeType = LightVolumeType.Box;
                            if (probe.influenceVolume.shapeType == ShapeType.Sphere)
                                lightVolumeType = LightVolumeType.Sphere;
                            ++envLightCount;

                            var logVolume = CalculateProbeLogVolume(probe.bounds);

                            sortKeys[sortCount++] = PackProbeKey(logVolume, lightVolumeType, 1u, planarProbeIndex); // Sort by volume
                        }
                    }

                    // Not necessary yet but call it for future modification with sphere influence volume
                    CoreUtils.QuickSort(sortKeys, 0, sortCount - 1); // Call our own quicksort instead of Array.Sort(sortKeys, 0, sortCount) so we don't allocate memory (note the SortCount-1 that is different from original call).

                    for (int sortIndex = 0; sortIndex < sortCount; ++sortIndex)
                    {
                        // In 1. we have already classify and sorted the light, we need to use this sorted order here
                        uint sortKey = sortKeys[sortIndex];
                        LightVolumeType lightVolumeType;
                        int probeIndex;
                        int listType;
                        UnpackProbeSortKey(sortKey, out lightVolumeType, out probeIndex, out listType);

                        PlanarReflectionProbe planarProbe = null;
                        VisibleReflectionProbe probe = default(VisibleReflectionProbe);
                        if (listType == 0)
                            probe = cullResults.visibleReflectionProbes[probeIndex];
                        else
                            planarProbe = reflectionProbeCullResults.visiblePlanarReflectionProbes[probeIndex];

                        var probeWrapper = ProbeWrapper.Wrap(probe, planarProbe);

                        if (GetEnvLightData(cmd, camera, probeWrapper))
                        {
                            GetEnvLightVolumeDataAndBound(probeWrapper, lightVolumeType, worldToView);
                            if (stereoEnabled)
                                GetEnvLightVolumeDataAndBound(probeWrapper, lightVolumeType, rightEyeWorldToView, Camera.StereoscopicEye.Right);

                            // We make the light position camera-relative as late as possible in order
                            // to allow the preceding code to work with the absolute world space coordinates.
                            if (ShaderConfig.s_CameraRelativeRendering != 0)
                            {
                                // Caution: 'EnvLightData.positionWS' is camera-relative after this point.
                                int last = m_lightList.envLights.Count - 1;
                                EnvLightData envLightData = m_lightList.envLights[last];
                                envLightData.capturePositionWS -= camPosWS;
                                envLightData.influencePositionWS -= camPosWS;
                                envLightData.proxyPositionWS -= camPosWS;
                                m_lightList.envLights[last] = envLightData;
                            }
                        }
                    }

                    // Inject density volumes into the clustered data structure for efficient look up.
                    m_densityVolumeCount = densityVolumes.bounds != null ? densityVolumes.bounds.Count : 0;

                    Matrix4x4 worldToViewCR = worldToView;

                    if (ShaderConfig.s_CameraRelativeRendering != 0)
                    {
                        // The OBBs are camera-relative, the matrix is not. Fix it.
                        worldToViewCR.SetColumn(3, new Vector4(0, 0, 0, 1));
                    }

                    for (int i = 0, n = m_densityVolumeCount; i < n; i++)
                    {
                        // Density volumes are not lights and therefore should not affect light classification.
                        LightFeatureFlags featureFlags = 0;
                        AddBoxVolumeDataAndBound(densityVolumes.bounds[i], LightCategory.DensityVolume, featureFlags, worldToViewCR);
                    }
                }

                m_lightCount = m_lightList.lights.Count + m_lightList.envLights.Count + m_densityVolumeCount;
                Debug.Assert(m_lightCount == m_lightList.bounds.Count);
                Debug.Assert(m_lightCount == m_lightList.lightVolumes.Count);

                int decalDatasCount = Math.Min(DecalSystem.m_DecalDatasCount, k_MaxDecalsOnScreen);
                if (decalDatasCount > 0)
                {
                    for (int i = 0; i < decalDatasCount; i++)
                    {
                        m_lightList.bounds.Add(DecalSystem.m_Bounds[i]);
                        m_lightList.lightVolumes.Add(DecalSystem.m_LightVolumes[i]);
                    }
                    m_lightCount += decalDatasCount;
                }

                if (stereoEnabled)
                {
                    // TODO: Proper decal + stereo cull management

                    Debug.Assert(m_lightList.rightEyeBounds.Count == m_lightCount);
                    Debug.Assert(m_lightList.rightEyeLightVolumes.Count == m_lightCount);

                    // TODO: GC considerations?
                    m_lightList.bounds.AddRange(m_lightList.rightEyeBounds);
                    m_lightList.lightVolumes.AddRange(m_lightList.rightEyeLightVolumes);
                }

<<<<<<< HEAD
=======
                UpdateDataBuffers();

>>>>>>> cdff6cf0
                return m_enableBakeShadowMask;
            }
        }

        static float CalculateProbeLogVolume(Bounds bounds)
        {
            float boxVolume = 8 * bounds.extents.x * bounds.extents.y * bounds.extents.z;
            float logVolume = Mathf.Clamp(256 + Mathf.Log(boxVolume, 1.05f), 0, 4095); // Allow for negative exponents
            return logVolume;
        }

        static void UnpackProbeSortKey(uint sortKey, out LightVolumeType lightVolumeType, out int probeIndex, out int listType)
        {
            lightVolumeType = (LightVolumeType)((sortKey >> 17) & 0x3);
            probeIndex = (int)(sortKey & 0xFFFF);
            listType = (int)((sortKey >> 16) & 1);
        }

        static uint PackProbeKey(float logVolume, LightVolumeType lightVolumeType, uint listType, int probeIndex)
        {
            // 12 bit volume, 3 bit LightVolumeType, 1 bit list type, 16 bit index
            return (uint)logVolume << 20 | (uint)lightVolumeType << 17 | listType << 16 | ((uint)probeIndex & 0xFFFF);
        }

        void VoxelLightListGeneration(CommandBuffer cmd, HDCamera hdCamera, Matrix4x4[] projscrArr, Matrix4x4[] invProjscrArr, RenderTargetIdentifier cameraDepthBufferRT)
        {
            Camera camera = hdCamera.camera;
            // clear atomic offset index
            cmd.SetComputeBufferParam(buildPerVoxelLightListShader, s_ClearVoxelAtomicKernel, HDShaderIDs.g_LayeredSingleIdxBuffer, s_GlobalLightListAtomic);
            cmd.DispatchCompute(buildPerVoxelLightListShader, s_ClearVoxelAtomicKernel, 1, 1, 1);

            int decalDatasCount = Math.Min(DecalSystem.m_DecalDatasCount, k_MaxDecalsOnScreen);

            bool isOrthographic = camera.orthographic;
            cmd.SetComputeIntParam(buildPerVoxelLightListShader, HDShaderIDs.g_isOrthographic, isOrthographic ? 1 : 0);
            cmd.SetComputeIntParam(buildPerVoxelLightListShader, HDShaderIDs._EnvLightIndexShift, m_lightList.lights.Count);
            cmd.SetComputeIntParam(buildPerVoxelLightListShader, HDShaderIDs._DecalIndexShift, m_lightList.lights.Count + m_lightList.envLights.Count);
            cmd.SetComputeIntParam(buildPerVoxelLightListShader, HDShaderIDs._DensityVolumeIndexShift, m_lightList.lights.Count + m_lightList.envLights.Count + decalDatasCount);
            cmd.SetComputeIntParam(buildPerVoxelLightListShader, HDShaderIDs.g_iNrVisibLights, m_lightCount);
            cmd.SetComputeMatrixArrayParam(buildPerVoxelLightListShader, HDShaderIDs.g_mScrProjectionArr, projscrArr);
            cmd.SetComputeMatrixArrayParam(buildPerVoxelLightListShader, HDShaderIDs.g_mInvScrProjectionArr, invProjscrArr);

            cmd.SetComputeIntParam(buildPerVoxelLightListShader, HDShaderIDs.g_iLog2NumClusters, k_Log2NumClusters);

            cmd.SetComputeVectorParam(buildPerVoxelLightListShader, HDShaderIDs.g_screenSize, hdCamera.screenSize);
            cmd.SetComputeIntParam(buildPerVoxelLightListShader, HDShaderIDs.g_iNumSamplesMSAA, (int)hdCamera.msaaSamples);

            //Vector4 v2_near = invProjscr * new Vector4(0.0f, 0.0f, 0.0f, 1.0f);
            //Vector4 v2_far = invProjscr * new Vector4(0.0f, 0.0f, 1.0f, 1.0f);
            //float nearPlane2 = -(v2_near.z/v2_near.w);
            //float farPlane2 = -(v2_far.z/v2_far.w);
            var nearPlane = camera.nearClipPlane;
            var farPlane = camera.farClipPlane;
            cmd.SetComputeFloatParam(buildPerVoxelLightListShader, HDShaderIDs.g_fNearPlane, nearPlane);
            cmd.SetComputeFloatParam(buildPerVoxelLightListShader, HDShaderIDs.g_fFarPlane, farPlane);

            const float C = (float)(1 << k_Log2NumClusters);
            var geomSeries = (1.0 - Mathf.Pow(k_ClustLogBase, C)) / (1 - k_ClustLogBase);        // geometric series: sum_k=0^{C-1} base^k
            m_ClustScale = (float)(geomSeries / (farPlane - nearPlane));

            cmd.SetComputeFloatParam(buildPerVoxelLightListShader, HDShaderIDs.g_fClustScale, m_ClustScale);
            cmd.SetComputeFloatParam(buildPerVoxelLightListShader, HDShaderIDs.g_fClustBase, k_ClustLogBase);

            cmd.SetComputeTextureParam(buildPerVoxelLightListShader, s_GenListPerVoxelKernel, HDShaderIDs.g_depth_tex, cameraDepthBufferRT);
            cmd.SetComputeBufferParam(buildPerVoxelLightListShader, s_GenListPerVoxelKernel, HDShaderIDs.g_vLayeredLightList, s_PerVoxelLightLists);
            cmd.SetComputeBufferParam(buildPerVoxelLightListShader, s_GenListPerVoxelKernel, HDShaderIDs.g_LayeredOffset, s_PerVoxelOffset);
            cmd.SetComputeBufferParam(buildPerVoxelLightListShader, s_GenListPerVoxelKernel, HDShaderIDs.g_LayeredSingleIdxBuffer, s_GlobalLightListAtomic);
            if (m_FrameSettings.lightLoopSettings.enableBigTilePrepass)
                cmd.SetComputeBufferParam(buildPerVoxelLightListShader, s_GenListPerVoxelKernel, HDShaderIDs.g_vBigTileLightList, s_BigTileLightList);

            if (k_UseDepthBuffer)
            {
                cmd.SetComputeBufferParam(buildPerVoxelLightListShader, s_GenListPerVoxelKernel, HDShaderIDs.g_logBaseBuffer, s_PerTileLogBaseTweak);
            }

            cmd.SetComputeBufferParam(buildPerVoxelLightListShader, s_GenListPerVoxelKernel, HDShaderIDs.g_vBoundsBuffer, s_AABBBoundsBuffer);
            cmd.SetComputeBufferParam(buildPerVoxelLightListShader, s_GenListPerVoxelKernel, HDShaderIDs._LightVolumeData, s_LightVolumeDataBuffer);
            cmd.SetComputeBufferParam(buildPerVoxelLightListShader, s_GenListPerVoxelKernel, HDShaderIDs.g_data, s_ConvexBoundsBuffer);

            var numTilesX = GetNumTileClusteredX(hdCamera);
            var numTilesY = GetNumTileClusteredY(hdCamera);
            int numEyes = m_FrameSettings.enableStereo ? 2 : 1;
            //cmd.DispatchCompute(buildPerVoxelLightListShader, s_GenListPerVoxelKernel, numTilesX, numTilesY, 1);
            cmd.DispatchCompute(buildPerVoxelLightListShader, s_GenListPerVoxelKernel, numTilesX, numTilesY, numEyes);
        }

        public void BuildGPULightListsCommon(HDCamera hdCamera, CommandBuffer cmd, RenderTargetIdentifier cameraDepthBufferRT, RenderTargetIdentifier stencilTextureRT, bool skyEnabled)
        {
            var camera = hdCamera.camera;
            cmd.BeginSample("Build Light List");

            var w = (int)hdCamera.screenSize.x;
            var h = (int)hdCamera.screenSize.y;
            s_TempScreenDimArray[0] = w;
            s_TempScreenDimArray[1] = h;
            var numBigTilesX = (w + 63) / 64;
            var numBigTilesY = (h + 63) / 64;

            var temp = new Matrix4x4();
            temp.SetRow(0, new Vector4(0.5f * w, 0.0f, 0.0f, 0.5f * w));
            temp.SetRow(1, new Vector4(0.0f, 0.5f * h, 0.0f, 0.5f * h));
            temp.SetRow(2, new Vector4(0.0f, 0.0f, 0.5f, 0.5f));
            temp.SetRow(3, new Vector4(0.0f, 0.0f, 0.0f, 1.0f));
            bool isOrthographic = camera.orthographic;

            // camera to screen matrix (and it's inverse)
            var projArr = new Matrix4x4[2];
            var projscrArr = new Matrix4x4[2];
            var invProjscrArr = new Matrix4x4[2];
            if (m_FrameSettings.enableStereo)
            {
                // XRTODO: If possible, we could generate a non-oblique stereo projection
                // matrix.  It's ok if it's not the exact same matrix, as long as it encompasses
                // the same FOV as the original projection matrix (which would mean padding each half
                // of the frustum with the max half-angle). We don't need the light information in
                // real projection space.  We just use screen space to figure out what is proximal
                // to a cluster or tile.
                // Once we generate this non-oblique projection matrix, it can be shared across both eyes (un-array)
                for (int eyeIndex = 0; eyeIndex < 2; eyeIndex++)
                {
                    projArr[eyeIndex] = CameraProjectionStereoLHS(hdCamera.camera, (Camera.StereoscopicEye)eyeIndex);
                    projscrArr[eyeIndex] = temp * projArr[eyeIndex];
                    invProjscrArr[eyeIndex] = projscrArr[eyeIndex].inverse;
                }
            }
            else
            {
                projArr[0] = CameraProjectionNonObliqueLHS(hdCamera);
                projscrArr[0] = temp * projArr[0];
                invProjscrArr[0] = projscrArr[0].inverse;
            }


            // generate screen-space AABBs (used for both fptl and clustered).
            if (m_lightCount != 0)
            {
                temp.SetRow(0, new Vector4(1.0f, 0.0f, 0.0f, 0.0f));
                temp.SetRow(1, new Vector4(0.0f, 1.0f, 0.0f, 0.0f));
                temp.SetRow(2, new Vector4(0.0f, 0.0f, 0.5f, 0.5f));
                temp.SetRow(3, new Vector4(0.0f, 0.0f, 0.0f, 1.0f));

                var projhArr = new Matrix4x4[2];
                var invProjhArr = new Matrix4x4[2];
                if (m_FrameSettings.enableStereo)
                {
                    for (int eyeIndex = 0; eyeIndex < 2; eyeIndex++)
                    {
                        projhArr[eyeIndex] = temp * projArr[eyeIndex];
                        invProjhArr[eyeIndex] = projhArr[eyeIndex].inverse;
                    }
                }
                else
                {
                    projhArr[0] = temp * projArr[0];
                    invProjhArr[0] = projhArr[0].inverse;
                }

                cmd.SetComputeIntParam(buildScreenAABBShader, HDShaderIDs.g_isOrthographic, isOrthographic ? 1 : 0);

                // In the stereo case, we have two sets of light bounds to iterate over (bounds are in per-eye view space)
                cmd.SetComputeIntParam(buildScreenAABBShader, HDShaderIDs.g_iNrVisibLights, m_lightCount);
                cmd.SetComputeBufferParam(buildScreenAABBShader, s_GenAABBKernel, HDShaderIDs.g_data, s_ConvexBoundsBuffer);

                cmd.SetComputeMatrixArrayParam(buildScreenAABBShader, HDShaderIDs.g_mProjectionArr, projhArr);
                cmd.SetComputeMatrixArrayParam(buildScreenAABBShader, HDShaderIDs.g_mInvProjectionArr, invProjhArr);

                // In stereo, we output two sets of AABB bounds
                cmd.SetComputeBufferParam(buildScreenAABBShader, s_GenAABBKernel, HDShaderIDs.g_vBoundsBuffer, s_AABBBoundsBuffer);

                int tgY = m_FrameSettings.enableStereo ? 2 : 1;
                cmd.DispatchCompute(buildScreenAABBShader, s_GenAABBKernel, (m_lightCount + 7) / 8, tgY, 1);
            }

            // enable coarse 2D pass on 64x64 tiles (used for both fptl and clustered).
            if (m_FrameSettings.lightLoopSettings.enableBigTilePrepass)
            {
                cmd.SetComputeIntParam(buildPerBigTileLightListShader, HDShaderIDs.g_iNrVisibLights, m_lightCount);
                cmd.SetComputeIntParam(buildPerBigTileLightListShader, HDShaderIDs.g_isOrthographic, isOrthographic ? 1 : 0);
                cmd.SetComputeIntParams(buildPerBigTileLightListShader, HDShaderIDs.g_viDimensions, s_TempScreenDimArray);

                // TODO: These two aren't actually used...
                cmd.SetComputeIntParam(buildPerBigTileLightListShader, HDShaderIDs._EnvLightIndexShift, m_lightList.lights.Count);
                cmd.SetComputeIntParam(buildPerBigTileLightListShader, HDShaderIDs._DecalIndexShift, m_lightList.lights.Count + m_lightList.envLights.Count);

                cmd.SetComputeMatrixArrayParam(buildPerBigTileLightListShader, HDShaderIDs.g_mScrProjectionArr, projscrArr);
                cmd.SetComputeMatrixArrayParam(buildPerBigTileLightListShader, HDShaderIDs.g_mInvScrProjectionArr, invProjscrArr);

                cmd.SetComputeFloatParam(buildPerBigTileLightListShader, HDShaderIDs.g_fNearPlane, camera.nearClipPlane);
                cmd.SetComputeFloatParam(buildPerBigTileLightListShader, HDShaderIDs.g_fFarPlane, camera.farClipPlane);
                cmd.SetComputeBufferParam(buildPerBigTileLightListShader, s_GenListPerBigTileKernel, HDShaderIDs.g_vLightList, s_BigTileLightList);
                cmd.SetComputeBufferParam(buildPerBigTileLightListShader, s_GenListPerBigTileKernel, HDShaderIDs.g_vBoundsBuffer, s_AABBBoundsBuffer);
                cmd.SetComputeBufferParam(buildPerBigTileLightListShader, s_GenListPerBigTileKernel, HDShaderIDs._LightVolumeData, s_LightVolumeDataBuffer);
                cmd.SetComputeBufferParam(buildPerBigTileLightListShader, s_GenListPerBigTileKernel, HDShaderIDs.g_data, s_ConvexBoundsBuffer);

                int tgZ = m_FrameSettings.enableStereo ? 2 : 1;
                cmd.DispatchCompute(buildPerBigTileLightListShader, s_GenListPerBigTileKernel, numBigTilesX, numBigTilesY, tgZ);
            }

            var numTilesX = GetNumTileFtplX(hdCamera);
            var numTilesY = GetNumTileFtplY(hdCamera);
            var numTiles = numTilesX * numTilesY;
            bool enableFeatureVariants = GetFeatureVariantsEnabled();

            // optimized for opaques only
            if (m_FrameSettings.lightLoopSettings.isFptlEnabled)
            {
                cmd.SetComputeIntParam(buildPerTileLightListShader, HDShaderIDs.g_isOrthographic, isOrthographic ? 1 : 0);
                cmd.SetComputeIntParams(buildPerTileLightListShader, HDShaderIDs.g_viDimensions, s_TempScreenDimArray);
                cmd.SetComputeIntParam(buildPerTileLightListShader, HDShaderIDs._EnvLightIndexShift, m_lightList.lights.Count);
                cmd.SetComputeIntParam(buildPerTileLightListShader, HDShaderIDs._DecalIndexShift, m_lightList.lights.Count + m_lightList.envLights.Count);
                cmd.SetComputeIntParam(buildPerTileLightListShader, HDShaderIDs.g_iNrVisibLights, m_lightCount);

                cmd.SetComputeBufferParam(buildPerTileLightListShader, s_GenListPerTileKernel, HDShaderIDs.g_vBoundsBuffer, s_AABBBoundsBuffer);
                cmd.SetComputeBufferParam(buildPerTileLightListShader, s_GenListPerTileKernel, HDShaderIDs._LightVolumeData, s_LightVolumeDataBuffer);
                cmd.SetComputeBufferParam(buildPerTileLightListShader, s_GenListPerTileKernel, HDShaderIDs.g_data, s_ConvexBoundsBuffer);

                cmd.SetComputeMatrixParam(buildPerTileLightListShader, HDShaderIDs.g_mScrProjection, projscrArr[0]);
                cmd.SetComputeMatrixParam(buildPerTileLightListShader, HDShaderIDs.g_mInvScrProjection, invProjscrArr[0]);

                cmd.SetComputeTextureParam(buildPerTileLightListShader, s_GenListPerTileKernel, HDShaderIDs.g_depth_tex, cameraDepthBufferRT);
                cmd.SetComputeBufferParam(buildPerTileLightListShader, s_GenListPerTileKernel, HDShaderIDs.g_vLightList, s_LightList);
                if (m_FrameSettings.lightLoopSettings.enableBigTilePrepass)
                    cmd.SetComputeBufferParam(buildPerTileLightListShader, s_GenListPerTileKernel, HDShaderIDs.g_vBigTileLightList, s_BigTileLightList);

                if (enableFeatureVariants)
                {
                    uint baseFeatureFlags = 0;
                    if (m_lightList.directionalLights.Count > 0)
                    {
                        baseFeatureFlags |= (uint)LightFeatureFlags.Directional;
                    }
                    if (skyEnabled)
                    {
                        baseFeatureFlags |= (uint)LightFeatureFlags.Sky;
                    }
                    if (!m_FrameSettings.lightLoopSettings.enableComputeMaterialVariants)
                    {
                        baseFeatureFlags |= LightDefinitions.s_MaterialFeatureMaskFlags;
                    }
                    cmd.SetComputeIntParam(buildPerTileLightListShader, HDShaderIDs.g_BaseFeatureFlags, (int)baseFeatureFlags);
                    cmd.SetComputeBufferParam(buildPerTileLightListShader, s_GenListPerTileKernel, HDShaderIDs.g_TileFeatureFlags, s_TileFeatureFlags);
                }

                cmd.DispatchCompute(buildPerTileLightListShader, s_GenListPerTileKernel, numTilesX, numTilesY, 1);
            }

            // Cluster
            VoxelLightListGeneration(cmd, hdCamera, projscrArr, invProjscrArr, cameraDepthBufferRT);

            if (enableFeatureVariants)
            {
                // material classification
                if (m_FrameSettings.lightLoopSettings.enableComputeMaterialVariants)
                {
                    int buildMaterialFlagsKernel = s_BuildMaterialFlagsOrKernel;

                    uint baseFeatureFlags = 0;
                    if (!m_FrameSettings.lightLoopSettings.enableComputeLightVariants)
                    {
                        buildMaterialFlagsKernel = s_BuildMaterialFlagsWriteKernel;
                        baseFeatureFlags |= LightDefinitions.s_LightFeatureMaskFlags;
                    }

                    cmd.SetComputeIntParam(buildMaterialFlagsShader, HDShaderIDs.g_BaseFeatureFlags, (int)baseFeatureFlags);
                    cmd.SetComputeIntParams(buildMaterialFlagsShader, HDShaderIDs.g_viDimensions, s_TempScreenDimArray);
                    cmd.SetComputeBufferParam(buildMaterialFlagsShader, buildMaterialFlagsKernel, HDShaderIDs.g_TileFeatureFlags, s_TileFeatureFlags);

                    cmd.SetComputeTextureParam(buildMaterialFlagsShader, buildMaterialFlagsKernel, HDShaderIDs._StencilTexture, stencilTextureRT);

                    cmd.DispatchCompute(buildMaterialFlagsShader, buildMaterialFlagsKernel, numTilesX, numTilesY, 1);
                }

                // clear dispatch indirect buffer
                cmd.SetComputeBufferParam(clearDispatchIndirectShader, s_ClearDispatchIndirectKernel, HDShaderIDs.g_DispatchIndirectBuffer, s_DispatchIndirectBuffer);
                cmd.DispatchCompute(clearDispatchIndirectShader, s_ClearDispatchIndirectKernel, 1, 1, 1);

                // add tiles to indirect buffer
                cmd.SetComputeBufferParam(buildDispatchIndirectShader, s_BuildDispatchIndirectKernel, HDShaderIDs.g_DispatchIndirectBuffer, s_DispatchIndirectBuffer);
                cmd.SetComputeBufferParam(buildDispatchIndirectShader, s_BuildDispatchIndirectKernel, HDShaderIDs.g_TileList, s_TileList);
                cmd.SetComputeBufferParam(buildDispatchIndirectShader, s_BuildDispatchIndirectKernel, HDShaderIDs.g_TileFeatureFlags, s_TileFeatureFlags);
                cmd.SetComputeIntParam(buildDispatchIndirectShader, HDShaderIDs.g_NumTiles, numTiles);
                cmd.SetComputeIntParam(buildDispatchIndirectShader, HDShaderIDs.g_NumTilesX, numTilesX);
                cmd.DispatchCompute(buildDispatchIndirectShader, s_BuildDispatchIndirectKernel, (numTiles + 63) / 64, 1, 1);
            }

            cmd.EndSample("Build Light List");
        }

        public void BuildGPULightLists(HDCamera hdCamera, CommandBuffer cmd, RenderTargetIdentifier cameraDepthBufferRT, RenderTargetIdentifier stencilTextureRT, bool skyEnabled)
        {
            cmd.SetRenderTarget(BuiltinRenderTextureType.None);

            BuildGPULightListsCommon(hdCamera, cmd, cameraDepthBufferRT, stencilTextureRT, skyEnabled);
            PushGlobalParams(hdCamera, cmd);
        }

        public GPUFence BuildGPULightListsAsyncBegin(HDCamera hdCamera, ScriptableRenderContext renderContext, RenderTargetIdentifier cameraDepthBufferRT, RenderTargetIdentifier stencilTextureRT, GPUFence startFence, bool skyEnabled)
        {
            var cmd = CommandBufferPool.Get("Build light list");
            cmd.WaitOnGPUFence(startFence);

            BuildGPULightListsCommon(hdCamera, cmd, cameraDepthBufferRT, stencilTextureRT, skyEnabled);
            GPUFence completeFence = cmd.CreateGPUFence();
            renderContext.ExecuteCommandBufferAsync(cmd, ComputeQueueType.Background);
            CommandBufferPool.Release(cmd);

            return completeFence;
        }

        public void BuildGPULightListAsyncEnd(HDCamera hdCamera, CommandBuffer cmd, GPUFence doneFence)
        {
            cmd.WaitOnGPUFence(doneFence);
            PushGlobalParams(hdCamera, cmd);
        }

        void UpdateDataBuffers()
        {
            m_DirectionalLightDatas.SetData(m_lightList.directionalLights);
            m_LightDatas.SetData(m_lightList.lights);
            m_EnvLightDatas.SetData(m_lightList.envLights);
            m_shadowDatas.SetData(m_lightList.shadows);
            m_DecalDatas.SetData(DecalSystem.m_DecalDatas, 0, 0, Math.Min(DecalSystem.m_DecalDatasCount, k_MaxDecalsOnScreen)); // don't add more than the size of the buffer

            // These two buffers have been set in Rebuild()
            s_ConvexBoundsBuffer.SetData(m_lightList.bounds);
            s_LightVolumeDataBuffer.SetData(m_lightList.lightVolumes);
        }

        HDAdditionalReflectionData GetHDAdditionalReflectionData(VisibleReflectionProbe probe)
        {
            var add = probe.probe.GetComponent<HDAdditionalReflectionData>();
            if (add == null)
            {
                add = HDUtils.s_DefaultHDAdditionalReflectionData;
                add.blendDistancePositive = Vector3.one * probe.blendDistance;
                add.blendDistanceNegative = add.blendDistancePositive;
                add.influenceShape = ShapeType.Box;
            }
            return add;
        }

        HDAdditionalLightData GetHDAdditionalLightData(VisibleLight light)
        {
            var add = light.light.GetComponent<HDAdditionalLightData>();
            if (add == null)
            {
                add = HDUtils.s_DefaultHDAdditionalLightData;
            }
            return add;
        }

        void PushGlobalParams(HDCamera hdCamera, CommandBuffer cmd)
        {
            using (new ProfilingSample(cmd, "Push Global Parameters", CustomSamplerId.TPPushGlobalParameters.GetSampler()))
            {
                Camera camera = hdCamera.camera;
                // Shadows
                m_ShadowMgr.SyncData();
                m_ShadowMgr.BindResources(cmd, null, 0);

                cmd.SetGlobalTexture(HDShaderIDs._CookieTextures, m_CookieTexArray.GetTexCache());
                cmd.SetGlobalTexture(HDShaderIDs._CookieCubeTextures, m_CubeCookieTexArray.GetTexCache());
                cmd.SetGlobalTexture(HDShaderIDs._EnvCubemapTextures, m_ReflectionProbeCache.GetTexCache());
                cmd.SetGlobalTexture(HDShaderIDs._Env2DTextures, m_ReflectionPlanarProbeCache.GetTexCache());
                cmd.SetGlobalMatrixArray(HDShaderIDs._Env2DCaptureVP, m_Env2DCaptureVP);

                cmd.SetGlobalBuffer(HDShaderIDs._DirectionalLightDatas, m_DirectionalLightDatas);
                cmd.SetGlobalInt(HDShaderIDs._DirectionalLightCount, m_lightList.directionalLights.Count);
                cmd.SetGlobalBuffer(HDShaderIDs._LightDatas, m_LightDatas);
                cmd.SetGlobalInt(HDShaderIDs._PunctualLightCount, m_punctualLightCount);
                cmd.SetGlobalInt(HDShaderIDs._AreaLightCount, m_areaLightCount);
                cmd.SetGlobalBuffer(HDShaderIDs._EnvLightDatas, m_EnvLightDatas);
                cmd.SetGlobalInt(HDShaderIDs._EnvLightCount, m_lightList.envLights.Count);
                cmd.SetGlobalBuffer(HDShaderIDs._DecalDatas, m_DecalDatas);
                cmd.SetGlobalInt(HDShaderIDs._DecalCount, DecalSystem.m_DecalDatasCount);
                cmd.SetGlobalBuffer(HDShaderIDs._ShadowDatas, m_shadowDatas);

                cmd.SetGlobalInt(HDShaderIDs._NumTileFtplX, GetNumTileFtplX(hdCamera));
                cmd.SetGlobalInt(HDShaderIDs._NumTileFtplY, GetNumTileFtplY(hdCamera));

                cmd.SetGlobalInt(HDShaderIDs._NumTileClusteredX, GetNumTileClusteredX(hdCamera));
                cmd.SetGlobalInt(HDShaderIDs._NumTileClusteredY, GetNumTileClusteredY(hdCamera));

                if (m_FrameSettings.lightLoopSettings.enableBigTilePrepass)
                    cmd.SetGlobalBuffer(HDShaderIDs.g_vBigTileLightList, s_BigTileLightList);

                // Cluster
                {
                    cmd.SetGlobalFloat(HDShaderIDs.g_fClustScale, m_ClustScale);
                    cmd.SetGlobalFloat(HDShaderIDs.g_fClustBase, k_ClustLogBase);
                    cmd.SetGlobalFloat(HDShaderIDs.g_fNearPlane, camera.nearClipPlane);
                    cmd.SetGlobalFloat(HDShaderIDs.g_fFarPlane, camera.farClipPlane);
                    cmd.SetGlobalInt(HDShaderIDs.g_iLog2NumClusters, k_Log2NumClusters);

                    cmd.SetGlobalInt(HDShaderIDs.g_isLogBaseBufferEnabled, k_UseDepthBuffer ? 1 : 0);

                    cmd.SetGlobalBuffer(HDShaderIDs.g_vLayeredOffsetsBuffer, s_PerVoxelOffset);
                    if (k_UseDepthBuffer)
                    {
                        cmd.SetGlobalBuffer(HDShaderIDs.g_logBaseBuffer, s_PerTileLogBaseTweak);
                    }

                    // Set up clustered lighting for volumetrics.
                    cmd.SetGlobalBuffer(HDShaderIDs.g_vLightListGlobal, s_PerVoxelLightLists);
                }
            }
        }

        public void RenderShadows(ScriptableRenderContext renderContext, CommandBuffer cmd, CullResults cullResults)
        {
            // kick off the shadow jobs here
            m_ShadowMgr.RenderShadows(m_FrameId, renderContext, cmd, cullResults, cullResults.visibleLights);
        }

        public struct LightingPassOptions
        {
            public bool outputSplitLighting;
        }

        public void RenderDeferredDirectionalShadow(HDCamera hdCamera, RTHandleSystem.RTHandle deferredShadowRT, RenderTargetIdentifier depthTexture, CommandBuffer cmd)
        {
            if (m_CurrentSunLight == null || m_CurrentSunLight.GetComponent<AdditionalShadowData>() == null || m_CurrentSunLightShadowIndex < 0)
            {
                cmd.SetGlobalTexture(HDShaderIDs._DeferredShadowTexture, RuntimeUtilities.blackTexture);
                return;
            }

            using (new ProfilingSample(cmd, "Deferred Directional Shadow", CustomSamplerId.TPDeferredDirectionalShadow.GetSampler()))
            {
                ContactShadows contactShadows = VolumeManager.instance.stack.GetComponent<ContactShadows>();

                bool enableContactShadows = m_FrameSettings.enableContactShadows && contactShadows.enable && contactShadows.length > 0.0f;
                int kernel;
                if (enableContactShadows)
                    kernel = m_FrameSettings.enableForwardRenderingOnly ? s_deferredDirectionalShadow_Contact_Kernel : s_deferredDirectionalShadow_Contact_Normals_Kernel;
                else
                    kernel = m_FrameSettings.enableForwardRenderingOnly ? s_deferredDirectionalShadowKernel : s_deferredDirectionalShadow_Normals_Kernel;

                m_ShadowMgr.BindResources(cmd, deferredDirectionalShadowComputeShader, kernel);

                if (enableContactShadows)
                {
                    float contactShadowRange = Mathf.Clamp(contactShadows.fadeDistance, 0.0f, contactShadows.maxDistance);
                    float contactShadowFadeEnd = contactShadows.maxDistance;
                    float contactShadowOneOverFadeRange = 1.0f / (contactShadowRange);
                    Vector4 contactShadowParams = new Vector4(contactShadows.length, contactShadows.distanceScaleFactor, contactShadowFadeEnd, contactShadowOneOverFadeRange);
                    cmd.SetComputeVectorParam(deferredDirectionalShadowComputeShader, HDShaderIDs._DirectionalContactShadowParams, contactShadowParams);
                    cmd.SetComputeIntParam(deferredDirectionalShadowComputeShader, HDShaderIDs._DirectionalContactShadowSampleCount, contactShadows.sampleCount);
                }

                cmd.SetComputeIntParam(deferredDirectionalShadowComputeShader, HDShaderIDs._DirectionalShadowIndex, m_CurrentSunLightShadowIndex);
                cmd.SetComputeVectorParam(deferredDirectionalShadowComputeShader, HDShaderIDs._DirectionalLightDirection, -m_CurrentSunLight.transform.forward);
                cmd.SetComputeTextureParam(deferredDirectionalShadowComputeShader, kernel, HDShaderIDs._DeferredShadowTextureUAV, deferredShadowRT);
                cmd.SetComputeTextureParam(deferredDirectionalShadowComputeShader, kernel, HDShaderIDs._MainDepthTexture, depthTexture);

                int deferredShadowTileSize = 16; // Must match DeferreDirectionalShadow.compute
                int numTilesX = (hdCamera.actualWidth + (deferredShadowTileSize - 1)) / deferredShadowTileSize;
                int numTilesY = (hdCamera.actualHeight + (deferredShadowTileSize - 1)) / deferredShadowTileSize;

                // TODO: Update for stereo
                cmd.DispatchCompute(deferredDirectionalShadowComputeShader, kernel, numTilesX, numTilesY, 1);

                cmd.SetGlobalTexture(HDShaderIDs._DeferredShadowTexture, deferredShadowRT);
            }
        }

        public void RenderDeferredLighting( HDCamera hdCamera, CommandBuffer cmd, DebugDisplaySettings debugDisplaySettings,
                                            RenderTargetIdentifier[] colorBuffers, RenderTargetIdentifier depthStencilBuffer, RenderTargetIdentifier depthTexture,
                                            LightingPassOptions options)
        {
            cmd.SetGlobalBuffer(HDShaderIDs.g_vLightListGlobal, s_LightList);

            if (m_FrameSettings.lightLoopSettings.enableTileAndCluster && m_FrameSettings.lightLoopSettings.enableComputeLightEvaluation && options.outputSplitLighting)
            {
                // The CS is always in the MRT mode. Do not execute the same shader twice.
                return;
            }


            // Predeclared to reduce GC pressure
            string tilePassName = "TilePass - Deferred Lighting Pass";
            string tilePassMRTName = "TilePass - Deferred Lighting Pass MRT";
            string singlePassName = "SinglePass - Deferred Lighting Pass";
            string SinglePassMRTName = "SinglePass - Deferred Lighting Pass MRT";

            string sLabel = m_FrameSettings.lightLoopSettings.enableTileAndCluster ?
                (options.outputSplitLighting ? tilePassMRTName : tilePassName) :
                (options.outputSplitLighting ? SinglePassMRTName : singlePassName);

            using (new ProfilingSample(cmd, sLabel, CustomSamplerId.TPRenderDeferredLighting.GetSampler()))
            {
                var camera = hdCamera.camera;

                // Compute path
                if (m_FrameSettings.lightLoopSettings.enableTileAndCluster && m_FrameSettings.lightLoopSettings.enableComputeLightEvaluation)
                {
                    int w = camera.pixelWidth;
                    int h = camera.pixelHeight;
                    int numTilesX = (w + 15) / 16;
                    int numTilesY = (h + 15) / 16;
                    int numTiles = numTilesX * numTilesY;

                    bool enableFeatureVariants = GetFeatureVariantsEnabled() && !debugDisplaySettings.IsDebugDisplayEnabled();

                    int numVariants = 1;
                    if (enableFeatureVariants)
                        numVariants = LightDefinitions.s_NumFeatureVariants;

                    for (int variant = 0; variant < numVariants; variant++)
                    {
                        int kernel;

                        if (enableFeatureVariants)
                        {
                            if (m_enableBakeShadowMask)
                                kernel = s_shadeOpaqueIndirectShadowMaskFptlKernels[variant];
                            else
                                kernel = s_shadeOpaqueIndirectFptlKernels[variant];
                        }
                        else
                        {
                            if (m_enableBakeShadowMask)
                            {
                                kernel = debugDisplaySettings.IsDebugDisplayEnabled() ? s_shadeOpaqueDirectShadowMaskFptlDebugDisplayKernel : s_shadeOpaqueDirectShadowMaskFptlKernel;
                            }
                            else
                            {
                                kernel = debugDisplaySettings.IsDebugDisplayEnabled() ? s_shadeOpaqueDirectFptlDebugDisplayKernel : s_shadeOpaqueDirectFptlKernel;
                            }
                        }

                        cmd.SetComputeTextureParam(deferredComputeShader, kernel, HDShaderIDs._MainDepthTexture, depthTexture);

                        // TODO: Is it possible to setup this outside the loop ? Can figure out how, get this: Property (specularLightingUAV) at kernel index (21) is not set
                        cmd.SetComputeTextureParam(deferredComputeShader, kernel, HDShaderIDs.specularLightingUAV, colorBuffers[0]);
                        cmd.SetComputeTextureParam(deferredComputeShader, kernel, HDShaderIDs.diffuseLightingUAV,  colorBuffers[1]);

                        // always do deferred lighting in blocks of 16x16 (not same as tiled light size)

                        if (enableFeatureVariants)
                        {
                            cmd.SetComputeBufferParam(deferredComputeShader, kernel, HDShaderIDs.g_TileFeatureFlags, s_TileFeatureFlags);
                            cmd.SetComputeIntParam(deferredComputeShader, HDShaderIDs.g_TileListOffset, variant * numTiles);
                            cmd.SetComputeBufferParam(deferredComputeShader, kernel, HDShaderIDs.g_TileList, s_TileList);
                            cmd.DispatchCompute(deferredComputeShader, kernel, s_DispatchIndirectBuffer, (uint)variant * 3 * sizeof(uint));
                        }
                        else
                        {
                            cmd.DispatchCompute(deferredComputeShader, kernel, numTilesX, numTilesY, 1);
                        }
                    }
                }
                else // Pixel shader evaluation
                {
                    int index = GetDeferredLightingMaterialIndex(   options.outputSplitLighting ? 1 : 0,
                                                                    m_FrameSettings.lightLoopSettings.enableTileAndCluster ? 1 : 0,
                                                                    m_enableBakeShadowMask ? 1 : 0,
                                                                    debugDisplaySettings.IsDebugDisplayEnabled() ? 1 : 0);

                    Material currentLightingMaterial = m_deferredLightingMaterial[index];

                    if (options.outputSplitLighting)
                    {
                        CoreUtils.DrawFullScreen(cmd, currentLightingMaterial, colorBuffers, depthStencilBuffer);
                    }
                    else
                    {
                        // If SSS is disable, do lighting for both split lighting and no split lighting
                        // This is for debug purpose, so fine to use immediate material mode here to modify render state
                        if (!m_FrameSettings.enableSubsurfaceScattering)
                        {
                            currentLightingMaterial.SetInt(HDShaderIDs._StencilRef, (int)StencilLightingUsage.NoLighting);
                            currentLightingMaterial.SetInt(HDShaderIDs._StencilCmp, (int)CompareFunction.NotEqual);
                        }
                        else
                        {
                            currentLightingMaterial.SetInt(HDShaderIDs._StencilRef, (int)StencilLightingUsage.RegularLighting);
                            currentLightingMaterial.SetInt(HDShaderIDs._StencilCmp, (int)CompareFunction.Equal);
                        }

                        CoreUtils.DrawFullScreen(cmd, currentLightingMaterial, colorBuffers[0], depthStencilBuffer);
                    }
                }
            } // End profiling
        }

        public void RenderForward(Camera camera, CommandBuffer cmd, bool renderOpaque)
        {
            // Note: SHADOWS_SHADOWMASK keyword is enabled in HDRenderPipeline.cs ConfigureForShadowMask

            // Note: if we use render opaque with deferred tiling we need to render a opaque depth pass for these opaque objects
            if (!m_FrameSettings.lightLoopSettings.enableTileAndCluster)
            {
                using (new ProfilingSample(cmd, "Forward pass", CustomSamplerId.TPForwardPass.GetSampler()))
                {
                    cmd.EnableShaderKeyword("LIGHTLOOP_SINGLE_PASS");
                    cmd.DisableShaderKeyword("LIGHTLOOP_TILE_PASS");
                }
            }
            else
            {
                // Only opaques can use FPTL, transparent must use clustered!
                bool useFptl = renderOpaque && m_FrameSettings.lightLoopSettings.enableFptlForForwardOpaque;

                using (new ProfilingSample(cmd, useFptl ? "Forward Tiled pass" : "Forward Clustered pass", CustomSamplerId.TPForwardTiledClusterpass.GetSampler()))
                {
                    // say that we want to use tile of single loop
                    cmd.EnableShaderKeyword("LIGHTLOOP_TILE_PASS");
                    cmd.DisableShaderKeyword("LIGHTLOOP_SINGLE_PASS");
                    CoreUtils.SetKeyword(cmd, "USE_FPTL_LIGHTLIST", useFptl);
                    CoreUtils.SetKeyword(cmd, "USE_CLUSTERED_LIGHTLIST", !useFptl);
                    cmd.SetGlobalBuffer(HDShaderIDs.g_vLightListGlobal, useFptl ? s_LightList : s_PerVoxelLightLists);
                }
            }
        }

        public void RenderDebugOverlay(HDCamera hdCamera, CommandBuffer cmd, DebugDisplaySettings debugDisplaySettings, ref float x, ref float y, float overlaySize, float width)
        {
            LightingDebugSettings lightingDebug = debugDisplaySettings.lightingDebugSettings;

            using (new ProfilingSample(cmd, "Tiled/cluster Lighting Debug", CustomSamplerId.TPTiledLightingDebug.GetSampler()))
            {
                if (lightingDebug.tileClusterDebug != LightLoop.TileClusterDebug.None)
                {

                    int w = hdCamera.actualWidth;
                    int h = hdCamera.actualHeight;
                    int numTilesX = (w + 15) / 16;
                    int numTilesY = (h + 15) / 16;
                    int numTiles = numTilesX * numTilesY;

                    // Debug tiles
                    if (lightingDebug.tileClusterDebug == LightLoop.TileClusterDebug.MaterialFeatureVariants)
                    {
                        if (GetFeatureVariantsEnabled())
                        {
                            // featureVariants
                            m_DebugViewTilesMaterial.SetInt(HDShaderIDs._NumTiles, numTiles);
                            m_DebugViewTilesMaterial.SetInt(HDShaderIDs._ViewTilesFlags, (int)lightingDebug.tileClusterDebugByCategory);
                            m_DebugViewTilesMaterial.SetVector(HDShaderIDs._MousePixelCoord, HDUtils.GetMouseCoordinates(hdCamera));
                            m_DebugViewTilesMaterial.SetVector(HDShaderIDs._MouseClickPixelCoord, HDUtils.GetMouseClickCoordinates(hdCamera));
                            m_DebugViewTilesMaterial.SetBuffer(HDShaderIDs.g_TileList, s_TileList);
                            m_DebugViewTilesMaterial.SetBuffer(HDShaderIDs.g_DispatchIndirectBuffer, s_DispatchIndirectBuffer);
                            m_DebugViewTilesMaterial.EnableKeyword("USE_FPTL_LIGHTLIST");
                            m_DebugViewTilesMaterial.DisableKeyword("USE_CLUSTERED_LIGHTLIST");
                            m_DebugViewTilesMaterial.DisableKeyword("SHOW_LIGHT_CATEGORIES");
                            m_DebugViewTilesMaterial.EnableKeyword("SHOW_FEATURE_VARIANTS");
                            cmd.DrawProcedural(Matrix4x4.identity, m_DebugViewTilesMaterial, 0, MeshTopology.Triangles, numTiles * 6);
                        }
                    }
                    else // tile or cluster
                    {
                        bool bUseClustered = lightingDebug.tileClusterDebug == LightLoop.TileClusterDebug.Cluster;

                        // lightCategories
                        m_DebugViewTilesMaterial.SetInt(HDShaderIDs._ViewTilesFlags, (int)lightingDebug.tileClusterDebugByCategory);
                        m_DebugViewTilesMaterial.SetVector(HDShaderIDs._MousePixelCoord, HDUtils.GetMouseCoordinates(hdCamera));
                        m_DebugViewTilesMaterial.SetVector(HDShaderIDs._MouseClickPixelCoord, HDUtils.GetMouseClickCoordinates(hdCamera));
                        m_DebugViewTilesMaterial.SetBuffer(HDShaderIDs.g_vLightListGlobal, bUseClustered ? s_PerVoxelLightLists : s_LightList);
                        m_DebugViewTilesMaterial.EnableKeyword(bUseClustered ? "USE_CLUSTERED_LIGHTLIST" : "USE_FPTL_LIGHTLIST");
                        m_DebugViewTilesMaterial.DisableKeyword(!bUseClustered ? "USE_CLUSTERED_LIGHTLIST" : "USE_FPTL_LIGHTLIST");
                        m_DebugViewTilesMaterial.EnableKeyword("SHOW_LIGHT_CATEGORIES");
                        m_DebugViewTilesMaterial.DisableKeyword("SHOW_FEATURE_VARIANTS");

                        CoreUtils.DrawFullScreen(cmd, m_DebugViewTilesMaterial, 0);
                    }
                }
            }

            using (new ProfilingSample(cmd, "Display Shadows", CustomSamplerId.TPDisplayShadows.GetSampler()))
            {
                if (lightingDebug.shadowDebugMode == ShadowMapDebugMode.VisualizeShadowMap)
                {
                    int index = (int)lightingDebug.shadowMapIndex;

#if UNITY_EDITOR
                    if(lightingDebug.shadowDebugUseSelection)
                    {
                        index = -1;
                        if (UnityEditor.Selection.activeObject is GameObject)
                        {
                            GameObject go = UnityEditor.Selection.activeObject as GameObject;
                            Light light = go.GetComponent<Light>();
                            if (light != null)
                            {
                                index = m_ShadowMgr.GetShadowRequestIndex(light);
                            }
                        }
                    }
#endif

                    if(index != -1)
                    {
                        uint faceCount = m_ShadowMgr.GetShadowRequestFaceCount((uint)index);
                        for (uint i = 0; i < faceCount; ++i)
                        {
                            m_ShadowMgr.DisplayShadow(cmd, m_DebugShadowMapMaterial, index, i, x, y, overlaySize, overlaySize, lightingDebug.shadowMinValue, lightingDebug.shadowMaxValue, hdCamera.camera.cameraType != CameraType.SceneView);
                            HDUtils.NextOverlayCoord(ref x, ref y, overlaySize, overlaySize, hdCamera.actualWidth);
                        }
                    }
                }
                else if (lightingDebug.shadowDebugMode == ShadowMapDebugMode.VisualizeAtlas)
                {
                    m_ShadowMgr.DisplayShadowMap(cmd, m_DebugShadowMapMaterial, lightingDebug.shadowAtlasIndex, lightingDebug.shadowSliceIndex, x, y, overlaySize, overlaySize, lightingDebug.shadowMinValue, lightingDebug.shadowMaxValue, hdCamera.camera.cameraType != CameraType.SceneView);
                    HDUtils.NextOverlayCoord(ref x, ref y, overlaySize, overlaySize, hdCamera.actualWidth);
                }
            }
        }
    }
}<|MERGE_RESOLUTION|>--- conflicted
+++ resolved
@@ -1874,11 +1874,8 @@
                     m_lightList.lightVolumes.AddRange(m_lightList.rightEyeLightVolumes);
                 }
 
-<<<<<<< HEAD
-=======
                 UpdateDataBuffers();
 
->>>>>>> cdff6cf0
                 return m_enableBakeShadowMask;
             }
         }
