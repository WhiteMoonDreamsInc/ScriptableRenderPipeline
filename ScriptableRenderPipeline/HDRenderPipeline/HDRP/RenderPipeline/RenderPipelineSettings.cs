using System;
using UnityEngine;

namespace UnityEngine.Experimental.Rendering.HDPipeline
{
    // RenderPipelineSettings define settings that can't be change during runtime. It is equivalent to the GraphicsSettings of Unity (Tiers + shader variant removal).
    // This allow to allocate resource or not for a given feature.
    // FrameSettings control within a frame what is enable or not(enableShadow, enableStereo, enableDistortion...).
    // HDRenderPipelineAsset reference the current RenderPipelineSettings used, there is one per supported platform(Currently this feature is not implemented and only one GlobalFrameSettings is available).
    // A Camera with HDAdditionalData has one FrameSettings that configures how it will render. For example a camera used for reflection will disable distortion and post-process.
    // Additionally, on a Camera there is another FrameSettings called ActiveFrameSettings that is created on the fly based on FrameSettings and allows modifications for debugging purpose at runtime without being serialized on disk.
    // The ActiveFrameSettings is registered in the debug windows at the creation of the camera.
    // A Camera with HDAdditionalData has a RenderPath that defines if it uses a "Default" FrameSettings, a preset of FrameSettings or a custom one.
    // HDRenderPipelineAsset contains a "Default" FrameSettings that can be referenced by any camera with RenderPath.Defaut or when the camera doesn't have HDAdditionalData like the camera of the Editor.
    // It also contains a DefaultActiveFrameSettings

    // RenderPipelineSettings represents settings that are immutable at runtime.
    // There is a dedicated RenderPipelineSettings for each platform
    [Serializable]
    public class RenderPipelineSettings
    {
        // Lighting
        public bool supportShadowMask = true;
        public bool supportSSR = true;
        public bool supportSSAO = true;
        public bool supportSubsurfaceScattering = true;
        public bool supportsForwardOnly = false;

        // Engine
        public bool supportDBuffer = false;
        public bool supportMSAA = false;
<<<<<<< HEAD
        public bool supportAsyncCompute = false;
        public bool supportsMotionVectors = true;
        public bool supportsStereo = false;
=======
>>>>>>> 36606f49

        public GlobalLightLoopSettings  lightLoopSettings = new GlobalLightLoopSettings();
        public ShadowInitParameters     shadowInitParams = new ShadowInitParameters();
    }
}<|MERGE_RESOLUTION|>--- conflicted
+++ resolved
@@ -29,12 +29,8 @@
         // Engine
         public bool supportDBuffer = false;
         public bool supportMSAA = false;
-<<<<<<< HEAD
-        public bool supportAsyncCompute = false;
         public bool supportsMotionVectors = true;
         public bool supportsStereo = false;
-=======
->>>>>>> 36606f49
 
         public GlobalLightLoopSettings  lightLoopSettings = new GlobalLightLoopSettings();
         public ShadowInitParameters     shadowInitParams = new ShadowInitParameters();
