﻿using UnityEngine.Rendering;
using System.Collections.Generic;
using System;

namespace UnityEngine.Experimental.Rendering.HDPipeline
{
    class ShadowSetup : IDisposable
    {
        // shadow related stuff
        const int k_MaxShadowDataSlots              = 64;
        const int k_MaxPayloadSlotsPerShadowData    =  4;
        ShadowmapBase[]         m_Shadowmaps;
        ShadowManager           m_ShadowMgr;
        static ComputeBuffer    s_ShadowDataBuffer;
        static ComputeBuffer    s_ShadowPayloadBuffer;

        public static GPUShadowType HDShadowLightType(Light l)
        {
            // We only process light with additional data
            var ald = l.GetComponent<HDAdditionalLightData>();

            if (ald == null)
            {
                return ShadowRegistry.ShadowLightType(l);
            }

            GPUShadowType shadowType = GPUShadowType.Unknown;

            switch (ald.lightTypeExtent)
            {
                case LightTypeExtent.Punctual:
                    shadowType = ShadowRegistry.ShadowLightType(l);
                    break;

                // Area and projector not supported yet
            }

            return shadowType;
        }

        public ShadowSetup(ShadowInitParameters shadowInit, ShadowSettings shadowSettings, out IShadowManager shadowManager)
        {
            s_ShadowDataBuffer      = new ComputeBuffer( k_MaxShadowDataSlots, System.Runtime.InteropServices.Marshal.SizeOf( typeof( ShadowData ) ) );
            s_ShadowPayloadBuffer   = new ComputeBuffer( k_MaxShadowDataSlots * k_MaxPayloadSlotsPerShadowData, System.Runtime.InteropServices.Marshal.SizeOf( typeof( ShadowPayload ) ) );
            ShadowAtlas.AtlasInit atlasInit;
            atlasInit.baseInit.width           = (uint)shadowInit.shadowAtlasWidth;
            atlasInit.baseInit.height          = (uint)shadowInit.shadowAtlasHeight;
            atlasInit.baseInit.slices          = 1;
            atlasInit.baseInit.shadowmapBits   = 32;
            atlasInit.baseInit.shadowmapFormat = RenderTextureFormat.Shadowmap;
            atlasInit.baseInit.samplerState    = SamplerState.Default();
            atlasInit.baseInit.comparisonSamplerState = ComparisonSamplerState.Default();
            atlasInit.baseInit.clearColor      = new Vector4( 0.0f, 0.0f, 0.0f, 0.0f );
            atlasInit.baseInit.maxPayloadCount = 0;
            atlasInit.baseInit.shadowSupport   = ShadowmapBase.ShadowSupport.Directional | ShadowmapBase.ShadowSupport.Point | ShadowmapBase.ShadowSupport.Spot;
            atlasInit.shaderKeyword            = null;

            // SampleGame Change BEGIN
/*
            var varianceInit = atlasInit;
            varianceInit.baseInit.shadowmapFormat = ShadowVariance.GetFormat( false, false, true );

            var varianceInit2 = varianceInit;
            varianceInit2.baseInit.shadowmapFormat = ShadowVariance.GetFormat( true, true, false );

            var varianceInit3 = varianceInit;
            varianceInit3.baseInit.shadowmapFormat = ShadowVariance.GetFormat( true, false, true );

<<<<<<< HEAD
            m_Shadowmaps = new ShadowmapBase[] { new ShadowVariance( ref varianceInit ), new ShadowVariance( ref varianceInit2 ), new ShadowVariance( ref varianceInit3 ), new ShadowAtlas( ref atlasInit ) };
*/
            m_Shadowmaps = new ShadowmapBase[] { /*new ShadowVariance( ref varianceInit ), new ShadowVariance( ref varianceInit2 ), new ShadowVariance( ref varianceInit3 ),*/ new ShadowAtlas( ref atlasInit ) };
            // SampleGame Change END
=======
            m_Shadowmaps = new ShadowmapBase[] { new ShadowVariance(ref varianceInit), new ShadowVariance(ref varianceInit2), new ShadowVariance(ref varianceInit3), new ShadowAtlas(ref atlasInit) };
>>>>>>> cd509044

            ShadowContext.SyncDel syncer = (ShadowContext sc) =>
                {
                    // update buffers
                    uint offset, count;
                    ShadowData[] sds;
                    sc.GetShadowDatas(out sds, out offset, out count);
                    Debug.Assert(offset == 0);
                    s_ShadowDataBuffer.SetData(sds);   // unfortunately we can't pass an offset or count to this function
                    ShadowPayload[] payloads;
                    sc.GetPayloads(out payloads, out offset, out count);
                    Debug.Assert(offset == 0);
                    s_ShadowPayloadBuffer.SetData(payloads);
                };

            // binding code. This needs to be in sync with ShadowContext.hlsl
            ShadowContext.BindDel binder = (ShadowContext sc, CommandBuffer cb, ComputeShader computeShader, int computeKernel) =>
                {
                    uint offset, count;
                    RenderTargetIdentifier[] tex;
                    sc.GetTex2DArrays(out tex, out offset, out count);

<<<<<<< HEAD
                        // bind buffers
                        cb.SetGlobalBuffer(HDShaderIDs._ShadowDatasExp, s_ShadowDataBuffer);
                        cb.SetGlobalBuffer(HDShaderIDs._ShadowPayloads, s_ShadowPayloadBuffer);
                        // bind textures
                        // SampleGame Change BEGIN
                        /*
                        cb.SetGlobalTexture(HDShaderIDs._ShadowmapExp_VSM_0, tex[0]);
                        cb.SetGlobalTexture(HDShaderIDs._ShadowmapExp_VSM_1, tex[1]);
                        cb.SetGlobalTexture(HDShaderIDs._ShadowmapExp_VSM_2, tex[2]);
                        */
                        // SampleGame Change END
                        cb.SetGlobalTexture(HDShaderIDs._ShadowmapExp_PCF, tex[0]);
=======
                    // bind buffers
                    cb.SetGlobalBuffer(HDShaderIDs._ShadowDatasExp, s_ShadowDataBuffer);
                    cb.SetGlobalBuffer(HDShaderIDs._ShadowPayloads, s_ShadowPayloadBuffer);
                    // bind textures
                    cb.SetGlobalTexture(HDShaderIDs._ShadowmapExp_VSM_0, tex[0]);
                    cb.SetGlobalTexture(HDShaderIDs._ShadowmapExp_VSM_1, tex[1]);
                    cb.SetGlobalTexture(HDShaderIDs._ShadowmapExp_VSM_2, tex[2]);
                    cb.SetGlobalTexture(HDShaderIDs._ShadowmapExp_PCF, tex[3]);
>>>>>>> cd509044

                    // TODO: Currently samplers are hard coded in ShadowContext.hlsl, so we can't really set them here
                };

            ShadowContext.CtxtInit scInit;
            scInit.storage.maxShadowDataSlots        = k_MaxShadowDataSlots;
            scInit.storage.maxPayloadSlots           = k_MaxShadowDataSlots * k_MaxPayloadSlotsPerShadowData;
            scInit.storage.maxTex2DArraySlots        = 4;
            scInit.storage.maxTexCubeArraySlots      = 0;
            scInit.storage.maxComparisonSamplerSlots = 1;
            scInit.storage.maxSamplerSlots           = 4;
            scInit.dataSyncer                        = syncer;
            scInit.resourceBinder                    = binder;

            m_ShadowMgr = new ShadowManager(shadowSettings, ref scInit, m_Shadowmaps);
            // set global overrides - these need to match the override specified in LightLoop/Shadow.hlsl
            bool useGlobalOverrides = true;
            m_ShadowMgr.SetGlobalShadowOverride( GPUShadowType.Point        , ShadowAlgorithm.PCF, ShadowVariant.V4, ShadowPrecision.High, useGlobalOverrides );
            m_ShadowMgr.SetGlobalShadowOverride( GPUShadowType.Spot         , ShadowAlgorithm.PCF, ShadowVariant.V4, ShadowPrecision.High, useGlobalOverrides );
            m_ShadowMgr.SetGlobalShadowOverride( GPUShadowType.Directional  , ShadowAlgorithm.PCF, ShadowVariant.V3, ShadowPrecision.High, useGlobalOverrides );

            m_ShadowMgr.SetShadowLightTypeDelegate(HDShadowLightType);

            shadowManager = m_ShadowMgr;
        }

        public void Dispose()
        {
            if (m_Shadowmaps != null)
            {
                (m_Shadowmaps[0] as ShadowAtlas).Dispose();
                // SampleGame Change BEGIN
                /*
                (m_Shadowmaps[1] as ShadowAtlas).Dispose();
                (m_Shadowmaps[2] as ShadowAtlas).Dispose();
                (m_Shadowmaps[3] as ShadowAtlas).Dispose();
                */
                // SampleGame Change END
                m_Shadowmaps = null;
            }
            m_ShadowMgr = null;

            if (s_ShadowDataBuffer != null)
                s_ShadowDataBuffer.Release();
            if (s_ShadowPayloadBuffer != null)
                s_ShadowPayloadBuffer.Release();
        }
    }

    //-----------------------------------------------------------------------------
    // structure definition
    //-----------------------------------------------------------------------------

    [GenerateHLSL]
    public enum LightVolumeType
    {
        Cone,
        Sphere,
        Box,
        Count
    }

    [GenerateHLSL]
    public enum LightCategory
    {
        Punctual,
        Area,
        Env,
        Count
    }

    [GenerateHLSL]
    public enum LightFeatureFlags
    {
        // Light bit mask must match LightDefinitions.s_LightFeatureMaskFlags value
        Punctual    = 1 << 12,
        Area        = 1 << 13,
        Directional = 1 << 14,
        Env         = 1 << 15,
        Sky         = 1 << 16,
        SSRefraction = 1 << 17,
        SSReflection = 1 << 18,
        // If adding more light be sure to not overflow LightDefinitions.s_LightFeatureMaskFlags
    }

    [GenerateHLSL]
    public class LightDefinitions
    {
        public static int s_MaxNrLightsPerCamera = 1024;
        public static int s_MaxNrBigTileLightsPlusOne = 512;      // may be overkill but the footprint is 2 bits per pixel using uint16.
        public static float s_ViewportScaleZ = 1.0f;

        // enable unity's original left-hand shader camera space (right-hand internally in unity).
        public static int s_UseLeftHandCameraSpace = 1;

        public static int s_TileSizeFptl = 16;
        public static int s_TileSizeClustered = 32;

        // feature variants
        public static int s_NumFeatureVariants = 27;

        // Following define the maximum number of bits use in each feature category.
        public static uint s_LightFeatureMaskFlags = 0xFFF000;
        public static uint s_LightFeatureMaskFlagsOpaque = 0xFFF000 & ~((uint)LightFeatureFlags.SSRefraction); // Opaque don't support screen space refraction
        public static uint s_LightFeatureMaskFlagsTransparent = 0xFFF000 & ~((uint)LightFeatureFlags.SSReflection); // Transparent don't support screen space reflection
        public static uint s_MaterialFeatureMaskFlags = 0x000FFF;   // don't use all bits just to be safe from signed and/or float conversions :/
    }

    [GenerateHLSL]
    public struct SFiniteLightBound
    {
        public Vector3 boxAxisX;
        public Vector3 boxAxisY;
        public Vector3 boxAxisZ;
        public Vector3 center;        // a center in camera space inside the bounding volume of the light source.
        public Vector2 scaleXY;
        public float radius;
    };

    [GenerateHLSL]
    public struct LightVolumeData
    {
        public Vector3 lightPos;
        public uint lightVolume;

        public Vector3 lightAxisX;
        public uint lightCategory;

        public Vector3 lightAxisY;
        public float radiusSq;

        public Vector3 lightAxisZ;      // spot +Z axis
        public float cotan;

        public Vector3 boxInnerDist;
        public uint featureFlags;

        public Vector3 boxInvRange;
        public float unused2;
    };

    public class LightLoop
    {
        public enum TileClusterDebug : int
        {
            None,
            Tile,
            Cluster,
            FeatureVariants
        };

        public enum TileClusterCategoryDebug : int
        {
            Punctual = 1,
            Area = 2,
            AreaAndPunctual = 3,
            Environment = 4,
            EnvironmentAndPunctual = 5,
            EnvironmentAndArea = 6,
            EnvironmentAndAreaAndPunctual = 7
        };

        public const int k_MaxDirectionalLightsOnScreen = 4;
        public const int k_MaxPunctualLightsOnScreen    = 512;
        public const int k_MaxAreaLightsOnScreen        = 64;
        public const int k_MaxLightsOnScreen = k_MaxDirectionalLightsOnScreen + k_MaxPunctualLightsOnScreen + k_MaxAreaLightsOnScreen;
        public const int k_MaxEnvLightsOnScreen = 64;
        public const int k_MaxShadowOnScreen = 16;
        public const int k_MaxCascadeCount = 4; //Should be not less than m_Settings.directionalLightCascadeCount;

        // Static keyword is required here else we get a "DestroyBuffer can only be call in main thread"
        static ComputeBuffer s_DirectionalLightDatas = null;
        static ComputeBuffer s_LightDatas = null;
        static ComputeBuffer s_EnvLightDatas = null;
        static ComputeBuffer s_shadowDatas = null;

        static Texture2DArray m_DefaultTexture2DArray;
        static Cubemap m_DefaultTextureCube;

        ReflectionProbeCache m_ReflectionProbeCache;
        TextureCache2D m_CookieTexArray;
        TextureCacheCubemap m_CubeCookieTexArray;

        public class LightList
        {
            public List<DirectionalLightData> directionalLights;
            public List<LightData> lights;
            public List<EnvLightData> envLights;
            public List<ShadowData> shadows;
            public Vector4[] directionalShadowSplitSphereSqr;

            public List<SFiniteLightBound> bounds;
            public List<LightVolumeData> lightVolumes;

            public void Clear()
            {
                directionalLights.Clear();
                lights.Clear();
                envLights.Clear();
                shadows.Clear();

                bounds.Clear();
                lightVolumes.Clear();
            }

            public void Allocate()
            {
                directionalLights = new List<DirectionalLightData>();
                lights = new List<LightData>();
                envLights = new List<EnvLightData>();
                shadows = new List<ShadowData>();
                directionalShadowSplitSphereSqr = new Vector4[k_MaxCascadeCount];

                bounds = new List<SFiniteLightBound>();
                lightVolumes = new List<LightVolumeData>();
            }
        }

        LightList m_lightList;
        int m_punctualLightCount = 0;
        int m_areaLightCount = 0;
        int m_lightCount = 0;
        bool m_enableBakeShadowMask = false; // Track if any light require shadow mask. In this case we will need to enable the keyword shadow mask
        float m_maxShadowDistance = 0.0f; // Save value from shadow settings

        private ComputeShader buildScreenAABBShader { get { return m_Resources.buildScreenAABBShader; } }
        private ComputeShader buildPerTileLightListShader { get { return m_Resources.buildPerTileLightListShader; } }
        private ComputeShader buildPerBigTileLightListShader { get { return m_Resources.buildPerBigTileLightListShader; } }
        private ComputeShader buildPerVoxelLightListShader { get { return m_Resources.buildPerVoxelLightListShader; } }

        private ComputeShader buildMaterialFlagsShader { get { return m_Resources.buildMaterialFlagsShader; } }
        private ComputeShader buildDispatchIndirectShader { get { return m_Resources.buildDispatchIndirectShader; } }
        private ComputeShader clearDispatchIndirectShader { get { return m_Resources.clearDispatchIndirectShader; } }
        private ComputeShader deferredComputeShader { get { return m_Resources.deferredComputeShader; } }
        private ComputeShader deferredDirectionalShadowComputeShader { get { return m_Resources.deferredDirectionalShadowComputeShader; } }


        static int s_GenAABBKernel;
        static int s_GenListPerTileKernel;
        static int s_GenListPerVoxelKernel;
        static int s_ClearVoxelAtomicKernel;
        static int s_ClearDispatchIndirectKernel;
        static int s_BuildDispatchIndirectKernel;
        static int s_BuildMaterialFlagsWriteKernel;
        static int s_BuildMaterialFlagsOrKernel;

        static int s_shadeOpaqueDirectFptlKernel;
        static int s_shadeOpaqueDirectFptlDebugDisplayKernel;
        static int s_shadeOpaqueDirectShadowMaskFptlKernel;
        static int s_shadeOpaqueDirectShadowMaskFptlDebugDisplayKernel;

        static int[] s_shadeOpaqueIndirectFptlKernels = new int[LightDefinitions.s_NumFeatureVariants];
        static int[] s_shadeOpaqueIndirectShadowMaskFptlKernels = new int[LightDefinitions.s_NumFeatureVariants];

        static int s_deferredDirectionalShadowKernel;

        static ComputeBuffer s_LightVolumeDataBuffer = null;
        static ComputeBuffer s_ConvexBoundsBuffer = null;
        static ComputeBuffer s_AABBBoundsBuffer = null;
        static ComputeBuffer s_LightList = null;
        static ComputeBuffer s_TileList = null;
        static ComputeBuffer s_TileFeatureFlags = null;
        static ComputeBuffer s_DispatchIndirectBuffer = null;

        static ComputeBuffer s_BigTileLightList = null;        // used for pre-pass coarse culling on 64x64 tiles
        static int s_GenListPerBigTileKernel;

        const bool k_UseDepthBuffer = true;      // only has an impact when EnableClustered is true (requires a depth-prepass)

        const int k_Log2NumClusters = 6;     // accepted range is from 0 to 6. NumClusters is 1<<g_iLog2NumClusters
        const float k_ClustLogBase = 1.02f;     // each slice 2% bigger than the previous
        float m_ClustScale;
        static ComputeBuffer s_PerVoxelLightLists = null;
        static ComputeBuffer s_PerVoxelOffset = null;
        static ComputeBuffer s_PerTileLogBaseTweak = null;
        static ComputeBuffer s_GlobalLightListAtomic = null;
        // clustered light list specific buffers and data end

        FrameSettings m_FrameSettings = null;
        RenderPipelineResources m_Resources = null;

        // Following is an array of material of size eight for all combination of keyword: OUTPUT_SPLIT_LIGHTING - LIGHTLOOP_TILE_PASS - SHADOWS_SHADOWMASK - USE_FPTL_LIGHTLIST/USE_CLUSTERED_LIGHTLIST - DEBUG_DISPLAY
        Material[] m_deferredLightingMaterial;
        Material m_DebugViewTilesMaterial;

        Light m_CurrentSunLight;
        int m_CurrentSunLightShadowIndex = -1;

        public Light GetCurrentSunLight() { return m_CurrentSunLight; }

        // shadow related stuff
        FrameId                 m_FrameId = new FrameId();
        ShadowSetup             m_ShadowSetup; // doesn't actually have to reside here, it would be enough to pass the IShadowManager in from the outside
        IShadowManager          m_ShadowMgr;
        List<int>               m_ShadowRequests = new List<int>();
        Dictionary<int, int>    m_ShadowIndices = new Dictionary<int, int>();

        void InitShadowSystem(ShadowInitParameters initParam, ShadowSettings shadowSettings)
        {
            m_ShadowSetup = new ShadowSetup(initParam, shadowSettings, out m_ShadowMgr);
        }

        void DeinitShadowSystem()
        {
            if (m_ShadowSetup != null)
            {
                m_ShadowSetup.Dispose();
                m_ShadowSetup = null;
                m_ShadowMgr = null;
            }
        }

        int GetNumTileFtplX(Camera camera)
        {
            return (camera.pixelWidth + (LightDefinitions.s_TileSizeFptl - 1)) / LightDefinitions.s_TileSizeFptl;
        }

        int GetNumTileFtplY(Camera camera)
        {
            return (camera.pixelHeight + (LightDefinitions.s_TileSizeFptl - 1)) / LightDefinitions.s_TileSizeFptl;
        }

        int GetNumTileClusteredX(Camera camera)
        {
            return (camera.pixelWidth + (LightDefinitions.s_TileSizeClustered - 1)) / LightDefinitions.s_TileSizeClustered;
        }

        int GetNumTileClusteredY(Camera camera)
        {
            return (camera.pixelHeight + (LightDefinitions.s_TileSizeClustered - 1)) / LightDefinitions.s_TileSizeClustered;
        }

        public bool GetFeatureVariantsEnabled()
        {
            return !m_FrameSettings.enableForwardRenderingOnly && m_FrameSettings.lightLoopSettings.isFptlEnabled && m_FrameSettings.lightLoopSettings.enableComputeLightEvaluation &&
                    (m_FrameSettings.lightLoopSettings.enableComputeLightVariants || m_FrameSettings.lightLoopSettings.enableComputeMaterialVariants);
        }

        public LightLoop()
        {}

        int GetDeferredLightingMaterialIndex(int outputSplitLighting, int lightLoopTilePass, int shadowMask, int debugDisplay)
        {
            return (outputSplitLighting) | (lightLoopTilePass << 1) | (shadowMask << 2) | (debugDisplay << 3);
        }

        public void Build(HDRenderPipelineAsset hdAsset, ShadowSettings shadowSettings, IBLFilterGGX iblFilterGGX)
        {
            m_Resources = hdAsset.renderPipelineResources;

            m_lightList = new LightList();
            m_lightList.Allocate();

            s_DirectionalLightDatas = new ComputeBuffer(k_MaxDirectionalLightsOnScreen, System.Runtime.InteropServices.Marshal.SizeOf(typeof(DirectionalLightData)));
            s_LightDatas = new ComputeBuffer(k_MaxPunctualLightsOnScreen + k_MaxAreaLightsOnScreen, System.Runtime.InteropServices.Marshal.SizeOf(typeof(LightData)));
            s_EnvLightDatas = new ComputeBuffer(k_MaxEnvLightsOnScreen, System.Runtime.InteropServices.Marshal.SizeOf(typeof(EnvLightData)));
            s_shadowDatas = new ComputeBuffer(k_MaxCascadeCount + k_MaxShadowOnScreen, System.Runtime.InteropServices.Marshal.SizeOf(typeof(ShadowData)));

            GlobalLightLoopSettings gLightLoopSettings = hdAsset.GetRenderPipelineSettings().lightLoopSettings;
            m_CookieTexArray = new TextureCache2D();
            m_CookieTexArray.AllocTextureArray(gLightLoopSettings.cookieTexArraySize, gLightLoopSettings.spotCookieSize, gLightLoopSettings.spotCookieSize, TextureFormat.RGBA32, true);
            m_CubeCookieTexArray = new TextureCacheCubemap();
            m_CubeCookieTexArray.AllocTextureArray(gLightLoopSettings.cubeCookieTexArraySize, gLightLoopSettings.pointCookieSize, TextureFormat.RGBA32, true);

            TextureFormat probeCacheFormat = gLightLoopSettings.reflectionCacheCompressed ? TextureFormat.BC6H : TextureFormat.RGBAHalf;
            m_ReflectionProbeCache = new ReflectionProbeCache(iblFilterGGX, gLightLoopSettings.reflectionProbeCacheSize, gLightLoopSettings.reflectionCubemapSize, probeCacheFormat, true);

            s_GenAABBKernel = buildScreenAABBShader.FindKernel("ScreenBoundsAABB");

            s_AABBBoundsBuffer = new ComputeBuffer(2 * k_MaxLightsOnScreen, 3 * sizeof(float));
            s_ConvexBoundsBuffer = new ComputeBuffer(k_MaxLightsOnScreen, System.Runtime.InteropServices.Marshal.SizeOf(typeof(SFiniteLightBound)));
            s_LightVolumeDataBuffer = new ComputeBuffer(k_MaxLightsOnScreen, System.Runtime.InteropServices.Marshal.SizeOf(typeof(LightVolumeData)));
            s_DispatchIndirectBuffer = new ComputeBuffer(LightDefinitions.s_NumFeatureVariants * 3, sizeof(uint), ComputeBufferType.IndirectArguments);

            // Cluster
            {
                s_ClearVoxelAtomicKernel = buildPerVoxelLightListShader.FindKernel("ClearAtomic");
                s_GlobalLightListAtomic = new ComputeBuffer(1, sizeof(uint));
            }

            s_GenListPerBigTileKernel = buildPerBigTileLightListShader.FindKernel("BigTileLightListGen");

            s_BuildDispatchIndirectKernel = buildDispatchIndirectShader.FindKernel("BuildDispatchIndirect");
            s_ClearDispatchIndirectKernel = clearDispatchIndirectShader.FindKernel("ClearDispatchIndirect");

            s_BuildMaterialFlagsOrKernel = buildMaterialFlagsShader.FindKernel("MaterialFlagsGen_Or");
            s_BuildMaterialFlagsWriteKernel = buildMaterialFlagsShader.FindKernel("MaterialFlagsGen_Write");

            s_shadeOpaqueDirectFptlKernel = deferredComputeShader.FindKernel("Deferred_Direct_Fptl");
            s_shadeOpaqueDirectFptlDebugDisplayKernel = deferredComputeShader.FindKernel("Deferred_Direct_Fptl_DebugDisplay");

            s_shadeOpaqueDirectShadowMaskFptlKernel = deferredComputeShader.FindKernel("Deferred_Direct_ShadowMask_Fptl");
            s_shadeOpaqueDirectShadowMaskFptlDebugDisplayKernel = deferredComputeShader.FindKernel("Deferred_Direct_ShadowMask_Fptl_DebugDisplay");

            s_deferredDirectionalShadowKernel = deferredDirectionalShadowComputeShader.FindKernel("DeferredDirectionalShadow");

            for (int variant = 0; variant < LightDefinitions.s_NumFeatureVariants; variant++)
            {
                s_shadeOpaqueIndirectFptlKernels[variant] = deferredComputeShader.FindKernel("Deferred_Indirect_Fptl_Variant" + variant);
                s_shadeOpaqueIndirectShadowMaskFptlKernels[variant] = deferredComputeShader.FindKernel("Deferred_Indirect_ShadowMask_Fptl_Variant" + variant);
            }

            s_LightList = null;
            s_TileList = null;
            s_TileFeatureFlags = null;

            // OUTPUT_SPLIT_LIGHTING - LIGHTLOOP_TILE_PASS - SHADOWS_SHADOWMASK - DEBUG_DISPLAY
            m_deferredLightingMaterial = new Material[16];

            for (int outputSplitLighting = 0; outputSplitLighting < 2; ++outputSplitLighting)
            {
                for (int lightLoopTilePass = 0; lightLoopTilePass < 2; ++lightLoopTilePass)
                {
                    for (int shadowMask = 0; shadowMask < 2; ++shadowMask)
                    {
                            for (int debugDisplay = 0; debugDisplay < 2; ++debugDisplay)
                            {
                            int index = GetDeferredLightingMaterialIndex(outputSplitLighting, lightLoopTilePass, shadowMask, debugDisplay);

                            m_deferredLightingMaterial[index] = CoreUtils.CreateEngineMaterial(m_Resources.deferredShader);
                            CoreUtils.SetKeyword(m_deferredLightingMaterial[index], "OUTPUT_SPLIT_LIGHTING", outputSplitLighting == 1);
                            CoreUtils.SelectKeyword(m_deferredLightingMaterial[index], "LIGHTLOOP_TILE_PASS", "LIGHTLOOP_SINGLE_PASS", lightLoopTilePass == 1);
                            CoreUtils.SetKeyword(m_deferredLightingMaterial[index], "SHADOWS_SHADOWMASK", shadowMask == 1);
                            CoreUtils.SetKeyword(m_deferredLightingMaterial[index], "DEBUG_DISPLAY", debugDisplay == 1);

                            m_deferredLightingMaterial[index].SetInt(HDShaderIDs._StencilRef, outputSplitLighting == 1 ? (int)StencilLightingUsage.SplitLighting : (int)StencilLightingUsage.RegularLighting);
                            m_deferredLightingMaterial[index].SetInt(HDShaderIDs._StencilCmp, (int)CompareFunction.Equal);
                            m_deferredLightingMaterial[index].SetInt(HDShaderIDs._SrcBlend, (int)BlendMode.One);
                            m_deferredLightingMaterial[index].SetInt(HDShaderIDs._DstBlend, (int)BlendMode.Zero);
                        }
                    }
                }
            }

            m_DebugViewTilesMaterial = CoreUtils.CreateEngineMaterial(m_Resources.debugViewTilesShader);

            m_DefaultTexture2DArray = new Texture2DArray(1, 1, 1, TextureFormat.ARGB32, false);
            m_DefaultTexture2DArray.SetPixels32(new Color32[1] { new Color32(128, 128, 128, 128) }, 0);
            m_DefaultTexture2DArray.Apply();

            m_DefaultTextureCube = new Cubemap(16, TextureFormat.ARGB32, false);
            m_DefaultTextureCube.Apply();

#if UNITY_EDITOR
            UnityEditor.SceneView.onSceneGUIDelegate -= OnSceneGUI;
            UnityEditor.SceneView.onSceneGUIDelegate += OnSceneGUI;
#endif

            InitShadowSystem(hdAsset.GetRenderPipelineSettings().shadowInitParams, shadowSettings);
        }

        public void Cleanup()
        {
            DeinitShadowSystem();

#if UNITY_EDITOR
            UnityEditor.SceneView.onSceneGUIDelegate -= OnSceneGUI;
#endif

            CoreUtils.SafeRelease(s_DirectionalLightDatas);
            CoreUtils.SafeRelease(s_LightDatas);
            CoreUtils.SafeRelease(s_EnvLightDatas);
            CoreUtils.SafeRelease(s_shadowDatas);

            if (m_ReflectionProbeCache != null)
            {
                m_ReflectionProbeCache.Release();
                m_ReflectionProbeCache = null;
            }
            if (m_CookieTexArray != null)
            {
                m_CookieTexArray.Release();
                m_CookieTexArray = null;
            }
            if (m_CubeCookieTexArray != null)
            {
                m_CubeCookieTexArray.Release();
                m_CubeCookieTexArray = null;
            }

            ReleaseResolutionDependentBuffers();

            CoreUtils.SafeRelease(s_AABBBoundsBuffer);
            CoreUtils.SafeRelease(s_ConvexBoundsBuffer);
            CoreUtils.SafeRelease(s_LightVolumeDataBuffer);
            CoreUtils.SafeRelease(s_DispatchIndirectBuffer);

            // enableClustered
            CoreUtils.SafeRelease(s_GlobalLightListAtomic);

            for (int outputSplitLighting = 0; outputSplitLighting < 2; ++outputSplitLighting)
            {
                for (int lightLoopTilePass = 0; lightLoopTilePass < 2; ++lightLoopTilePass)
                {
                    for (int shadowMask = 0; shadowMask < 2; ++shadowMask)
                    {
                        for (int debugDisplay = 0; debugDisplay < 2; ++debugDisplay)
                        {
                            int index = GetDeferredLightingMaterialIndex(outputSplitLighting, lightLoopTilePass, shadowMask, debugDisplay);
                            CoreUtils.Destroy(m_deferredLightingMaterial[index]);
                        }
                    }
                }
            }

            CoreUtils.Destroy(m_DebugViewTilesMaterial);
        }

        public void NewFrame(FrameSettings frameSettings)
        {
            m_FrameSettings = frameSettings;

            // Cluster
            {
                var kernelName = m_FrameSettings.lightLoopSettings.enableBigTilePrepass ? (k_UseDepthBuffer ? "TileLightListGen_DepthRT_SrcBigTile" : "TileLightListGen_NoDepthRT_SrcBigTile") : (k_UseDepthBuffer ? "TileLightListGen_DepthRT" : "TileLightListGen_NoDepthRT");
                s_GenListPerVoxelKernel = buildPerVoxelLightListShader.FindKernel(kernelName);
            }

            if (GetFeatureVariantsEnabled())
            {
                s_GenListPerTileKernel = buildPerTileLightListShader.FindKernel(m_FrameSettings.lightLoopSettings.enableBigTilePrepass ? "TileLightListGen_SrcBigTile_FeatureFlags" : "TileLightListGen_FeatureFlags");
            }
            else
            {
                s_GenListPerTileKernel = buildPerTileLightListShader.FindKernel(m_FrameSettings.lightLoopSettings.enableBigTilePrepass ? "TileLightListGen_SrcBigTile" : "TileLightListGen");
            }

            m_CookieTexArray.NewFrame();
            m_CubeCookieTexArray.NewFrame();
            m_ReflectionProbeCache.NewFrame();
        }

        public bool NeedResize()
        {
            return s_LightList == null || s_TileList == null || s_TileFeatureFlags == null ||
                (s_BigTileLightList == null && m_FrameSettings.lightLoopSettings.enableBigTilePrepass) ||
                (s_PerVoxelLightLists == null);
        }

        public void ReleaseResolutionDependentBuffers()
        {
            CoreUtils.SafeRelease(s_LightList);
            CoreUtils.SafeRelease(s_TileList);
            CoreUtils.SafeRelease(s_TileFeatureFlags);

            // enableClustered
            CoreUtils.SafeRelease(s_PerVoxelLightLists);
            CoreUtils.SafeRelease(s_PerVoxelOffset);
            CoreUtils.SafeRelease(s_PerTileLogBaseTweak);

            // enableBigTilePrepass
            CoreUtils.SafeRelease(s_BigTileLightList);
        }

        int NumLightIndicesPerClusteredTile()
        {
            return 8 * (1 << k_Log2NumClusters);       // total footprint for all layers of the tile (measured in light index entries)
        }

        public void AllocResolutionDependentBuffers(int width, int height)
        {
            var nrTilesX = (width + LightDefinitions.s_TileSizeFptl - 1) / LightDefinitions.s_TileSizeFptl;
            var nrTilesY = (height + LightDefinitions.s_TileSizeFptl - 1) / LightDefinitions.s_TileSizeFptl;
            var nrTiles = nrTilesX * nrTilesY;
            const int capacityUShortsPerTile = 32;
            const int dwordsPerTile = (capacityUShortsPerTile + 1) >> 1;        // room for 31 lights and a nrLights value.

            s_LightList = new ComputeBuffer((int)LightCategory.Count * dwordsPerTile * nrTiles, sizeof(uint));       // enough list memory for a 4k x 4k display
            s_TileList = new ComputeBuffer((int)LightDefinitions.s_NumFeatureVariants * nrTiles, sizeof(uint));
            s_TileFeatureFlags = new ComputeBuffer(nrTilesX * nrTilesY, sizeof(uint));

            // Cluster
            {
                var nrClustersX = (width + LightDefinitions.s_TileSizeClustered - 1) / LightDefinitions.s_TileSizeClustered;
                var nrClustersY = (height + LightDefinitions.s_TileSizeClustered - 1) / LightDefinitions.s_TileSizeClustered;
                var nrClusterTiles = nrClustersX * nrClustersY;

                s_PerVoxelOffset = new ComputeBuffer((int)LightCategory.Count * (1 << k_Log2NumClusters) * nrClusterTiles, sizeof(uint));
                s_PerVoxelLightLists = new ComputeBuffer(NumLightIndicesPerClusteredTile() * nrClusterTiles, sizeof(uint));

                if (k_UseDepthBuffer)
                {
                    s_PerTileLogBaseTweak = new ComputeBuffer(nrClusterTiles, sizeof(float));
                }
            }

            if (m_FrameSettings.lightLoopSettings.enableBigTilePrepass)
            {
                var nrBigTilesX = (width + 63) / 64;
                var nrBigTilesY = (height + 63) / 64;
                var nrBigTiles = nrBigTilesX * nrBigTilesY;
                s_BigTileLightList = new ComputeBuffer(LightDefinitions.s_MaxNrBigTileLightsPlusOne * nrBigTiles, sizeof(uint));
            }
        }

        static Matrix4x4 GetFlipMatrix()
        {
            Matrix4x4 flip = Matrix4x4.identity;
            bool isLeftHand = ((int)LightDefinitions.s_UseLeftHandCameraSpace) != 0;
            if (isLeftHand) flip.SetColumn(2, new Vector4(0.0f, 0.0f, -1.0f, 0.0f));
            return flip;
        }

        static Matrix4x4 WorldToCamera(Camera camera)
        {
            return GetFlipMatrix() * camera.worldToCameraMatrix;
        }

        static Matrix4x4 CameraProjection(Camera camera)
        {
            return camera.projectionMatrix * GetFlipMatrix();
        }

        public Vector3 GetLightColor(VisibleLight light)
        {
            return new Vector3(light.finalColor.r, light.finalColor.g, light.finalColor.b);
        }

        public bool GetDirectionalLightData(CommandBuffer cmd, ShadowSettings shadowSettings, GPULightType gpuLightType, VisibleLight light, HDAdditionalLightData additionalData, AdditionalShadowData additionalShadowData, int lightIndex)
        {
            var directionalLightData = new DirectionalLightData();

            float diffuseDimmer = m_FrameSettings.diffuseGlobalDimmer * additionalData.lightDimmer;
            float specularDimmer = m_FrameSettings.specularGlobalDimmer * additionalData.lightDimmer;
            if (diffuseDimmer  <= 0.0f && specularDimmer <= 0.0f)
                return false;

            // Light direction for directional is opposite to the forward direction
            directionalLightData.forward = light.light.transform.forward;
            // Rescale for cookies and windowing.
            directionalLightData.right      = light.light.transform.right * 2 / Mathf.Max(additionalData.shapeWidth, 0.001f);
            directionalLightData.up         = light.light.transform.up    * 2 / Mathf.Max(additionalData.shapeHeight, 0.001f);
            directionalLightData.positionWS = light.light.transform.position;
            directionalLightData.color = GetLightColor(light);
            directionalLightData.diffuseScale = additionalData.affectDiffuse ? diffuseDimmer : 0.0f;
            directionalLightData.specularScale = additionalData.affectSpecular ? specularDimmer : 0.0f;
            directionalLightData.shadowIndex = directionalLightData.cookieIndex = -1;

            if (light.light.cookie != null)
            {
                directionalLightData.tileCookie = light.light.cookie.wrapMode == TextureWrapMode.Repeat ? 1 : 0;
                directionalLightData.cookieIndex = m_CookieTexArray.FetchSlice(cmd, light.light.cookie);
            }
            // fix up shadow information
            int shadowIdx;
            if (m_ShadowIndices.TryGetValue(lightIndex, out shadowIdx))
            {
                directionalLightData.shadowIndex = shadowIdx;
                m_CurrentSunLight = light.light;
                m_CurrentSunLightShadowIndex = shadowIdx;
            }

            // TODO: Currently m_maxShadowDistance is based on shadow settings, but this value is define for a whole level. We should be able to change this value during gameplay
            float scale;
            float bias;
            GetSCaleAndBiasForLinearDistanceFade(m_maxShadowDistance, out scale, out bias);
            directionalLightData.fadeDistanceScaleAndBias = new Vector2(scale, bias);
            directionalLightData.shadowMaskSelector = Vector4.zero;

            if (IsBakedShadowMaskLight(light.light))
            {
                directionalLightData.shadowMaskSelector[light.light.bakingOutput.occlusionMaskChannel] = 1.0f;
                // TODO: make this option per light, not global
                directionalLightData.dynamicShadowCasterOnly = QualitySettings.shadowmaskMode == ShadowmaskMode.Shadowmask ? 1 : 0;
            }
            else
            {
                // use -1 to say that we don't use shadow mask
                directionalLightData.shadowMaskSelector.x = -1.0f;
                directionalLightData.dynamicShadowCasterOnly = 0;
            }

            m_CurrentSunLight = m_CurrentSunLight == null ? light.light : m_CurrentSunLight;

            m_lightList.directionalLights.Add(directionalLightData);

            return true;
        }

        void GetSCaleAndBiasForLinearDistanceFade(float fadeDistance, out float scale, out float bias)
        {
            // Fade with distance calculation is just a linear fade from 90% of fade distance to fade distance. 90% arbitrarily chosen but should work well enough.
            float distanceFadeNear = 0.9f * fadeDistance;
            scale = 1.0f / (fadeDistance - distanceFadeNear);
            bias = - distanceFadeNear / (fadeDistance - distanceFadeNear);
        }

        float ComputeLinearDistanceFade(float distanceToCamera, float fadeDistance)
        {
            float scale;
            float bias;
            GetSCaleAndBiasForLinearDistanceFade(fadeDistance, out scale, out bias);

            return 1.0f - Mathf.Clamp01(distanceToCamera * scale + bias);
        }

        public bool GetLightData(CommandBuffer cmd, ShadowSettings shadowSettings, Camera camera, GPULightType gpuLightType,
                                 VisibleLight light, HDAdditionalLightData additionalLightData, AdditionalShadowData additionalshadowData,
                                 int lightIndex, ref Vector3 lightDimensions)
        {
            var lightData = new LightData();

            lightData.lightType = gpuLightType;

            lightData.positionWS = light.light.transform.position;
            // Setting 0 for invSqrAttenuationRadius mean we have no range attenuation, but still have inverse square attenuation.
            lightData.invSqrAttenuationRadius = additionalLightData.applyRangeAttenuation ? 1.0f / (light.range * light.range) : 0.0f;
            lightData.color = GetLightColor(light);

            lightData.forward = light.light.transform.forward; // Note: Light direction is oriented backward (-Z)
            lightData.up = light.light.transform.up;
            lightData.right = light.light.transform.right;

            lightDimensions.x = additionalLightData.shapeWidth;
            lightDimensions.y = additionalLightData.shapeHeight;
            lightDimensions.z = light.range;

            if (lightData.lightType == GPULightType.ProjectorBox)
            {
                lightData.size.x = light.range;

                // Rescale for cookies and windowing.
                lightData.right *= 2.0f / Mathf.Max(additionalLightData.shapeWidth, 0.001f);
                lightData.up    *= 2.0f / Mathf.Max(additionalLightData.shapeHeight, 0.001f);
            }
            else if (lightData.lightType == GPULightType.ProjectorPyramid)
            {
                // Get width and height for the current frustum
                var spotAngle = light.spotAngle;

                float frustumWidth, frustumHeight;

                if (additionalLightData.aspectRatio >= 1.0f)
                {
                    frustumHeight = 2.0f * Mathf.Tan(spotAngle * 0.5f * Mathf.Deg2Rad);
                    frustumWidth = frustumHeight * additionalLightData.aspectRatio;
                }
                else
                {
                    frustumWidth = 2.0f * Mathf.Tan(spotAngle * 0.5f * Mathf.Deg2Rad);
                    frustumHeight = frustumWidth / additionalLightData.aspectRatio;
                }

                // Adjust based on the new parametrization.
                lightDimensions.x = frustumWidth;
                lightDimensions.y = frustumHeight;

                // Rescale for cookies and windowing.
                lightData.right *= 2.0f / frustumWidth;
                lightData.up *= 2.0f / frustumHeight;
            }

            if (lightData.lightType == GPULightType.Spot)
            {
                var spotAngle = light.spotAngle;

                var innerConePercent = additionalLightData.GetInnerSpotPercent01();
                var cosSpotOuterHalfAngle = Mathf.Clamp(Mathf.Cos(spotAngle * 0.5f * Mathf.Deg2Rad), 0.0f, 1.0f);
                var sinSpotOuterHalfAngle = Mathf.Sqrt(1.0f - cosSpotOuterHalfAngle * cosSpotOuterHalfAngle);
                var cosSpotInnerHalfAngle = Mathf.Clamp(Mathf.Cos(spotAngle * 0.5f * innerConePercent * Mathf.Deg2Rad), 0.0f, 1.0f); // inner cone

                var val = Mathf.Max(0.001f, (cosSpotInnerHalfAngle - cosSpotOuterHalfAngle));
                lightData.angleScale = 1.0f / val;
                lightData.angleOffset = -cosSpotOuterHalfAngle * lightData.angleScale;

                // Rescale for cookies and windowing.
                float cotOuterHalfAngle = cosSpotOuterHalfAngle / sinSpotOuterHalfAngle;
                lightData.up    *= cotOuterHalfAngle;
                lightData.right *= cotOuterHalfAngle;
            }
            else
            {
                // These are the neutral values allowing GetAngleAnttenuation in shader code to return 1.0
                lightData.angleScale = 0.0f;
                lightData.angleOffset = 1.0f;
            }

            if (lightData.lightType == GPULightType.Rectangle || lightData.lightType == GPULightType.Line)
            {
                lightData.size = new Vector2(additionalLightData.shapeWidth, additionalLightData.shapeHeight);
            }

            float distanceToCamera = (lightData.positionWS - camera.transform.position).magnitude;
            float distanceFade = ComputeLinearDistanceFade(distanceToCamera, additionalLightData.fadeDistance);
            float lightScale = additionalLightData.lightDimmer * distanceFade;

            lightData.diffuseScale = additionalLightData.affectDiffuse ? lightScale * m_FrameSettings.diffuseGlobalDimmer : 0.0f;
            lightData.specularScale = additionalLightData.affectSpecular ? lightScale * m_FrameSettings.specularGlobalDimmer : 0.0f;

            if (lightData.diffuseScale <= 0.0f && lightData.specularScale <= 0.0f)
                return false;

            lightData.cookieIndex = -1;
            lightData.shadowIndex = -1;

            if (light.light.cookie != null)
            {
                // TODO: add texture atlas support for cookie textures.
                switch (light.lightType)
                {
                    case LightType.Spot:
                        lightData.cookieIndex = m_CookieTexArray.FetchSlice(cmd, light.light.cookie);
                        break;
                    case LightType.Point:
                        lightData.cookieIndex = m_CubeCookieTexArray.FetchSlice(cmd, light.light.cookie);
                        break;
                }
            }
            else if (light.lightType == LightType.Spot && additionalLightData.spotLightShape != SpotLightShape.Cone)
            {
                // Projectors lights must always have a cookie texture.
                // As long as the cache is a texture array and not an atlas, the 4x4 white texture will be rescaled to 128
                lightData.cookieIndex = m_CookieTexArray.FetchSlice(cmd, Texture2D.whiteTexture);
            }

            if (additionalshadowData)
            {
                float shadowDistanceFade = ComputeLinearDistanceFade(distanceToCamera, additionalshadowData.shadowFadeDistance);
                lightData.shadowDimmer = additionalshadowData.shadowDimmer * shadowDistanceFade;
            }
            else
            {
                lightData.shadowDimmer = 1.0f;
            }

            // fix up shadow information
            int shadowIdx;
            if (m_ShadowIndices.TryGetValue(lightIndex, out shadowIdx))
            {
                lightData.shadowIndex = shadowIdx;
            }

            // Value of max smoothness is from artists point of view, need to convert from perceptual smoothness to roughness
            lightData.minRoughness = (1.0f - additionalLightData.maxSmoothness) * (1.0f - additionalLightData.maxSmoothness);

            lightData.shadowMaskSelector = Vector4.zero;

            if (IsBakedShadowMaskLight(light.light))
            {
                lightData.shadowMaskSelector[light.light.bakingOutput.occlusionMaskChannel] = 1.0f;
                // TODO: make this option per light, not global
                lightData.dynamicShadowCasterOnly = QualitySettings.shadowmaskMode == ShadowmaskMode.Shadowmask ? 1 : 0;
            }
            else
            {
                // use -1 to say that we don't use shadow mask
                lightData.shadowMaskSelector.x = -1.0f;
                lightData.dynamicShadowCasterOnly = 0;
            }

            m_lightList.lights.Add(lightData);

            return true;
        }

        // TODO: we should be able to do this calculation only with LightData without VisibleLight light, but for now pass both
        public void GetLightVolumeDataAndBound(LightCategory lightCategory, GPULightType gpuLightType, LightVolumeType lightVolumeType,
                                               VisibleLight light, LightData lightData, Vector3 lightDimensions, Matrix4x4 worldToView)
        {
            // Then Culling side
            var range = lightDimensions.z;
            var lightToWorld = light.localToWorld;
            Vector3 positionWS = lightData.positionWS;
            Vector3 positionVS = worldToView.MultiplyPoint(positionWS);

            Matrix4x4 lightToView = worldToView * lightToWorld;
            Vector3   xAxisVS     = lightToView.GetColumn(0);
            Vector3   yAxisVS     = lightToView.GetColumn(1);
            Vector3   zAxisVS     = lightToView.GetColumn(2);

            // Fill bounds
            var bound = new SFiniteLightBound();
            var lightVolumeData = new LightVolumeData();

            lightVolumeData.lightCategory = (uint)lightCategory;
            lightVolumeData.lightVolume = (uint)lightVolumeType;

            if (gpuLightType == GPULightType.Spot || gpuLightType == GPULightType.ProjectorPyramid)
            {
                Vector3 lightDir = lightToWorld.GetColumn(2);

                // represents a left hand coordinate system in world space since det(worldToView)<0
                Vector3 vx = xAxisVS;
                Vector3 vy = yAxisVS;
                Vector3 vz = zAxisVS;

                const float pi = 3.1415926535897932384626433832795f;
                const float degToRad = (float)(pi / 180.0);

                var sa = light.light.spotAngle;
                var cs = Mathf.Cos(0.5f * sa * degToRad);
                var si = Mathf.Sin(0.5f * sa * degToRad);

                if (gpuLightType == GPULightType.ProjectorPyramid)
                {
                    Vector3 lightPosToProjWindowCorner = (0.5f * lightDimensions.x) * vx + (0.5f * lightDimensions.y) * vy + 1.0f * vz;
                    cs = Vector3.Dot(vz, Vector3.Normalize(lightPosToProjWindowCorner));
                    si = Mathf.Sqrt(1.0f - cs * cs);
                }

                const float FltMax = 3.402823466e+38F;
                var ta = cs > 0.0f ? (si / cs) : FltMax;
                var cota = si > 0.0f ? (cs / si) : FltMax;

                //const float cotasa = l.GetCotanHalfSpotAngle();

                // apply nonuniform scale to OBB of spot light
                var squeeze = true;//sa < 0.7f * 90.0f;      // arb heuristic
                var fS = squeeze ? ta : si;
                bound.center = worldToView.MultiplyPoint(positionWS + ((0.5f * range) * lightDir));    // use mid point of the spot as the center of the bounding volume for building screen-space AABB for tiled lighting.

                // scale axis to match box or base of pyramid
                bound.boxAxisX = (fS * range) * vx;
                bound.boxAxisY = (fS * range) * vy;
                bound.boxAxisZ = (0.5f * range) * vz;

                // generate bounding sphere radius
                var fAltDx = si;
                var fAltDy = cs;
                fAltDy = fAltDy - 0.5f;
                //if(fAltDy<0) fAltDy=-fAltDy;

                fAltDx *= range; fAltDy *= range;

                // Handle case of pyramid with this select (currently unused)
                var altDist = Mathf.Sqrt(fAltDy * fAltDy + (true ? 1.0f : 2.0f) * fAltDx * fAltDx);
                bound.radius = altDist > (0.5f * range) ? altDist : (0.5f * range);       // will always pick fAltDist
                bound.scaleXY = squeeze ? new Vector2(0.01f, 0.01f) : new Vector2(1.0f, 1.0f);

                lightVolumeData.lightAxisX = vx;
                lightVolumeData.lightAxisY = vy;
                lightVolumeData.lightAxisZ = vz;
                lightVolumeData.lightPos = positionVS;
                lightVolumeData.radiusSq = range * range;
                lightVolumeData.cotan = cota;
                lightVolumeData.featureFlags = (uint)LightFeatureFlags.Punctual;
            }
            else if (gpuLightType == GPULightType.Point)
            {
                Vector3 vx = xAxisVS;
                Vector3 vy = yAxisVS;
                Vector3 vz = zAxisVS;

                bound.center   = positionVS;
                bound.boxAxisX = vx * range;
                bound.boxAxisY = vy * range;
                bound.boxAxisZ = vz * range;
                bound.scaleXY.Set(1.0f, 1.0f);
                bound.radius = range;

                // fill up ldata
                lightVolumeData.lightAxisX = vx;
                lightVolumeData.lightAxisY = vy;
                lightVolumeData.lightAxisZ = vz;
                lightVolumeData.lightPos = bound.center;
                lightVolumeData.radiusSq = range * range;
                lightVolumeData.featureFlags = (uint)LightFeatureFlags.Punctual;
            }
            else if (gpuLightType == GPULightType.Line)
            {
                Vector3 dimensions = new Vector3(lightDimensions.x + 2 * range, 2 * range, 2 * range); // Omni-directional
                Vector3 extents = 0.5f * dimensions;

                bound.center = positionVS;
                bound.boxAxisX = extents.x * xAxisVS;
                bound.boxAxisY = extents.y * yAxisVS;
                bound.boxAxisZ = extents.z * zAxisVS;
                bound.scaleXY.Set(1.0f, 1.0f);
                bound.radius = extents.magnitude;

                lightVolumeData.lightPos = positionVS;
                lightVolumeData.lightAxisX = xAxisVS;
                lightVolumeData.lightAxisY = yAxisVS;
                lightVolumeData.lightAxisZ = zAxisVS;
                lightVolumeData.boxInnerDist = new Vector3(lightDimensions.x, 0, 0);
                lightVolumeData.boxInvRange.Set(1.0f / range, 1.0f / range, 1.0f / range);
                lightVolumeData.featureFlags = (uint)LightFeatureFlags.Area;
            }
            else if (gpuLightType == GPULightType.Rectangle)
            {
                Vector3 dimensions = new Vector3(lightDimensions.x + 2 * range, lightDimensions.y + 2 * range, range); // One-sided
                Vector3 extents = 0.5f * dimensions;
                Vector3 centerVS = positionVS + extents.z * zAxisVS;

                bound.center = centerVS;
                bound.boxAxisX = extents.x * xAxisVS;
                bound.boxAxisY = extents.y * yAxisVS;
                bound.boxAxisZ = extents.z * zAxisVS;
                bound.scaleXY.Set(1.0f, 1.0f);
                bound.radius = extents.magnitude;

                lightVolumeData.lightPos     = centerVS;
                lightVolumeData.lightAxisX   = xAxisVS;
                lightVolumeData.lightAxisY   = yAxisVS;
                lightVolumeData.lightAxisZ   = zAxisVS;
                lightVolumeData.boxInnerDist = extents;
                lightVolumeData.boxInvRange.Set(Mathf.Infinity, Mathf.Infinity, Mathf.Infinity);
                lightVolumeData.featureFlags = (uint)LightFeatureFlags.Area;
            }
            else if (gpuLightType == GPULightType.ProjectorBox)
            {
                Vector3 dimensions  = new Vector3(lightDimensions.x, lightDimensions.y, range);  // One-sided
                Vector3 extents = 0.5f * dimensions;
                Vector3 centerVS = positionVS + extents.z * zAxisVS;

                bound.center   = centerVS;
                bound.boxAxisX = extents.x * xAxisVS;
                bound.boxAxisY = extents.y * yAxisVS;
                bound.boxAxisZ = extents.z * zAxisVS;
                bound.radius   = extents.magnitude;
                bound.scaleXY.Set(1.0f, 1.0f);

                lightVolumeData.lightPos     = centerVS;
                lightVolumeData.lightAxisX   = xAxisVS;
                lightVolumeData.lightAxisY   = yAxisVS;
                lightVolumeData.lightAxisZ   = zAxisVS;
                lightVolumeData.boxInnerDist = extents;
                lightVolumeData.boxInvRange.Set(Mathf.Infinity, Mathf.Infinity, Mathf.Infinity);
                lightVolumeData.featureFlags = (uint)LightFeatureFlags.Punctual;
            }
            else
            {
                Debug.Assert(false, "TODO: encountered an unknown GPULightType.");
            }

            m_lightList.bounds.Add(bound);
            m_lightList.lightVolumes.Add(lightVolumeData);
        }

        public bool GetEnvLightData(CommandBuffer cmd, Camera camera, VisibleReflectionProbe probe)
        {
            var additionalData = probe.probe.GetComponent<HDAdditionalReflectionData>();
            var extents = probe.bounds.extents;

            // For now we won't display real time probe when rendering one.
            // TODO: We may want to display last frame result but in this case we need to be careful not to update the atlas before all realtime probes are rendered (for frame coherency).
            // Unfortunately we don't have this information at the moment.
            if (probe.probe.mode == ReflectionProbeMode.Realtime && camera.cameraType == CameraType.Reflection)
                return false;

            int envIndex = m_ReflectionProbeCache.FetchSlice(cmd, probe.texture);
            // -1 means that the texture is not ready yet (ie not convolved/compressed yet)
            if (envIndex == -1)
                return false;

            var envLightData = new EnvLightData();

            // CAUTION: localToWorld is the transform for the widget of the reflection probe. i.e the world position of the point use to do the cubemap capture (mean it include the local offset)
            envLightData.positionWS = probe.localToWorld.GetColumn(3);

            if (additionalData != null)
            {
                envLightData.minProjectionDistance = 0;
                switch (additionalData.influenceShape)
                {
                    case ReflectionInfluenceShape.Box:
                    {
                        envLightData.envShapeType = EnvShapeType.Box;
                        break;
                    }
                    case ReflectionInfluenceShape.Sphere:
                        envLightData.envShapeType = EnvShapeType.Sphere;
                        extents = Vector3.one * additionalData.influenceSphereRadius;
                        break;
                }

                if (probe.boxProjection == 0)
                    envLightData.minProjectionDistance = 65504.0f;

                envLightData.dimmer = additionalData.dimmer;
            }
            else
            {
                if (probe.boxProjection == 0)
                {
                    envLightData.envShapeType = EnvShapeType.Box;
                    // If user request to have no projection, then setup a high number for minProjectionDistance
                    // this will mimic infinite shape projection
                    envLightData.minProjectionDistance = 65504.0f;
                }
                else
                {
                    envLightData.envShapeType = EnvShapeType.Box;
                    envLightData.minProjectionDistance = 0.0f;
                }

                envLightData.dimmer = 1;
            }

            // remove scale from the matrix (Scale in this matrix is use to scale the widget)
            envLightData.right = probe.localToWorld.GetColumn(0);
            envLightData.right.Normalize();
            envLightData.up = probe.localToWorld.GetColumn(1);
            envLightData.up.Normalize();
            envLightData.forward = probe.localToWorld.GetColumn(2);
            envLightData.forward.Normalize();

            // Artists prefer to have blend distance inside the volume!
            // So we let the current UI but we assume blendDistance is an inside factor instead
            // Blend distance can't be larger than the max radius
            // probe.bounds.extents is BoxSize / 2
            float maxBlendDist = Mathf.Min(probe.bounds.extents.x, Mathf.Min(probe.bounds.extents.y, probe.bounds.extents.z));
            float blendDistance = Mathf.Min(maxBlendDist, probe.blendDistance);
            envLightData.innerDistance = extents - new Vector3(blendDistance, blendDistance, blendDistance);
            envLightData.envIndex = envIndex;
            envLightData.offsetLS = probe.center; // center is misnamed, it is the offset (in local space) from center of the bounding box to the cubemap capture point
            envLightData.blendDistance = blendDistance;

            m_lightList.envLights.Add(envLightData);

            return true;
        }

        public void GetEnvLightVolumeDataAndBound(VisibleReflectionProbe probe, LightVolumeType lightVolumeType, Matrix4x4 worldToView)
        {
            var bound = new SFiniteLightBound();
            var lightVolumeData = new LightVolumeData();

            var bnds = probe.bounds;
            var boxOffset = probe.center;                  // reflection volume offset relative to cube map capture point
            var blendDistance = probe.blendDistance;

            var mat = probe.localToWorld;

            Vector3 vx = mat.GetColumn(0);
            Vector3 vy = mat.GetColumn(1);
            Vector3 vz = mat.GetColumn(2);
            Vector3 vw = mat.GetColumn(3);
            vx.Normalize(); // Scale shouldn't affect the probe or its bounds
            vy.Normalize();
            vz.Normalize();

            // C is reflection volume center in world space (NOT same as cube map capture point)
            var e = bnds.extents;       // 0.5f * Vector3.Max(-boxSizes[p], boxSizes[p]);
            var C = vx * boxOffset.x + vy * boxOffset.y + vz * boxOffset.z + vw;

            var combinedExtent = e + new Vector3(blendDistance, blendDistance, blendDistance);

            // transform to camera space (becomes a left hand coordinate frame in Unity since Determinant(worldToView)<0)
            vx = worldToView.MultiplyVector(vx);
            vy = worldToView.MultiplyVector(vy);
            vz = worldToView.MultiplyVector(vz);

            var Cw = worldToView.MultiplyPoint(C);

            bound.center = Cw;
            bound.boxAxisX = combinedExtent.x * vx;
            bound.boxAxisY = combinedExtent.y * vy;
            bound.boxAxisZ = combinedExtent.z * vz;
            bound.scaleXY.Set(1.0f, 1.0f);
            bound.radius = combinedExtent.magnitude;


            lightVolumeData.lightCategory = (uint)LightCategory.Env;
            lightVolumeData.lightVolume = (uint)lightVolumeType;
            lightVolumeData.featureFlags = (uint)LightFeatureFlags.Env;

            lightVolumeData.lightPos = Cw;
            lightVolumeData.lightAxisX = vx;
            lightVolumeData.lightAxisY = vy;
            lightVolumeData.lightAxisZ = vz;
            var delta = combinedExtent - e;
            lightVolumeData.boxInnerDist = e;
            lightVolumeData.boxInvRange.Set(1.0f / delta.x, 1.0f / delta.y, 1.0f / delta.z);

            m_lightList.bounds.Add(bound);
            m_lightList.lightVolumes.Add(lightVolumeData);
        }
        public int GetCurrentShadowCount()
        {
            return m_ShadowRequests.Count;
        }

        public int GetShadowAtlasCount()
        {
            return (int)m_ShadowMgr.GetShadowMapCount();
        }

        public void UpdateCullingParameters(ref ScriptableCullingParameters cullingParams)
        {
            m_ShadowMgr.UpdateCullingParameters( ref cullingParams );
        }

        public bool IsBakedShadowMaskLight(Light light)
        {
            return light.bakingOutput.lightmapBakeType == LightmapBakeType.Mixed &&
                    light.bakingOutput.mixedLightingMode == MixedLightingMode.Shadowmask &&
                    light.bakingOutput.occlusionMaskChannel != -1; // We need to have an occlusion mask channel assign, else we have no shadow mask
        }

        // Return true if BakedShadowMask are enabled
        public bool PrepareLightsForGPU(CommandBuffer cmd, ShadowSettings shadowSettings, CullResults cullResults, Camera camera)
        {
            using (new ProfilingSample(cmd, "Prepare Lights For GPU"))
            {

            // If any light require it, we need to enabled bake shadow mask feature
            m_enableBakeShadowMask = false;

            m_lightList.Clear();

            Vector3 camPosWS = camera.transform.position;

            // Note: Light with null intensity/Color are culled by the C++, no need to test it here
            if (cullResults.visibleLights.Count != 0 || cullResults.visibleReflectionProbes.Count != 0)
            {
                // 0. deal with shadows
                {
                    m_FrameId.frameCount++;
                    // get the indices for all lights that want to have shadows
                    m_ShadowRequests.Clear();
                    m_ShadowRequests.Capacity = cullResults.visibleLights.Count;
                    int lcnt = cullResults.visibleLights.Count;
                    for (int i = 0; i < lcnt; ++i)
                    {
                        VisibleLight vl = cullResults.visibleLights[i];
                        if (vl.light.shadows == LightShadows.None)
                            continue;

                        AdditionalShadowData asd = vl.light.GetComponent<AdditionalShadowData>();
                        if (asd != null && asd.shadowDimmer > 0.0f)
                            m_ShadowRequests.Add(i);
                    }
                    // pass this list to a routine that assigns shadows based on some heuristic
                    uint    shadowRequestCount = (uint)m_ShadowRequests.Count;
                    //TODO: Do not call ToArray here to avoid GC, refactor API
                    int[]   shadowRequests = m_ShadowRequests.ToArray();
                    int[]   shadowDataIndices;
                    m_ShadowMgr.ProcessShadowRequests(m_FrameId, cullResults, camera, ShaderConfig.s_CameraRelativeRendering != 0, cullResults.visibleLights,
                        ref shadowRequestCount, shadowRequests, out shadowDataIndices);

                    // update the visibleLights with the shadow information
                    m_ShadowIndices.Clear();
                    for (uint i = 0; i < shadowRequestCount; i++)
                    {
                        m_ShadowIndices.Add(shadowRequests[i], shadowDataIndices[i]);
                    }
                }

                // 1. Count the number of lights and sort all lights by category, type and volume - This is required for the fptl/cluster shader code
                // If we reach maximum of lights available on screen, then we discard the light.
                // Lights are processed in order, so we don't discards light based on their importance but based on their ordering in visible lights list.
                int directionalLightcount = 0;
                int punctualLightcount = 0;
                int areaLightCount = 0;

                int lightCount = Math.Min(cullResults.visibleLights.Count, k_MaxLightsOnScreen);
                var sortKeys = new uint[lightCount];
                int sortCount = 0;

                for (int lightIndex = 0, numLights = cullResults.visibleLights.Count; (lightIndex < numLights) && (sortCount < lightCount); ++lightIndex)
                {
                    var light = cullResults.visibleLights[lightIndex];

                    // We only process light with additional data
                    var additionalData = light.light.GetComponent<HDAdditionalLightData>();

                    // Debug.Assert(additionalData == null, "Missing HDAdditionalData on a light - Should have been create by HDLightEditor");

                    if (additionalData == null)
                    {
                        // SampleGame Change BEGIN
                        DebugOverlay.Write(0, 0, "^F00Missing HD light data for {0}", light.light.transform.FullHierarchyName());
                        // SampleGame Change END
                        return false;
                    }

                    LightCategory lightCategory = LightCategory.Count;
                    GPULightType gpuLightType = GPULightType.Point;
                    LightVolumeType lightVolumeType = LightVolumeType.Count;

                    if (additionalData.lightTypeExtent == LightTypeExtent.Punctual)
                    {
                        lightCategory = LightCategory.Punctual;

                        switch (light.lightType)
                        {
                            case LightType.Spot:
                                if (punctualLightcount >= k_MaxPunctualLightsOnScreen)
                                    continue;
                                switch (additionalData.spotLightShape)
                                {
                                    case SpotLightShape.Cone:
                                        gpuLightType = GPULightType.Spot;
                                        lightVolumeType = LightVolumeType.Cone;
                                        break;
                                    case SpotLightShape.Pyramid:
                                        gpuLightType = GPULightType.ProjectorPyramid;
                                        lightVolumeType = LightVolumeType.Cone;
                                        break;
                                    case SpotLightShape.Box:
                                        gpuLightType = GPULightType.ProjectorBox;
                                        lightVolumeType = LightVolumeType.Box;
                                        break;
                                    default:
                                        Debug.Assert(false, "Encountered an unknown SpotLightShape.");
                                        break;
                                }
                                break;

                            case LightType.Directional:
                                if (directionalLightcount >= k_MaxDirectionalLightsOnScreen)
                                    continue;
                                gpuLightType = GPULightType.Directional;
                                // No need to add volume, always visible
                                lightVolumeType = LightVolumeType.Count; // Count is none
                                break;

                            case LightType.Point:
                                if (punctualLightcount >= k_MaxPunctualLightsOnScreen)
                                    continue;
                                gpuLightType = GPULightType.Point;
                                lightVolumeType = LightVolumeType.Sphere;
                                break;

                            default:
                                Debug.Assert(false, "Encountered an unknown LightType.");
                                break;
                        }
                    }
                    else
                    {
                        lightCategory = LightCategory.Area;

                        switch (additionalData.lightTypeExtent)
                        {
                            case LightTypeExtent.Rectangle:
                                if (areaLightCount >= k_MaxAreaLightsOnScreen)
                                    continue;
                                gpuLightType = GPULightType.Rectangle;
                                lightVolumeType = LightVolumeType.Box;
                                break;

                            case LightTypeExtent.Line:
                                if (areaLightCount >= k_MaxAreaLightsOnScreen)
                                    continue;
                                gpuLightType = GPULightType.Line;
                                lightVolumeType = LightVolumeType.Box;
                                break;

                            default:
                                Debug.Assert(false, "Encountered an unknown LightType.");
                                break;
                        }
                    }

                    uint shadow = m_ShadowIndices.ContainsKey(lightIndex) ? 1u : 0;
                    // 5 bit (0x1F) light category, 5 bit (0x1F) GPULightType, 5 bit (0x1F) lightVolume, 1 bit for shadow casting, 16 bit index
                    sortKeys[sortCount++] = (uint)lightCategory << 27 | (uint)gpuLightType << 22 | (uint)lightVolumeType << 17 | shadow << 16 | (uint)lightIndex;
                }

                CoreUtils.QuickSort(sortKeys, 0, sortCount - 1); // Call our own quicksort instead of Array.Sort(sortKeys, 0, sortCount) so we don't allocate memory (note the SortCount-1 that is different from original call).

                // TODO: Refactor shadow management
                // The good way of managing shadow:
                // Here we sort everyone and we decide which light is important or not (this is the responsibility of the lightloop)
                // we allocate shadow slot based on maximum shadow allowed on screen and attribute slot by bigger solid angle
                // THEN we ask to the ShadowRender to render the shadow, not the reverse as it is today (i.e render shadow than expect they
                // will be use...)
                // The lightLoop is in charge, not the shadow pass.
                // For now we will still apply the maximum of shadow here but we don't apply the sorting by priority + slot allocation yet
                m_CurrentSunLight = null;
                m_CurrentSunLightShadowIndex = -1;

                // 2. Go through all lights, convert them to GPU format.
                // Create simultaneously data for culling (LigthVolumeData and rendering)
                var worldToView = WorldToCamera(camera);

                for (int sortIndex = 0; sortIndex < sortCount; ++sortIndex)
                {
                    // In 1. we have already classify and sorted the light, we need to use this sorted order here
                    uint sortKey = sortKeys[sortIndex];
                    LightCategory lightCategory = (LightCategory)((sortKey >> 27) & 0x1F);
                    GPULightType gpuLightType = (GPULightType)((sortKey >> 22) & 0x1F);
                    LightVolumeType lightVolumeType = (LightVolumeType)((sortKey >> 17) & 0x1F);
                    int lightIndex = (int)(sortKey & 0xFFFF);

                    var light = cullResults.visibleLights[lightIndex];

                    m_enableBakeShadowMask = m_enableBakeShadowMask || IsBakedShadowMaskLight(light.light);

                    var additionalLightData = light.light.GetComponent<HDAdditionalLightData>();
                    var additionalShadowData = light.light.GetComponent<AdditionalShadowData>(); // Can be null

                    // Directional rendering side, it is separated as it is always visible so no volume to handle here
                    if (gpuLightType == GPULightType.Directional)
                    {
                        if (GetDirectionalLightData(cmd, shadowSettings, gpuLightType, light, additionalLightData, additionalShadowData, lightIndex))
                        {
                            directionalLightcount++;

                            // We make the light position camera-relative as late as possible in order
                            // to allow the preceding code to work with the absolute world space coordinates.
                            if (ShaderConfig.s_CameraRelativeRendering != 0)
                            {
                                // Caution: 'DirectionalLightData.positionWS' is camera-relative after this point.
                                int n = m_lightList.directionalLights.Count;
                                DirectionalLightData lightData = m_lightList.directionalLights[n - 1];
                                lightData.positionWS -= camPosWS;
                                m_lightList.directionalLights[n - 1] = lightData;
                            }
                        }
                        continue;
                    }

                    Vector3 lightDimensions = new Vector3(); // X = length or width, Y = height, Z = range (depth)

                    // Punctual, area, projector lights - the rendering side.
                    if (GetLightData(cmd, shadowSettings, camera, gpuLightType, light, additionalLightData, additionalShadowData, lightIndex, ref lightDimensions))
                    {
                        switch (lightCategory)
                        {
                            case LightCategory.Punctual:
                                punctualLightcount++;
                                break;
                            case LightCategory.Area:
                                areaLightCount++;
                                break;
                            default:
                                Debug.Assert(false, "TODO: encountered an unknown LightCategory.");
                                break;
                        }

                        // Then culling side. Must be call in this order as we pass the created Light data to the function
                        GetLightVolumeDataAndBound(lightCategory, gpuLightType, lightVolumeType, light, m_lightList.lights[m_lightList.lights.Count - 1], lightDimensions, worldToView);

                        // We make the light position camera-relative as late as possible in order
                        // to allow the preceding code to work with the absolute world space coordinates.
                        if (ShaderConfig.s_CameraRelativeRendering != 0)
                        {
                            // Caution: 'LightData.positionWS' is camera-relative after this point.
                            int n = m_lightList.lights.Count;
                            LightData lightData = m_lightList.lights[n - 1];
                            lightData.positionWS -= camPosWS;
                            m_lightList.lights[n - 1] = lightData;
                        }
                    }
                }

                // Sanity check
                Debug.Assert(m_lightList.directionalLights.Count == directionalLightcount);
                Debug.Assert(m_lightList.lights.Count == areaLightCount + punctualLightcount);

                m_punctualLightCount = punctualLightcount;
                m_areaLightCount     = areaLightCount;

                // Redo everything but this time with envLights
                int envLightCount = 0;

                int probeCount = Math.Min(cullResults.visibleReflectionProbes.Count, k_MaxEnvLightsOnScreen);
                sortKeys = new uint[probeCount];
                sortCount = 0;

                for (int probeIndex = 0, numProbes = cullResults.visibleReflectionProbes.Count; (probeIndex < numProbes) && (sortCount < probeCount); probeIndex++)
                {
                    VisibleReflectionProbe probe = cullResults.visibleReflectionProbes[probeIndex];

                    // probe.texture can be null when we are adding a reflection probe in the editor
                    if (probe.texture == null || envLightCount >= k_MaxEnvLightsOnScreen)
                        continue;

                    // Work around the culling issues. TODO: fix culling in C++.
                    if (probe.probe == null || !probe.probe.isActiveAndEnabled)
                        continue;

                    // Work around the data issues.
                    if (probe.localToWorld.determinant == 0)
                    {
                        Debug.LogError("Reflection probe " + probe.probe.name + " has an invalid local frame and needs to be fixed.");
                        continue;
                    }

                    // TODO: Support LightVolumeType.Sphere, currently in UI there is no way to specify a sphere influence volume
                    LightVolumeType lightVolumeType = probe.boxProjection != 0 ? LightVolumeType.Box : LightVolumeType.Box;
                    ++envLightCount;

                    float boxVolume = 8 * probe.bounds.extents.x * probe.bounds.extents.y * probe.bounds.extents.z;
                    float logVolume = Mathf.Clamp(256 + Mathf.Log(boxVolume, 1.1f), 0, 8191); // Allow for negative exponents

                    // 13 bit volume, 3 bit LightVolumeType, 16 bit index
                    sortKeys[sortCount++] = (uint)logVolume << 19 | (uint)lightVolumeType << 16 | ((uint)probeIndex & 0xFFFF); // Sort by volume
                }

                // Not necessary yet but call it for future modification with sphere influence volume
                CoreUtils.QuickSort(sortKeys, 0, sortCount - 1); // Call our own quicksort instead of Array.Sort(sortKeys, 0, sortCount) so we don't allocate memory (note the SortCount-1 that is different from original call).

                for (int sortIndex = 0; sortIndex < sortCount; ++sortIndex)
                {
                    // In 1. we have already classify and sorted the light, we need to use this sorted order here
                    uint sortKey = sortKeys[sortIndex];
                    LightVolumeType lightVolumeType = (LightVolumeType)((sortKey >> 16) & 0x3);
                    int probeIndex = (int)(sortKey & 0xFFFF);

                    VisibleReflectionProbe probe = cullResults.visibleReflectionProbes[probeIndex];

                    if (GetEnvLightData(cmd, camera, probe))
                    {
                    GetEnvLightVolumeDataAndBound(probe, lightVolumeType, worldToView);

                    // We make the light position camera-relative as late as possible in order
                    // to allow the preceding code to work with the absolute world space coordinates.
                    if (ShaderConfig.s_CameraRelativeRendering != 0)
                    {
                        // Caution: 'EnvLightData.positionWS' is camera-relative after this point.
                        int n = m_lightList.envLights.Count;
                        EnvLightData envLightData = m_lightList.envLights[n - 1];
                        envLightData.positionWS -= camPosWS;
                        m_lightList.envLights[n - 1] = envLightData;
                    }
                }
                }
            }

            m_lightCount = m_lightList.lights.Count + m_lightList.envLights.Count;
            Debug.Assert(m_lightList.bounds.Count == m_lightCount);
            Debug.Assert(m_lightList.lightVolumes.Count == m_lightCount);

            UpdateDataBuffers();

            m_maxShadowDistance = shadowSettings.maxShadowDistance;

            return m_enableBakeShadowMask;
        }
        }

        void VoxelLightListGeneration(CommandBuffer cmd, Camera camera, Matrix4x4 projscr, Matrix4x4 invProjscr, RenderTargetIdentifier cameraDepthBufferRT)
        {
            // clear atomic offset index
            cmd.SetComputeBufferParam(buildPerVoxelLightListShader, s_ClearVoxelAtomicKernel, HDShaderIDs.g_LayeredSingleIdxBuffer, s_GlobalLightListAtomic);
            cmd.DispatchCompute(buildPerVoxelLightListShader, s_ClearVoxelAtomicKernel, 1, 1, 1);

            bool isOrthographic = camera.orthographic;
            cmd.SetComputeIntParam(buildPerVoxelLightListShader, HDShaderIDs.g_isOrthographic, isOrthographic ? 1 : 0);
            cmd.SetComputeIntParam(buildPerVoxelLightListShader, HDShaderIDs._EnvLightIndexShift, m_lightList.lights.Count);
            cmd.SetComputeIntParam(buildPerVoxelLightListShader, HDShaderIDs.g_iNrVisibLights, m_lightCount);
            cmd.SetComputeMatrixParam(buildPerVoxelLightListShader, HDShaderIDs.g_mScrProjection, projscr);
            cmd.SetComputeMatrixParam(buildPerVoxelLightListShader, HDShaderIDs.g_mInvScrProjection, invProjscr);

            cmd.SetComputeIntParam(buildPerVoxelLightListShader, HDShaderIDs.g_iLog2NumClusters, k_Log2NumClusters);

            //Vector4 v2_near = invProjscr * new Vector4(0.0f, 0.0f, 0.0f, 1.0f);
            //Vector4 v2_far = invProjscr * new Vector4(0.0f, 0.0f, 1.0f, 1.0f);
            //float nearPlane2 = -(v2_near.z/v2_near.w);
            //float farPlane2 = -(v2_far.z/v2_far.w);
            var nearPlane = camera.nearClipPlane;
            var farPlane = camera.farClipPlane;
            cmd.SetComputeFloatParam(buildPerVoxelLightListShader, HDShaderIDs.g_fNearPlane, nearPlane);
            cmd.SetComputeFloatParam(buildPerVoxelLightListShader, HDShaderIDs.g_fFarPlane, farPlane);

            const float C = (float)(1 << k_Log2NumClusters);
            var geomSeries = (1.0 - Mathf.Pow(k_ClustLogBase, C)) / (1 - k_ClustLogBase);        // geometric series: sum_k=0^{C-1} base^k
            m_ClustScale = (float)(geomSeries / (farPlane - nearPlane));

            cmd.SetComputeFloatParam(buildPerVoxelLightListShader, HDShaderIDs.g_fClustScale, m_ClustScale);
            cmd.SetComputeFloatParam(buildPerVoxelLightListShader, HDShaderIDs.g_fClustBase, k_ClustLogBase);

            cmd.SetComputeTextureParam(buildPerVoxelLightListShader, s_GenListPerVoxelKernel, HDShaderIDs.g_depth_tex, cameraDepthBufferRT);
            cmd.SetComputeBufferParam(buildPerVoxelLightListShader, s_GenListPerVoxelKernel, HDShaderIDs.g_vLayeredLightList, s_PerVoxelLightLists);
            cmd.SetComputeBufferParam(buildPerVoxelLightListShader, s_GenListPerVoxelKernel, HDShaderIDs.g_LayeredOffset, s_PerVoxelOffset);
            cmd.SetComputeBufferParam(buildPerVoxelLightListShader, s_GenListPerVoxelKernel, HDShaderIDs.g_LayeredSingleIdxBuffer, s_GlobalLightListAtomic);
            if (m_FrameSettings.lightLoopSettings.enableBigTilePrepass)
                cmd.SetComputeBufferParam(buildPerVoxelLightListShader, s_GenListPerVoxelKernel, HDShaderIDs.g_vBigTileLightList, s_BigTileLightList);

            if (k_UseDepthBuffer)
            {
                cmd.SetComputeBufferParam(buildPerVoxelLightListShader, s_GenListPerVoxelKernel, HDShaderIDs.g_logBaseBuffer, s_PerTileLogBaseTweak);
            }

            cmd.SetComputeBufferParam(buildPerVoxelLightListShader, s_GenListPerVoxelKernel, HDShaderIDs.g_vBoundsBuffer, s_AABBBoundsBuffer);
            cmd.SetComputeBufferParam(buildPerVoxelLightListShader, s_GenListPerVoxelKernel, HDShaderIDs._LightVolumeData, s_LightVolumeDataBuffer);
            cmd.SetComputeBufferParam(buildPerVoxelLightListShader, s_GenListPerVoxelKernel, HDShaderIDs.g_data, s_ConvexBoundsBuffer);

            var numTilesX = GetNumTileClusteredX(camera);
            var numTilesY = GetNumTileClusteredY(camera);
            cmd.DispatchCompute(buildPerVoxelLightListShader, s_GenListPerVoxelKernel, numTilesX, numTilesY, 1);
        }

        public void BuildGPULightListsCommon(Camera camera, CommandBuffer cmd, RenderTargetIdentifier cameraDepthBufferRT, RenderTargetIdentifier stencilTextureRT, bool skyEnabled)
        {
            cmd.BeginSample("Build Light List");

            var w = camera.pixelWidth;
            var h = camera.pixelHeight;
            var numBigTilesX = (w + 63) / 64;
            var numBigTilesY = (h + 63) / 64;

            // camera to screen matrix (and it's inverse)
            var proj = CameraProjection(camera);
            var temp = new Matrix4x4();
            temp.SetRow(0, new Vector4(0.5f * w, 0.0f, 0.0f, 0.5f * w));
            temp.SetRow(1, new Vector4(0.0f, 0.5f * h, 0.0f, 0.5f * h));
            temp.SetRow(2, new Vector4(0.0f, 0.0f, 0.5f, 0.5f));
            temp.SetRow(3, new Vector4(0.0f, 0.0f, 0.0f, 1.0f));
            var projscr = temp * proj;
            var invProjscr = projscr.inverse;
            bool isOrthographic = camera.orthographic;

            // generate screen-space AABBs (used for both fptl and clustered).
            if (m_lightCount != 0)
            {
                temp.SetRow(0, new Vector4(1.0f, 0.0f, 0.0f, 0.0f));
                temp.SetRow(1, new Vector4(0.0f, 1.0f, 0.0f, 0.0f));
                temp.SetRow(2, new Vector4(0.0f, 0.0f, 0.5f, 0.5f));
                temp.SetRow(3, new Vector4(0.0f, 0.0f, 0.0f, 1.0f));
                var projh = temp * proj;
                var invProjh = projh.inverse;

                cmd.SetComputeIntParam(buildScreenAABBShader, HDShaderIDs.g_isOrthographic, isOrthographic ? 1 : 0);
                cmd.SetComputeIntParam(buildScreenAABBShader, HDShaderIDs.g_iNrVisibLights, m_lightCount);
                cmd.SetComputeBufferParam(buildScreenAABBShader, s_GenAABBKernel, HDShaderIDs.g_data, s_ConvexBoundsBuffer);

                cmd.SetComputeMatrixParam(buildScreenAABBShader, HDShaderIDs.g_mProjection, projh);
                cmd.SetComputeMatrixParam(buildScreenAABBShader, HDShaderIDs.g_mInvProjection, invProjh);
                cmd.SetComputeBufferParam(buildScreenAABBShader, s_GenAABBKernel, HDShaderIDs.g_vBoundsBuffer, s_AABBBoundsBuffer);
                cmd.DispatchCompute(buildScreenAABBShader, s_GenAABBKernel, (m_lightCount + 7) / 8, 1, 1);
            }

            // enable coarse 2D pass on 64x64 tiles (used for both fptl and clustered).
            if (m_FrameSettings.lightLoopSettings.enableBigTilePrepass)
            {
                cmd.SetComputeIntParam(buildPerBigTileLightListShader, HDShaderIDs.g_isOrthographic, isOrthographic ? 1 : 0);
                cmd.SetComputeIntParams(buildPerBigTileLightListShader, HDShaderIDs.g_viDimensions, w, h);
                cmd.SetComputeIntParam(buildPerBigTileLightListShader, HDShaderIDs._EnvLightIndexShift, m_lightList.lights.Count);
                cmd.SetComputeIntParam(buildPerBigTileLightListShader, HDShaderIDs.g_iNrVisibLights, m_lightCount);
                cmd.SetComputeMatrixParam(buildPerBigTileLightListShader, HDShaderIDs.g_mScrProjection, projscr);
                cmd.SetComputeMatrixParam(buildPerBigTileLightListShader, HDShaderIDs.g_mInvScrProjection, invProjscr);
                cmd.SetComputeFloatParam(buildPerBigTileLightListShader, HDShaderIDs.g_fNearPlane, camera.nearClipPlane);
                cmd.SetComputeFloatParam(buildPerBigTileLightListShader, HDShaderIDs.g_fFarPlane, camera.farClipPlane);
                cmd.SetComputeBufferParam(buildPerBigTileLightListShader, s_GenListPerBigTileKernel, HDShaderIDs.g_vLightList, s_BigTileLightList);
                cmd.SetComputeBufferParam(buildPerBigTileLightListShader, s_GenListPerBigTileKernel, HDShaderIDs.g_vBoundsBuffer, s_AABBBoundsBuffer);
                cmd.SetComputeBufferParam(buildPerBigTileLightListShader, s_GenListPerBigTileKernel, HDShaderIDs._LightVolumeData, s_LightVolumeDataBuffer);
                cmd.SetComputeBufferParam(buildPerBigTileLightListShader, s_GenListPerBigTileKernel, HDShaderIDs.g_data, s_ConvexBoundsBuffer);
                cmd.DispatchCompute(buildPerBigTileLightListShader, s_GenListPerBigTileKernel, numBigTilesX, numBigTilesY, 1);
            }

            var numTilesX = GetNumTileFtplX(camera);
            var numTilesY = GetNumTileFtplY(camera);
            var numTiles = numTilesX * numTilesY;
            bool enableFeatureVariants = GetFeatureVariantsEnabled();

            // optimized for opaques only
            if (m_FrameSettings.lightLoopSettings.isFptlEnabled)
            {
                cmd.SetComputeIntParam(buildPerTileLightListShader, HDShaderIDs.g_isOrthographic, isOrthographic ? 1 : 0);
                cmd.SetComputeIntParams(buildPerTileLightListShader, HDShaderIDs.g_viDimensions, w, h);
                cmd.SetComputeIntParam(buildPerTileLightListShader, HDShaderIDs._EnvLightIndexShift, m_lightList.lights.Count);
                cmd.SetComputeIntParam(buildPerTileLightListShader, HDShaderIDs.g_iNrVisibLights, m_lightCount);

                cmd.SetComputeBufferParam(buildPerTileLightListShader, s_GenListPerTileKernel, HDShaderIDs.g_vBoundsBuffer, s_AABBBoundsBuffer);
                cmd.SetComputeBufferParam(buildPerTileLightListShader, s_GenListPerTileKernel, HDShaderIDs._LightVolumeData, s_LightVolumeDataBuffer);
                cmd.SetComputeBufferParam(buildPerTileLightListShader, s_GenListPerTileKernel, HDShaderIDs.g_data, s_ConvexBoundsBuffer);

                cmd.SetComputeMatrixParam(buildPerTileLightListShader, HDShaderIDs.g_mScrProjection, projscr);
                cmd.SetComputeMatrixParam(buildPerTileLightListShader, HDShaderIDs.g_mInvScrProjection, invProjscr);
                cmd.SetComputeTextureParam(buildPerTileLightListShader, s_GenListPerTileKernel, HDShaderIDs.g_depth_tex, cameraDepthBufferRT);
                cmd.SetComputeBufferParam(buildPerTileLightListShader, s_GenListPerTileKernel, HDShaderIDs.g_vLightList, s_LightList);
                if (m_FrameSettings.lightLoopSettings.enableBigTilePrepass)
                    cmd.SetComputeBufferParam(buildPerTileLightListShader, s_GenListPerTileKernel, HDShaderIDs.g_vBigTileLightList, s_BigTileLightList);

                if (enableFeatureVariants)
                {
                    uint baseFeatureFlags = 0;
                    if (m_lightList.directionalLights.Count > 0)
                    {
                        baseFeatureFlags |= (uint)LightFeatureFlags.Directional;
                    }
                    if (skyEnabled)
                    {
                        baseFeatureFlags |= (uint)LightFeatureFlags.Sky;
                    }
                    if (!m_FrameSettings.lightLoopSettings.enableComputeMaterialVariants)
                    {
                        baseFeatureFlags |= LightDefinitions.s_MaterialFeatureMaskFlags;
                    }
                    cmd.SetComputeIntParam(buildPerTileLightListShader, HDShaderIDs.g_BaseFeatureFlags, (int)baseFeatureFlags);
                    cmd.SetComputeBufferParam(buildPerTileLightListShader, s_GenListPerTileKernel, HDShaderIDs.g_TileFeatureFlags, s_TileFeatureFlags);
                }

                cmd.DispatchCompute(buildPerTileLightListShader, s_GenListPerTileKernel, numTilesX, numTilesY, 1);
            }

            // Cluster
            VoxelLightListGeneration(cmd, camera, projscr, invProjscr, cameraDepthBufferRT);

            if (enableFeatureVariants)
            {
                // material classification
                if (m_FrameSettings.lightLoopSettings.enableComputeMaterialVariants)
                {
                    int buildMaterialFlagsKernel = s_BuildMaterialFlagsOrKernel;

                    uint baseFeatureFlags = 0;
                    if (!m_FrameSettings.lightLoopSettings.enableComputeLightVariants)
                    {
                        buildMaterialFlagsKernel = s_BuildMaterialFlagsWriteKernel;
                        baseFeatureFlags |= LightDefinitions.s_LightFeatureMaskFlags;
                    }

                    cmd.SetComputeIntParam(buildMaterialFlagsShader, HDShaderIDs.g_BaseFeatureFlags, (int)baseFeatureFlags);
                    cmd.SetComputeIntParams(buildMaterialFlagsShader, HDShaderIDs.g_viDimensions, w, h);
                    cmd.SetComputeBufferParam(buildMaterialFlagsShader, buildMaterialFlagsKernel, HDShaderIDs.g_TileFeatureFlags, s_TileFeatureFlags);

                    cmd.SetComputeTextureParam(buildMaterialFlagsShader, buildMaterialFlagsKernel, HDShaderIDs._StencilTexture, stencilTextureRT);

                    cmd.DispatchCompute(buildMaterialFlagsShader, buildMaterialFlagsKernel, numTilesX, numTilesY, 1);
                }

                // clear dispatch indirect buffer
                cmd.SetComputeBufferParam(clearDispatchIndirectShader, s_ClearDispatchIndirectKernel, HDShaderIDs.g_DispatchIndirectBuffer, s_DispatchIndirectBuffer);
                cmd.DispatchCompute(clearDispatchIndirectShader, s_ClearDispatchIndirectKernel, 1, 1, 1);

                // add tiles to indirect buffer
                cmd.SetComputeBufferParam(buildDispatchIndirectShader, s_BuildDispatchIndirectKernel, HDShaderIDs.g_DispatchIndirectBuffer, s_DispatchIndirectBuffer);
                cmd.SetComputeBufferParam(buildDispatchIndirectShader, s_BuildDispatchIndirectKernel, HDShaderIDs.g_TileList, s_TileList);
                cmd.SetComputeBufferParam(buildDispatchIndirectShader, s_BuildDispatchIndirectKernel, HDShaderIDs.g_TileFeatureFlags, s_TileFeatureFlags);
                cmd.SetComputeIntParam(buildDispatchIndirectShader, HDShaderIDs.g_NumTiles, numTiles);
                cmd.SetComputeIntParam(buildDispatchIndirectShader, HDShaderIDs.g_NumTilesX, numTilesX);
                cmd.DispatchCompute(buildDispatchIndirectShader, s_BuildDispatchIndirectKernel, (numTiles + 63) / 64, 1, 1);
            }

            cmd.EndSample("Build Light List");
        }

        public void BuildGPULightLists(Camera camera, CommandBuffer cmd, RenderTargetIdentifier cameraDepthBufferRT, RenderTargetIdentifier stencilTextureRT, bool skyEnabled)
        {
            cmd.SetRenderTarget(BuiltinRenderTextureType.None);

            BuildGPULightListsCommon(camera, cmd, cameraDepthBufferRT, stencilTextureRT, skyEnabled);
            PushGlobalParams(camera, cmd);
        }

        public GPUFence BuildGPULightListsAsyncBegin(Camera camera, ScriptableRenderContext renderContext, RenderTargetIdentifier cameraDepthBufferRT, RenderTargetIdentifier stencilTextureRT, GPUFence startFence, bool skyEnabled)
        {
            var cmd = CommandBufferPool.Get("Build light list");
            cmd.WaitOnGPUFence(startFence);

            BuildGPULightListsCommon(camera, cmd, cameraDepthBufferRT, stencilTextureRT, skyEnabled);
            GPUFence completeFence = cmd.CreateGPUFence();
            renderContext.ExecuteCommandBufferAsync(cmd, ComputeQueueType.Background);
            CommandBufferPool.Release(cmd);

            return completeFence;
        }

        public void BuildGPULightListAsyncEnd(Camera camera, CommandBuffer cmd, GPUFence doneFence)
        {
            cmd.WaitOnGPUFence(doneFence);
            PushGlobalParams(camera, cmd);
        }

        private void UpdateDataBuffers()
        {
            s_DirectionalLightDatas.SetData(m_lightList.directionalLights);
            s_LightDatas.SetData(m_lightList.lights);
            s_EnvLightDatas.SetData(m_lightList.envLights);
            s_shadowDatas.SetData(m_lightList.shadows);

            // These two buffers have been set in Rebuild()
            s_ConvexBoundsBuffer.SetData(m_lightList.bounds);
            s_LightVolumeDataBuffer.SetData(m_lightList.lightVolumes);
        }

        void PushGlobalParams(Camera camera, CommandBuffer cmd)
        {
            using (new ProfilingSample(cmd, "Push Global Parameters", HDRenderPipeline.GetSampler(CustomSamplerId.TPPushGlobalParameters)))
            {
                // Shadows
                m_ShadowMgr.SyncData();
                m_ShadowMgr.BindResources(cmd, null, 0);

                cmd.SetGlobalTexture(HDShaderIDs._CookieTextures, m_CookieTexArray.GetTexCache());
                cmd.SetGlobalTexture(HDShaderIDs._CookieCubeTextures, m_CubeCookieTexArray.GetTexCache());
                cmd.SetGlobalTexture(HDShaderIDs._EnvTextures, m_ReflectionProbeCache.GetTexCache());

                cmd.SetGlobalBuffer(HDShaderIDs._DirectionalLightDatas, s_DirectionalLightDatas);
                cmd.SetGlobalInt(HDShaderIDs._DirectionalLightCount, m_lightList.directionalLights.Count);
                cmd.SetGlobalBuffer(HDShaderIDs._LightDatas, s_LightDatas);
                cmd.SetGlobalInt(HDShaderIDs._PunctualLightCount, m_punctualLightCount);
                cmd.SetGlobalInt(HDShaderIDs._AreaLightCount, m_areaLightCount);
                cmd.SetGlobalBuffer(HDShaderIDs._EnvLightDatas, s_EnvLightDatas);
                cmd.SetGlobalInt(HDShaderIDs._EnvLightCount, m_lightList.envLights.Count);
                cmd.SetGlobalBuffer(HDShaderIDs._ShadowDatas, s_shadowDatas);
                cmd.SetGlobalVectorArray(HDShaderIDs._DirShadowSplitSpheres, m_lightList.directionalShadowSplitSphereSqr);

                cmd.SetGlobalInt(HDShaderIDs._NumTileFtplX, GetNumTileFtplX(camera));
                cmd.SetGlobalInt(HDShaderIDs._NumTileFtplY, GetNumTileFtplY(camera));

                cmd.SetGlobalInt(HDShaderIDs._NumTileClusteredX, GetNumTileClusteredX(camera));
                cmd.SetGlobalInt(HDShaderIDs._NumTileClusteredY, GetNumTileClusteredY(camera));

                if (m_FrameSettings.lightLoopSettings.enableBigTilePrepass)
                    cmd.SetGlobalBuffer(HDShaderIDs.g_vBigTileLightList, s_BigTileLightList);

                // Cluster
                {
                    cmd.SetGlobalFloat(HDShaderIDs.g_fClustScale, m_ClustScale);
                    cmd.SetGlobalFloat(HDShaderIDs.g_fClustBase, k_ClustLogBase);
                    cmd.SetGlobalFloat(HDShaderIDs.g_fNearPlane, camera.nearClipPlane);
                    cmd.SetGlobalFloat(HDShaderIDs.g_fFarPlane, camera.farClipPlane);
                    cmd.SetGlobalInt(HDShaderIDs.g_iLog2NumClusters, k_Log2NumClusters);
                    cmd.SetGlobalInt(HDShaderIDs.g_isLogBaseBufferEnabled, k_UseDepthBuffer ? 1 : 0);

                    cmd.SetGlobalBuffer(HDShaderIDs.g_vLayeredOffsetsBuffer, s_PerVoxelOffset);
                    if (k_UseDepthBuffer)
                    {
                        cmd.SetGlobalBuffer(HDShaderIDs.g_logBaseBuffer, s_PerTileLogBaseTweak);
                    }
                }
            }
        }

#if UNITY_EDITOR
        private Vector2 m_mousePosition = Vector2.zero;

        private void OnSceneGUI(UnityEditor.SceneView sceneview)
        {
            m_mousePosition = Event.current.mousePosition;
        }

#endif

        public void RenderShadows(ScriptableRenderContext renderContext, CommandBuffer cmd, CullResults cullResults)
        {
            // kick off the shadow jobs here
            m_ShadowMgr.RenderShadows(m_FrameId, renderContext, cmd, cullResults, cullResults.visibleLights);
        }

        public struct LightingPassOptions
        {
            public bool outputSplitLighting;
        }

        public void RenderDeferredDirectionalShadow(HDCamera hdCamera, RenderTargetIdentifier deferredShadowRT, RenderTargetIdentifier depthTexture, CommandBuffer cmd)
        {
            if (m_CurrentSunLight == null)
                return;

            using (new ProfilingSample(cmd, "Deferred Directional Shadow", HDRenderPipeline.GetSampler(CustomSamplerId.TPDeferredDirectionalShadow)))
            {
                m_ShadowMgr.BindResources(cmd, deferredDirectionalShadowComputeShader, s_deferredDirectionalShadowKernel);

                cmd.SetComputeFloatParam(deferredDirectionalShadowComputeShader, HDShaderIDs._DirectionalShadowIndex, (float)m_CurrentSunLightShadowIndex);
                cmd.SetComputeTextureParam(deferredDirectionalShadowComputeShader, s_deferredDirectionalShadowKernel, HDShaderIDs._DeferredShadowTextureUAV, deferredShadowRT);
                cmd.SetComputeTextureParam(deferredDirectionalShadowComputeShader, s_deferredDirectionalShadowKernel, HDShaderIDs._MainDepthTexture, depthTexture);

                int deferredShadowTileSize = 16; // Must match DeferreDirectionalShadow.compute
                int numTilesX = (hdCamera.camera.pixelWidth + (deferredShadowTileSize - 1)) / deferredShadowTileSize;
                int numTilesY = (hdCamera.camera.pixelHeight + (deferredShadowTileSize - 1)) / deferredShadowTileSize;

                cmd.DispatchCompute(deferredDirectionalShadowComputeShader, s_deferredDirectionalShadowKernel, numTilesX, numTilesY, 1);
            }
        }

        public void RenderDeferredLighting( HDCamera hdCamera, CommandBuffer cmd, DebugDisplaySettings debugDisplaySettings,
                                            RenderTargetIdentifier[] colorBuffers, RenderTargetIdentifier depthStencilBuffer, RenderTargetIdentifier depthTexture,
                                            LightingPassOptions options)
        {
            cmd.SetGlobalBuffer(HDShaderIDs.g_vLightListGlobal, s_LightList);

            if (m_FrameSettings.lightLoopSettings.enableTileAndCluster && m_FrameSettings.lightLoopSettings.enableComputeLightEvaluation && options.outputSplitLighting)
            {
                // The CS is always in the MRT mode. Do not execute the same shader twice.
                return;
            }

            // Predeclared to reduce GC pressure
            string tilePassName = "TilePass - Deferred Lighting Pass";
            string tilePassMRTName = "TilePass - Deferred Lighting Pass MRT";
            string singlePassName = "SinglePass - Deferred Lighting Pass";
            string SinglePassMRTName = "SinglePass - Deferred Lighting Pass MRT";

            string sLabel = m_FrameSettings.lightLoopSettings.enableTileAndCluster ?
                (options.outputSplitLighting ? tilePassMRTName : tilePassName) :
                (options.outputSplitLighting ? SinglePassMRTName : singlePassName);

            using (new ProfilingSample(cmd, sLabel, HDRenderPipeline.GetSampler(CustomSamplerId.TPRenderDeferredLighting)))
            {
                var camera = hdCamera.camera;

                // Compute path
                if (m_FrameSettings.lightLoopSettings.enableTileAndCluster && m_FrameSettings.lightLoopSettings.enableComputeLightEvaluation)
                {
                    int w = camera.pixelWidth;
                    int h = camera.pixelHeight;
                    int numTilesX = (w + 15) / 16;
                    int numTilesY = (h + 15) / 16;
                    int numTiles = numTilesX * numTilesY;

                    bool enableFeatureVariants = GetFeatureVariantsEnabled() && !debugDisplaySettings.IsDebugDisplayEnabled();

                    int numVariants = 1;
                    if (enableFeatureVariants)
                        numVariants = LightDefinitions.s_NumFeatureVariants;

                    for (int variant = 0; variant < numVariants; variant++)
                    {
                        int kernel;

                        if (enableFeatureVariants)
                        {
                            if (m_enableBakeShadowMask)
                                kernel = s_shadeOpaqueIndirectShadowMaskFptlKernels[variant];
                            else
                                kernel = s_shadeOpaqueIndirectFptlKernels[variant];
                        }
                        else
                        {
                            if (m_enableBakeShadowMask)
                            {
                                kernel = debugDisplaySettings.IsDebugDisplayEnabled() ? s_shadeOpaqueDirectShadowMaskFptlDebugDisplayKernel : s_shadeOpaqueDirectShadowMaskFptlKernel;
                            }
                            else
                            {
                                kernel = debugDisplaySettings.IsDebugDisplayEnabled() ? s_shadeOpaqueDirectFptlDebugDisplayKernel : s_shadeOpaqueDirectFptlKernel;
                            }
                        }

                        cmd.SetComputeTextureParam(deferredComputeShader, kernel, HDShaderIDs._MainDepthTexture, depthTexture);

                        // TODO: Should remove this setting but can't remove it else get error: Property (_AmbientOcclusionTexture) at kernel index (32) is not set. Check why
                        cmd.SetComputeTextureParam(deferredComputeShader, kernel, HDShaderIDs._AmbientOcclusionTexture, HDShaderIDs._AmbientOcclusionTexture);

                        // TODO: Is it possible to setup this outside the loop ? Can figure out how, get this: Property (specularLightingUAV) at kernel index (21) is not set
                        cmd.SetComputeTextureParam(deferredComputeShader, kernel, HDShaderIDs.specularLightingUAV, colorBuffers[0]);
                        cmd.SetComputeTextureParam(deferredComputeShader, kernel, HDShaderIDs.diffuseLightingUAV,  colorBuffers[1]);

                        // always do deferred lighting in blocks of 16x16 (not same as tiled light size)

                        if (enableFeatureVariants)
                        {
                            cmd.SetComputeIntParam(deferredComputeShader, HDShaderIDs.g_TileListOffset, variant * numTiles);
                            cmd.SetComputeBufferParam(deferredComputeShader, kernel, HDShaderIDs.g_TileList, s_TileList);
                            cmd.DispatchCompute(deferredComputeShader, kernel, s_DispatchIndirectBuffer, (uint)variant * 3 * sizeof(uint));
                        }
                        else
                        {
                            cmd.DispatchCompute(deferredComputeShader, kernel, numTilesX, numTilesY, 1);
                        }
                    }
                }
                else // Pixel shader evaluation
                {
                    int index = GetDeferredLightingMaterialIndex(   options.outputSplitLighting ? 1 : 0,
                                                                            m_FrameSettings.lightLoopSettings.enableTileAndCluster ? 1 : 0,
                                                                            m_enableBakeShadowMask ? 1 : 0,
                                                                    debugDisplaySettings.IsDebugDisplayEnabled() ? 1 : 0);

                    Material currentLightingMaterial = m_deferredLightingMaterial[index];

                    if (options.outputSplitLighting)
                    {
                        CoreUtils.DrawFullScreen(cmd, currentLightingMaterial, colorBuffers, depthStencilBuffer);
                    }
                    else
                    {
                        // If SSS is disable, do lighting for both split lighting and no split lighting
                        // This is for debug purpose, so fine to use immediate material mode here to modify render state
                        if (!m_FrameSettings.enableSSSAndTransmission)
                        {
                            currentLightingMaterial.SetInt(HDShaderIDs._StencilRef, (int)StencilLightingUsage.NoLighting);
                            currentLightingMaterial.SetInt(HDShaderIDs._StencilCmp, (int)CompareFunction.NotEqual);
                        }
                        else
                        {
                            currentLightingMaterial.SetInt(HDShaderIDs._StencilRef, (int)StencilLightingUsage.RegularLighting);
                            currentLightingMaterial.SetInt(HDShaderIDs._StencilCmp, (int)CompareFunction.Equal);
                        }

                        CoreUtils.DrawFullScreen(cmd, currentLightingMaterial, colorBuffers[0], depthStencilBuffer);
                    }
                }
            } // End profiling
        }

        public void RenderForward(Camera camera, CommandBuffer cmd, bool renderOpaque)
        {
            // Note: SHADOWS_SHADOWMASK keyword is enabled in HDRenderPipeline.cs ConfigureForShadowMask

            // Note: if we use render opaque with deferred tiling we need to render a opaque depth pass for these opaque objects
            if (!m_FrameSettings.lightLoopSettings.enableTileAndCluster)
            {
                using (new ProfilingSample(cmd, "Forward pass", HDRenderPipeline.GetSampler(CustomSamplerId.TPForwardPass)))
                {
                    cmd.EnableShaderKeyword("LIGHTLOOP_SINGLE_PASS");
                    cmd.DisableShaderKeyword("LIGHTLOOP_TILE_PASS");
                }
            }
            else
            {
                // Only opaques can use FPTL, transparent must use clustered!
                bool useFptl = renderOpaque && m_FrameSettings.lightLoopSettings.enableFptlForForwardOpaque;

                using (new ProfilingSample(cmd, useFptl ? "Forward Tiled pass" : "Forward Clustered pass", HDRenderPipeline.GetSampler(CustomSamplerId.TPForwardTiledClusterpass)))
                {
                    // say that we want to use tile of single loop
                    cmd.EnableShaderKeyword("LIGHTLOOP_TILE_PASS");
                    cmd.DisableShaderKeyword("LIGHTLOOP_SINGLE_PASS");
                    CoreUtils.SetKeyword(cmd, "USE_FPTL_LIGHTLIST", useFptl);
                    CoreUtils.SetKeyword(cmd, "USE_CLUSTERED_LIGHTLIST", !useFptl);
                    cmd.SetGlobalBuffer(HDShaderIDs.g_vLightListGlobal, useFptl ? s_LightList : s_PerVoxelLightLists);
                }
            }
        }

        public void RenderDebugOverlay(HDCamera hdCamera, CommandBuffer cmd, DebugDisplaySettings debugDisplaySettings, ref float x, ref float y, float overlaySize, float width)
        {
            LightingDebugSettings lightingDebug = debugDisplaySettings.lightingDebugSettings;

            using (new ProfilingSample(cmd, "Tiled/cluster Lighting Debug", HDRenderPipeline.GetSampler(CustomSamplerId.TPTiledLightingDebug)))
            {
                if (lightingDebug.tileClusterDebug != LightLoop.TileClusterDebug.None)
                {

                    int w = hdCamera.camera.pixelWidth;
                    int h = hdCamera.camera.pixelHeight;
                    int numTilesX = (w + 15) / 16;
                    int numTilesY = (h + 15) / 16;
                    int numTiles = numTilesX * numTilesY;

                    Vector2 mousePixelCoord = Input.mousePosition;
#if UNITY_EDITOR
                    if (!UnityEditor.EditorApplication.isPlayingOrWillChangePlaymode)
                    {
                        mousePixelCoord = m_mousePosition;
                        mousePixelCoord.y = (hdCamera.screenSize.y - 1.0f) - mousePixelCoord.y;
                    }
#endif

                    // Debug tiles
                    if (lightingDebug.tileClusterDebug == LightLoop.TileClusterDebug.FeatureVariants)
                    {
                        if (GetFeatureVariantsEnabled())
                        {
                            // featureVariants
                            m_DebugViewTilesMaterial.SetInt(HDShaderIDs._NumTiles, numTiles);
                            m_DebugViewTilesMaterial.SetInt(HDShaderIDs._ViewTilesFlags, (int)lightingDebug.tileClusterDebugByCategory);
                            m_DebugViewTilesMaterial.SetVector(HDShaderIDs._MousePixelCoord, mousePixelCoord);
                            m_DebugViewTilesMaterial.SetBuffer(HDShaderIDs.g_TileList, s_TileList);
                            m_DebugViewTilesMaterial.SetBuffer(HDShaderIDs.g_DispatchIndirectBuffer, s_DispatchIndirectBuffer);
                            m_DebugViewTilesMaterial.EnableKeyword("USE_FPTL_LIGHTLIST");
                            m_DebugViewTilesMaterial.DisableKeyword("USE_CLUSTERED_LIGHTLIST");
                            m_DebugViewTilesMaterial.DisableKeyword("SHOW_LIGHT_CATEGORIES");
                            m_DebugViewTilesMaterial.EnableKeyword("SHOW_FEATURE_VARIANTS");
                            cmd.DrawProcedural(Matrix4x4.identity, m_DebugViewTilesMaterial, 0, MeshTopology.Triangles, numTiles * 6);
                        }
                    }
                    else // tile or cluster
                    {
                        bool bUseClustered = lightingDebug.tileClusterDebug == LightLoop.TileClusterDebug.Cluster;

                        // lightCategories
                        m_DebugViewTilesMaterial.SetInt(HDShaderIDs._ViewTilesFlags, (int)lightingDebug.tileClusterDebugByCategory);
                        m_DebugViewTilesMaterial.SetVector(HDShaderIDs._MousePixelCoord, mousePixelCoord);
                        m_DebugViewTilesMaterial.SetBuffer(HDShaderIDs.g_vLightListGlobal, bUseClustered ? s_PerVoxelLightLists : s_LightList);
                        m_DebugViewTilesMaterial.EnableKeyword(bUseClustered ? "USE_CLUSTERED_LIGHTLIST" : "USE_FPTL_LIGHTLIST");
                        m_DebugViewTilesMaterial.DisableKeyword(!bUseClustered ? "USE_CLUSTERED_LIGHTLIST" : "USE_FPTL_LIGHTLIST");
                        m_DebugViewTilesMaterial.EnableKeyword("SHOW_LIGHT_CATEGORIES");
                        m_DebugViewTilesMaterial.DisableKeyword("SHOW_FEATURE_VARIANTS");

                        CoreUtils.DrawFullScreen(cmd, m_DebugViewTilesMaterial, 0);
                    }
                }
            }

            using (new ProfilingSample(cmd, "Display Shadows", HDRenderPipeline.GetSampler(CustomSamplerId.TPDisplayShadows)))
            {
                if (lightingDebug.shadowDebugMode == ShadowMapDebugMode.VisualizeShadowMap)
                {
                    int index = (int)lightingDebug.shadowMapIndex;

#if UNITY_EDITOR
                    if(lightingDebug.shadowDebugUseSelection)
                    {
                        index = -1;
                        if (UnityEditor.Selection.activeObject is GameObject)
                        {
                            GameObject go = UnityEditor.Selection.activeObject as GameObject;
                            Light light = go.GetComponent<Light>();
                            if (light != null)
                            {
                                index = m_ShadowMgr.GetShadowRequestIndex(light);
                            }
                        }
                    }
#endif

                    if(index != -1)
                    {
                        uint faceCount = m_ShadowMgr.GetShadowRequestFaceCount((uint)index);
                        for (uint i = 0; i < faceCount; ++i)
                        {
                            m_ShadowMgr.DisplayShadow(cmd, index, i, x, y, overlaySize, overlaySize, lightingDebug.shadowMinValue, lightingDebug.shadowMaxValue);
                            HDUtils.NextOverlayCoord(ref x, ref y, overlaySize, overlaySize, hdCamera.camera.pixelWidth);
                        }
                    }
                }
                else if (lightingDebug.shadowDebugMode == ShadowMapDebugMode.VisualizeAtlas)
                {
                    m_ShadowMgr.DisplayShadowMap(cmd, lightingDebug.shadowAtlasIndex, 0, x, y, overlaySize, overlaySize, lightingDebug.shadowMinValue, lightingDebug.shadowMaxValue);
                    HDUtils.NextOverlayCoord(ref x, ref y, overlaySize, overlaySize, hdCamera.camera.pixelWidth);
                }
            }
        }
    }
}<|MERGE_RESOLUTION|>--- conflicted
+++ resolved
@@ -66,14 +66,10 @@
             var varianceInit3 = varianceInit;
             varianceInit3.baseInit.shadowmapFormat = ShadowVariance.GetFormat( true, false, true );
 
-<<<<<<< HEAD
             m_Shadowmaps = new ShadowmapBase[] { new ShadowVariance( ref varianceInit ), new ShadowVariance( ref varianceInit2 ), new ShadowVariance( ref varianceInit3 ), new ShadowAtlas( ref atlasInit ) };
 */
-            m_Shadowmaps = new ShadowmapBase[] { /*new ShadowVariance( ref varianceInit ), new ShadowVariance( ref varianceInit2 ), new ShadowVariance( ref varianceInit3 ),*/ new ShadowAtlas( ref atlasInit ) };
+            m_Shadowmaps = new ShadowmapBase[] { /*new ShadowVariance(ref varianceInit), new ShadowVariance(ref varianceInit2), new ShadowVariance(ref varianceInit3),*/ new ShadowAtlas(ref atlasInit) };
             // SampleGame Change END
-=======
-            m_Shadowmaps = new ShadowmapBase[] { new ShadowVariance(ref varianceInit), new ShadowVariance(ref varianceInit2), new ShadowVariance(ref varianceInit3), new ShadowAtlas(ref atlasInit) };
->>>>>>> cd509044
 
             ShadowContext.SyncDel syncer = (ShadowContext sc) =>
                 {
@@ -96,29 +92,18 @@
                     RenderTargetIdentifier[] tex;
                     sc.GetTex2DArrays(out tex, out offset, out count);
 
-<<<<<<< HEAD
-                        // bind buffers
-                        cb.SetGlobalBuffer(HDShaderIDs._ShadowDatasExp, s_ShadowDataBuffer);
-                        cb.SetGlobalBuffer(HDShaderIDs._ShadowPayloads, s_ShadowPayloadBuffer);
-                        // bind textures
-                        // SampleGame Change BEGIN
-                        /*
-                        cb.SetGlobalTexture(HDShaderIDs._ShadowmapExp_VSM_0, tex[0]);
-                        cb.SetGlobalTexture(HDShaderIDs._ShadowmapExp_VSM_1, tex[1]);
-                        cb.SetGlobalTexture(HDShaderIDs._ShadowmapExp_VSM_2, tex[2]);
-                        */
-                        // SampleGame Change END
-                        cb.SetGlobalTexture(HDShaderIDs._ShadowmapExp_PCF, tex[0]);
-=======
                     // bind buffers
                     cb.SetGlobalBuffer(HDShaderIDs._ShadowDatasExp, s_ShadowDataBuffer);
                     cb.SetGlobalBuffer(HDShaderIDs._ShadowPayloads, s_ShadowPayloadBuffer);
                     // bind textures
+                    // SampleGame Change BEGIN
+                    /*
                     cb.SetGlobalTexture(HDShaderIDs._ShadowmapExp_VSM_0, tex[0]);
                     cb.SetGlobalTexture(HDShaderIDs._ShadowmapExp_VSM_1, tex[1]);
                     cb.SetGlobalTexture(HDShaderIDs._ShadowmapExp_VSM_2, tex[2]);
-                    cb.SetGlobalTexture(HDShaderIDs._ShadowmapExp_PCF, tex[3]);
->>>>>>> cd509044
+                    */
+                    cb.SetGlobalTexture(HDShaderIDs._ShadowmapExp_PCF, tex[0 /*3*/]);
+                    // SampleGame Change END
 
                     // TODO: Currently samplers are hard coded in ShadowContext.hlsl, so we can't really set them here
                 };
