﻿using System;
using System.Collections.Generic;
using System.Linq;
using UnityEditor.Callbacks;
using UnityEngine;
using UnityEngine.Experimental.Rendering;

namespace UnityEditor.Experimental.Rendering
{
    #pragma warning disable 414

    [Serializable]
    sealed class WidgetStateDictionary : SerializedDictionary<string, DebugState> { }

    sealed class DebugWindowSettings : ScriptableObject
    {
        // Keep these settings in a separate scriptable object so we can handle undo/redo on them
        // without the rest of the debug window interfering
        public int currentStateHash;
        public int selectedPanel;

        void OnEnable()
        {
            hideFlags = HideFlags.HideAndDontSave;
        }
    }

    public sealed class DebugWindow : EditorWindow
    {
        static Styles s_Styles;

        [SerializeField]
        WidgetStateDictionary m_WidgetStates;

        [SerializeField]
        DebugWindowSettings m_Settings;

        [SerializeField]
        int m_DebugTreeState;

        bool m_IsDirty;

        Vector2 m_PanelScroll;
        Vector2 m_ContentScroll;

        static bool s_TypeMapDirty;
        static Dictionary<Type, Type> s_WidgetStateMap; // DebugUI.Widget type -> DebugState type
        static Dictionary<Type, DebugUIDrawer> s_WidgetDrawerMap; // DebugUI.Widget type -> DebugUIDrawer

        bool m_IsActiveInPlayMode
        {
            get { return Application.isPlaying && DebugManager.instance.displayRuntimeUI; }
        }

        [DidReloadScripts]
        static void OnEditorReload()
        {
            s_TypeMapDirty = true;
        }

        static void RebuildTypeMaps()
        {
            var assemblyTypes = CoreUtils.GetAllAssemblyTypes();

            // Map states to widget (a single state can map to several widget types if the value to
            // serialize is the same)
            var attrType = typeof(DebugStateAttribute);
            var stateTypes = assemblyTypes
                                .Where(
                                    t => t.IsSubclassOf(typeof(DebugState))
                                      && t.IsDefined(attrType, false)
                                      && !t.IsAbstract
                                );

            s_WidgetStateMap = new Dictionary<Type, Type>();

            foreach (var stateType in stateTypes)
            {
                var attr = (DebugStateAttribute)stateType.GetCustomAttributes(attrType, false)[0];

                foreach (var t in attr.types)
                    s_WidgetStateMap.Add(t, stateType);
            }

            // Drawers
            attrType = typeof(DebugUIDrawerAttribute);
            var types = assemblyTypes
                            .Where(
                                t => t.IsSubclassOf(typeof(DebugUIDrawer))
                                  && t.IsDefined(attrType, false)
                                  && !t.IsAbstract
                            );

            s_WidgetDrawerMap = new Dictionary<Type, DebugUIDrawer>();

            foreach (var t in types)
            {
                var attr = (DebugUIDrawerAttribute)t.GetCustomAttributes(attrType, false)[0];
                var inst = (DebugUIDrawer)Activator.CreateInstance(t);
                s_WidgetDrawerMap.Add(attr.type, inst);
            }

            // Done
            s_TypeMapDirty = false;
        }

        [MenuItem("Window/Render Pipeline/Debug Window", priority = CoreUtils.editMenuPriority2)]
        static void Init()
        {
            var window = GetWindow<DebugWindow>();
            window.titleContent = new GUIContent("Debugging");
        }

        void OnEnable()
        {
            hideFlags = HideFlags.HideAndDontSave;
            autoRepaintOnSceneChange = true;

            if (m_Settings == null)
                m_Settings = CreateInstance<DebugWindowSettings>();

            // States are ScriptableObjects (necessary for Undo/Redo) but are not saved on disk so when the editor is closed then reopened, any existing debug window will have its states set to null
            // Since we don't care about persistance in this case, we just re-init everything.
            if (m_WidgetStates == null || !AreWidgetStatesValid())
                m_WidgetStates = new WidgetStateDictionary();

            if (s_WidgetStateMap == null || s_WidgetDrawerMap == null || s_TypeMapDirty)
                RebuildTypeMaps();

            Undo.undoRedoPerformed += OnUndoRedoPerformed;
            DebugManager.instance.onSetDirty += MarkDirty;

            // First init
            m_DebugTreeState = DebugManager.instance.GetState();
            UpdateWidgetStates();

            EditorApplication.update -= Repaint;
            var panels = DebugManager.instance.panels;
            var selectedPanelIndex = m_Settings.selectedPanel;
            if (selectedPanelIndex >= 0 
                && selectedPanelIndex < panels.Count 
                && panels[selectedPanelIndex].editorForceUpdate)
                EditorApplication.update += Repaint;
        }

        // Note: this won't get called if the window is opened when the editor itself is closed
        void OnDestroy()
        {
            DebugManager.instance.onSetDirty -= MarkDirty;
            Undo.ClearUndo(m_Settings);

            if (m_WidgetStates != null)
            {
                // Clear all the states from memory
                foreach (var state in m_WidgetStates)
                {
                    var s = state.Value;
                    Undo.ClearUndo(s); // Don't leave dangling states in the global undo/redo stack
                    DestroyImmediate(s);
                }

                m_WidgetStates.Clear();
            }
        }

        bool AreWidgetStatesValid()
        {
            foreach (var state in m_WidgetStates)
            {
                if(state.Value == null)
                {
                    return false;
                }
            }
            return true;
        }

        void MarkDirty()
        {
            m_IsDirty = true;
        }

        // We use item states to keep a cached value of each serializable debug items in order to
        // handle domain reloads, play mode entering/exiting and undo/redo
        // Note: no removal of orphan states
        void UpdateWidgetStates()
        {
            foreach (var panel in DebugManager.instance.panels)
                UpdateWidgetStates(panel);
        }

        void UpdateWidgetStates(DebugUI.IContainer container)
        {
            // Skip runtime only containers, we won't draw them so no need to serialize them either
            var actualWidget = container as DebugUI.Widget;
            if (actualWidget != null && actualWidget.isRuntimeOnly)
                return;

            // Recursively update widget states
            foreach (var widget in container.children)
            {
                // Skip non-serializable widgets but still traverse them in case one of their
                // children needs serialization support
                var valueField = widget as DebugUI.IValueField;
                if (valueField != null)
                {
                    // Skip runtime & readonly only items
                    if (widget.isRuntimeOnly)
                        return;

                    var widgetType = widget.GetType();
                    string guid = widget.queryPath;
                    Type stateType;
                    s_WidgetStateMap.TryGetValue(widgetType, out stateType);

                    // Create missing states & recreate the ones that are null
                    if (stateType != null)
                    {
                        if (!m_WidgetStates.ContainsKey(guid) || m_WidgetStates[guid] == null)
                        {
                            var inst = (DebugState)CreateInstance(stateType);
                            inst.queryPath = guid;
                            inst.SetValue(valueField.GetValue(), valueField);
                            m_WidgetStates[guid] = inst;
                        }
                    }
                }

                // Recurse if the widget is a container
                var containerField = widget as DebugUI.IContainer;
                if (containerField != null)
                    UpdateWidgetStates(containerField);
            }
        }

        public void ApplyStates(bool forceApplyAll = false)
        {
            if (!forceApplyAll && DebugState.m_CurrentDirtyState != null)
            {
                ApplyState(DebugState.m_CurrentDirtyState.queryPath, DebugState.m_CurrentDirtyState);
                DebugState.m_CurrentDirtyState = null;
                return;
            }

            foreach (var state in m_WidgetStates)
                ApplyState(state.Key, state.Value);

            DebugState.m_CurrentDirtyState = null;
        }

        void ApplyState(string queryPath, DebugState state)
        {
            var widget = DebugManager.instance.GetItem(queryPath) as DebugUI.IValueField;

            if (widget == null)
                return;

            widget.SetValue(state.GetValue());
        }

        void OnUndoRedoPerformed()
        {
            int stateHash = ComputeStateHash();

            // Something has been undone / redone, re-apply states to the debug tree
            if (stateHash != m_Settings.currentStateHash)
            {
                ApplyStates(true);
                m_Settings.currentStateHash = stateHash;
            }

            Repaint();
        }

        int ComputeStateHash()
        {
            unchecked
            {
                int hash = 13;

                foreach (var state in m_WidgetStates)
                    hash = hash * 23 + state.Value.GetHashCode();

                return hash;
            }
        }

        void Update()
        {
            if (m_IsActiveInPlayMode)
                return;

            int treeState = DebugManager.instance.GetState();

            if (m_DebugTreeState != treeState || m_IsDirty)
            {
                UpdateWidgetStates();
                ApplyStates();
                m_DebugTreeState = treeState;
                m_IsDirty = false;
            }
        }

        void OnGUI()
        {
            if (s_Styles == null)
                s_Styles = new Styles();

            if (m_IsActiveInPlayMode)
            {
                EditorGUILayout.HelpBox("The editor debug window is disabled while the runtime one is active.", MessageType.Info);
                return;
            }

            var panels = DebugManager.instance.panels;
            int itemCount = panels.Count(x => !x.isRuntimeOnly && x.children.Count(w => !w.isRuntimeOnly) > 0);

            if (itemCount == 0)
            {
                EditorGUILayout.HelpBox("No debug item found.", MessageType.Info);
                return;
            }

            // Background color
            var wrect = position;
            wrect.x = 0;
            wrect.y = 0;
            var oldColor = GUI.color;
            GUI.color = s_Styles.skinBackgroundColor;
            GUI.DrawTexture(wrect, EditorGUIUtility.whiteTexture);
            GUI.color = oldColor;

            using (new EditorGUILayout.HorizontalScope())
            {
                // Side bar
                using (var scrollScope = new EditorGUILayout.ScrollViewScope(m_PanelScroll, s_Styles.sectionScrollView, GUILayout.Width(150f)))
                {
                    GUILayout.Space(40f);

                    if (m_Settings.selectedPanel >= panels.Count)
                        m_Settings.selectedPanel = 0;

                    // Validate container id
                    while (panels[m_Settings.selectedPanel].isRuntimeOnly || panels[m_Settings.selectedPanel].children.Count(x => !x.isRuntimeOnly) == 0)
                    {
                        m_Settings.selectedPanel++;

                        if (m_Settings.selectedPanel >= panels.Count)
                            m_Settings.selectedPanel = 0;
                    }

                    // Root children are containers
                    for (int i = 0; i < panels.Count; i++)
                    {
                        var panel = panels[i];

                        if (panel.isRuntimeOnly)
                            continue;

                        if (panel.children.Count(x => !x.isRuntimeOnly) == 0)
                            continue;

                        var elementRect = GUILayoutUtility.GetRect(CoreEditorUtils.GetContent(panel.displayName), s_Styles.sectionElement, GUILayout.ExpandWidth(true));

                        if (m_Settings.selectedPanel == i && Event.current.type == EventType.Repaint)
                            s_Styles.selected.Draw(elementRect, false, false, false, false);

                        EditorGUI.BeginChangeCheck();
                        GUI.Toggle(elementRect, m_Settings.selectedPanel == i, panel.displayName, s_Styles.sectionElement);
                        if (EditorGUI.EndChangeCheck())
                        {
                            Undo.RegisterCompleteObjectUndo(m_Settings, "Debug Panel Selection");
<<<<<<< HEAD
=======
                            var previousPanel = m_Settings.selectedPanel >= 0 && m_Settings.selectedPanel < panels.Count
                                ? panels[m_Settings.selectedPanel]
                                : null;
                            if (previousPanel != null && previousPanel.editorForceUpdate && !panel.editorForceUpdate)
                                EditorApplication.update -= Repaint;
                            else if ((previousPanel == null || !previousPanel.editorForceUpdate) && panel.editorForceUpdate)
                                EditorApplication.update += Repaint;
>>>>>>> cdff6cf0
                            m_Settings.selectedPanel = i;
                        }
                    }

                    m_PanelScroll = scrollScope.scrollPosition;
                }

                GUILayout.Space(10f);

                // Main section - traverse current container
                using (var changedScope = new EditorGUI.ChangeCheckScope())
                {
                    using (new EditorGUILayout.VerticalScope())
                    {
                        var selectedPanel = panels[m_Settings.selectedPanel];

                        GUILayout.Label(selectedPanel.displayName, s_Styles.sectionHeader);
                        GUILayout.Space(10f);

                        using (var scrollScope = new EditorGUILayout.ScrollViewScope(m_ContentScroll))
                        {
                            TraverseContainerGUI(selectedPanel);
                            m_ContentScroll = scrollScope.scrollPosition;
                        }
                    }

                    if (changedScope.changed)
                        m_Settings.currentStateHash = ComputeStateHash();
                }
            }
        }

        void OnWidgetGUI(DebugUI.Widget widget)
        {
            if (widget.isRuntimeOnly)
                return;

            DebugState state; // State will be null for stateless widget
            m_WidgetStates.TryGetValue(widget.queryPath, out state);

            DebugUIDrawer drawer;

            if (!s_WidgetDrawerMap.TryGetValue(widget.GetType(), out drawer))
            {
                EditorGUILayout.LabelField("Drawer not found (" + widget.GetType() + ").");
            }
            else
            {
                drawer.Begin(widget, state);

                if (drawer.OnGUI(widget, state))
                {
                    var container = widget as DebugUI.IContainer;

                    if (container != null)
                        TraverseContainerGUI(container);
                }

                drawer.End(widget, state);
            }
        }

        void TraverseContainerGUI(DebugUI.IContainer container)
        {
            // /!\ SHAAAAAAAME ALERT /!\
            // A container can change at runtime because of the way IMGUI works and how we handle
            // onValueChanged on widget so we have to take this into account while iterating
            try
            {
                foreach (var widget in container.children)
                    OnWidgetGUI(widget);
            }
            catch (InvalidOperationException)
            {
                Repaint();
            }
        }

        public class Styles
        {
            public static float s_DefaultLabelWidth = 0.5f;

            public readonly GUIStyle sectionScrollView = "PreferencesSectionBox";
            public readonly GUIStyle sectionElement = "PreferencesSection";
            public readonly GUIStyle selected = "OL SelectedRow";
            public readonly GUIStyle sectionHeader = new GUIStyle(EditorStyles.largeLabel);
            public readonly Color skinBackgroundColor;

            public Styles()
            {
                sectionScrollView = new GUIStyle(sectionScrollView);
                sectionScrollView.overflow.bottom += 1;

                sectionHeader.fontStyle = FontStyle.Bold;
                sectionHeader.fontSize = 18;
                sectionHeader.margin.top = 10;
                sectionHeader.margin.left += 1;
                sectionHeader.normal.textColor = !EditorGUIUtility.isProSkin
                    ? new Color(0.4f, 0.4f, 0.4f, 1.0f)
                    : new Color(0.7f, 0.7f, 0.7f, 1.0f);

                if (EditorGUIUtility.isProSkin)
                {
                    sectionHeader.normal.textColor = new Color(0.7f, 0.7f, 0.7f, 1.0f);
                    skinBackgroundColor = Color.gray * new Color(0.3f, 0.3f, 0.3f, 0.5f);
                }
                else
                {
                    sectionHeader.normal.textColor = new Color(0.4f, 0.4f, 0.4f, 1.0f);
                    skinBackgroundColor = Color.gray * new Color(1f, 1f, 1f, 0.32f);
                }
            }
        }
    }

    #pragma warning restore 414
}<|MERGE_RESOLUTION|>--- conflicted
+++ resolved
@@ -46,11 +46,6 @@
         static bool s_TypeMapDirty;
         static Dictionary<Type, Type> s_WidgetStateMap; // DebugUI.Widget type -> DebugState type
         static Dictionary<Type, DebugUIDrawer> s_WidgetDrawerMap; // DebugUI.Widget type -> DebugUIDrawer
-
-        bool m_IsActiveInPlayMode
-        {
-            get { return Application.isPlaying && DebugManager.instance.displayRuntimeUI; }
-        }
 
         [DidReloadScripts]
         static void OnEditorReload()
@@ -287,9 +282,6 @@
 
         void Update()
         {
-            if (m_IsActiveInPlayMode)
-                return;
-
             int treeState = DebugManager.instance.GetState();
 
             if (m_DebugTreeState != treeState || m_IsDirty)
@@ -305,12 +297,6 @@
         {
             if (s_Styles == null)
                 s_Styles = new Styles();
-
-            if (m_IsActiveInPlayMode)
-            {
-                EditorGUILayout.HelpBox("The editor debug window is disabled while the runtime one is active.", MessageType.Info);
-                return;
-            }
 
             var panels = DebugManager.instance.panels;
             int itemCount = panels.Count(x => !x.isRuntimeOnly && x.children.Count(w => !w.isRuntimeOnly) > 0);
@@ -370,8 +356,6 @@
                         if (EditorGUI.EndChangeCheck())
                         {
                             Undo.RegisterCompleteObjectUndo(m_Settings, "Debug Panel Selection");
-<<<<<<< HEAD
-=======
                             var previousPanel = m_Settings.selectedPanel >= 0 && m_Settings.selectedPanel < panels.Count
                                 ? panels[m_Settings.selectedPanel]
                                 : null;
@@ -379,7 +363,6 @@
                                 EditorApplication.update -= Repaint;
                             else if ((previousPanel == null || !previousPanel.editorForceUpdate) && panel.editorForceUpdate)
                                 EditorApplication.update += Repaint;
->>>>>>> cdff6cf0
                             m_Settings.selectedPanel = i;
                         }
                     }
