--- conflicted
+++ resolved
@@ -806,17 +806,10 @@
 
     abstract public class ShadowManagerBase : ShadowRegistry, IShadowManager
     {
-<<<<<<< HEAD
         public  abstract void ProcessShadowRequests(FrameId frameId, CullResults cullResults, Camera camera, bool cameraRelativeRendering, NativeArray<VisibleLight> lights, ref uint shadowRequestsCount, int[] shadowRequests, out int[] shadowDataIndices);
         public  abstract void RenderShadows(FrameId frameId, ScriptableRenderContext renderContext, CommandBuffer cmd, CullResults cullResults, NativeArray<VisibleLight> lights);
-        public  abstract void DisplayShadow(CommandBuffer cmd, Material debugMaterial, int shadowIndex, uint faceIndex, float screenX, float screenY, float screenSizeX, float screenSizeY, float minValue, float maxValue);
-        public  abstract void DisplayShadowMap(CommandBuffer cmd, Material debugMaterial, uint shadowMapIndex, uint sliceIndex, float screenX, float screenY, float screenSizeX, float screenSizeY, float minValue, float maxValue);
-=======
-        public  abstract void ProcessShadowRequests( FrameId frameId, CullResults cullResults, Camera camera, bool cameraRelativeRendering, List<VisibleLight> lights, ref uint shadowRequestsCount, int[] shadowRequests, out int[] shadowDataIndices );
-        public  abstract void RenderShadows( FrameId frameId, ScriptableRenderContext renderContext, CommandBuffer cmd, CullResults cullResults, List<VisibleLight> lights);
         public  abstract void DisplayShadow(CommandBuffer cmd, Material debugMaterial, int shadowIndex, uint faceIndex, float screenX, float screenY, float screenSizeX, float screenSizeY, float minValue, float maxValue, bool flipY);
         public  abstract void DisplayShadowMap(CommandBuffer cmd, Material debugMaterial, uint shadowMapIndex, uint sliceIndex, float screenX, float screenY, float screenSizeX, float screenSizeY, float minValue, float maxValue, bool flipY);
->>>>>>> 3e3304e7
         public  abstract void SyncData();
         public  abstract void BindResources( CommandBuffer cmd, ComputeShader computeShader, int computeKernel);
         public  abstract void UpdateCullingParameters( ref ScriptableCullingParameters cullingParams );
