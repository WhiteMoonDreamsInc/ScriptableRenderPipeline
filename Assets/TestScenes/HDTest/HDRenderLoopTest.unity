%YAML 1.1
%TAG !u! tag:unity3d.com,2011:
--- !u!29 &1
OcclusionCullingSettings:
  m_ObjectHideFlags: 0
  serializedVersion: 2
  m_OcclusionBakeSettings:
    smallestOccluder: 5
    smallestHole: 0.25
    backfaceThreshold: 100
  m_SceneGUID: 00000000000000000000000000000000
  m_OcclusionCullingData: {fileID: 0}
--- !u!104 &2
RenderSettings:
  m_ObjectHideFlags: 0
  serializedVersion: 8
  m_Fog: 0
  m_FogColor: {r: 0.5, g: 0.5, b: 0.5, a: 1}
  m_FogMode: 3
  m_FogDensity: 0.01
  m_LinearFogStart: 0
  m_LinearFogEnd: 300
  m_AmbientSkyColor: {r: 0.2, g: 0.2, b: 0.2, a: 0}
  m_AmbientEquatorColor: {r: 0.114, g: 0.125, b: 0.133, a: 1}
  m_AmbientGroundColor: {r: 0.047, g: 0.043, b: 0.035, a: 1}
  m_AmbientIntensity: 1
  m_AmbientMode: 0
  m_SubtractiveShadowColor: {r: 0.42, g: 0.478, b: 0.627, a: 1}
  m_SkyboxMaterial: {fileID: 0}
  m_HaloStrength: 0.5
  m_FlareStrength: 1
  m_FlareFadeSpeed: 3
  m_HaloTexture: {fileID: 0}
  m_SpotCookie: {fileID: 10001, guid: 0000000000000000e000000000000000, type: 0}
  m_DefaultReflectionMode: 0
  m_DefaultReflectionResolution: 128
  m_ReflectionBounces: 1
  m_ReflectionIntensity: 1
  m_CustomReflection: {fileID: 0}
  m_Sun: {fileID: 0}
  m_IndirectSpecularColor: {r: 0, g: 0, b: 0, a: 1}
--- !u!157 &3
LightmapSettings:
  m_ObjectHideFlags: 0
  serializedVersion: 11
  m_GIWorkflowMode: 1
  m_GISettings:
    serializedVersion: 2
    m_BounceScale: 1
    m_IndirectOutputScale: 1
    m_AlbedoBoost: 1
    m_TemporalCoherenceThreshold: 1
    m_EnvironmentLightingMode: 0
    m_EnableBakedLightmaps: 1
    m_EnableRealtimeLightmaps: 1
  m_LightmapEditorSettings:
    serializedVersion: 9
    m_Resolution: 2
    m_BakeResolution: 40
    m_TextureWidth: 1024
    m_TextureHeight: 1024
    m_AO: 0
    m_AOMaxDistance: 1
    m_CompAOExponent: 1
    m_CompAOExponentDirect: 0
    m_Padding: 2
    m_LightmapParameters: {fileID: 0}
    m_LightmapsBakeMode: 1
    m_TextureCompression: 1
    m_FinalGather: 0
    m_FinalGatherFiltering: 1
    m_FinalGatherRayCount: 256
    m_ReflectionCompression: 2
    m_MixedBakeMode: 1
    m_BakeBackend: 0
    m_PVRSampling: 1
    m_PVRDirectSampleCount: 32
    m_PVRSampleCount: 500
    m_PVRBounces: 2
    m_PVRFilterTypeDirect: 0
    m_PVRFilterTypeIndirect: 0
    m_PVRFilterTypeAO: 0
    m_PVRFilteringMode: 1
    m_PVRCulling: 1
    m_PVRFilteringGaussRadiusDirect: 1
    m_PVRFilteringGaussRadiusIndirect: 5
    m_PVRFilteringGaussRadiusAO: 2
    m_PVRFilteringAtrousPositionSigmaDirect: 0.5
    m_PVRFilteringAtrousPositionSigmaIndirect: 2
    m_PVRFilteringAtrousPositionSigmaAO: 1
  m_LightingDataAsset: {fileID: 112000002, guid: 94f8793cc1c3e0248901e8f336236333,
    type: 2}
  m_UseShadowmask: 1
--- !u!196 &4
NavMeshSettings:
  serializedVersion: 2
  m_ObjectHideFlags: 0
  m_BuildSettings:
    serializedVersion: 2
    agentTypeID: 0
    agentRadius: 0.5
    agentHeight: 2
    agentSlope: 45
    agentClimb: 0.4
    ledgeDropHeight: 0
    maxJumpAcrossDistance: 0
    minRegionArea: 2
    manualCellSize: 0
    cellSize: 0.16666667
    manualTileSize: 0
    tileSize: 256
    accuratePlacement: 0
    debug:
      m_Flags: 0
  m_NavMeshData: {fileID: 0}
--- !u!1 &65840984
GameObject:
  m_ObjectHideFlags: 0
  m_PrefabParentObject: {fileID: 0}
  m_PrefabInternal: {fileID: 0}
  serializedVersion: 5
  m_Component:
  - component: {fileID: 65840985}
  m_Layer: 0
  m_Name: Test - SpecularColor model
  m_TagString: Untagged
  m_Icon: {fileID: 0}
  m_NavMeshLayer: 0
  m_StaticEditorFlags: 0
  m_IsActive: 1
--- !u!4 &65840985
Transform:
  m_ObjectHideFlags: 0
  m_PrefabParentObject: {fileID: 0}
  m_PrefabInternal: {fileID: 0}
  m_GameObject: {fileID: 65840984}
  m_LocalRotation: {x: -0, y: -0, z: -0, w: 1}
  m_LocalPosition: {x: 4.6, y: 0, z: -115.32}
  m_LocalScale: {x: 1, y: 1, z: 1}
  m_Children:
  - {fileID: 1814390460}
  - {fileID: 1737381188}
  - {fileID: 1083738368}
  m_Father: {fileID: 0}
  m_RootOrder: 23
  m_LocalEulerAnglesHint: {x: 0, y: 0, z: 0}
--- !u!1 &68487706
GameObject:
  m_ObjectHideFlags: 0
  m_PrefabParentObject: {fileID: 1000011498593814, guid: 1faa212e4ad88f04a81c5ed019001de5,
    type: 2}
  m_PrefabInternal: {fileID: 0}
  serializedVersion: 5
  m_Component:
  - component: {fileID: 68487707}
  m_Layer: 0
  m_Name: GameObject
  m_TagString: Untagged
  m_Icon: {fileID: 0}
  m_NavMeshLayer: 0
  m_StaticEditorFlags: 0
  m_IsActive: 1
--- !u!4 &68487707
Transform:
  m_ObjectHideFlags: 0
  m_PrefabParentObject: {fileID: 4000013798480240, guid: 1faa212e4ad88f04a81c5ed019001de5,
    type: 2}
  m_PrefabInternal: {fileID: 0}
  m_GameObject: {fileID: 68487706}
  m_LocalRotation: {x: 0, y: 0, z: 0, w: 1}
  m_LocalPosition: {x: 0, y: 0, z: 0}
  m_LocalScale: {x: 1, y: 1, z: 1}
  m_Children: []
  m_Father: {fileID: 1072084078}
  m_RootOrder: 0
  m_LocalEulerAnglesHint: {x: 0, y: 0, z: 0}
--- !u!1 &87618437
GameObject:
  m_ObjectHideFlags: 0
  m_PrefabParentObject: {fileID: 1000011836353396, guid: 1faa212e4ad88f04a81c5ed019001de5,
    type: 2}
  m_PrefabInternal: {fileID: 0}
  serializedVersion: 5
  m_Component:
  - component: {fileID: 87618438}
  m_Layer: 0
  m_Name: GameObject
  m_TagString: Untagged
  m_Icon: {fileID: 0}
  m_NavMeshLayer: 0
  m_StaticEditorFlags: 0
  m_IsActive: 1
--- !u!4 &87618438
Transform:
  m_ObjectHideFlags: 0
  m_PrefabParentObject: {fileID: 4000014170456964, guid: 1faa212e4ad88f04a81c5ed019001de5,
    type: 2}
  m_PrefabInternal: {fileID: 0}
  m_GameObject: {fileID: 87618437}
  m_LocalRotation: {x: 0, y: 0, z: 0, w: 1}
  m_LocalPosition: {x: 0, y: 0, z: 0}
  m_LocalScale: {x: 1, y: 1, z: 1}
  m_Children: []
  m_Father: {fileID: 1016495510}
  m_RootOrder: 0
  m_LocalEulerAnglesHint: {x: 0, y: 0, z: 0}
--- !u!1 &88941112
GameObject:
  m_ObjectHideFlags: 0
  m_PrefabParentObject: {fileID: 1000012848132142, guid: 1faa212e4ad88f04a81c5ed019001de5,
    type: 2}
  m_PrefabInternal: {fileID: 0}
  serializedVersion: 5
  m_Component:
  - component: {fileID: 88941113}
  - component: {fileID: 88941116}
  - component: {fileID: 88941115}
  - component: {fileID: 88941114}
  m_Layer: 0
  m_Name: Sphere (60)
  m_TagString: Untagged
  m_Icon: {fileID: 0}
  m_NavMeshLayer: 0
  m_StaticEditorFlags: 0
  m_IsActive: 1
--- !u!4 &88941113
Transform:
  m_ObjectHideFlags: 0
  m_PrefabParentObject: {fileID: 4000011224780184, guid: 1faa212e4ad88f04a81c5ed019001de5,
    type: 2}
  m_PrefabInternal: {fileID: 0}
  m_GameObject: {fileID: 88941112}
  m_LocalRotation: {x: -0, y: -0, z: -0, w: 1}
  m_LocalPosition: {x: 2.9900055, y: 0, z: -6.5}
  m_LocalScale: {x: 1, y: 1, z: 1}
  m_Children: []
  m_Father: {fileID: 1689074024}
  m_RootOrder: 60
  m_LocalEulerAnglesHint: {x: 0, y: 0, z: 0}
--- !u!23 &88941114
MeshRenderer:
  m_ObjectHideFlags: 0
  m_PrefabParentObject: {fileID: 23000013421624772, guid: 1faa212e4ad88f04a81c5ed019001de5,
    type: 2}
  m_PrefabInternal: {fileID: 0}
  m_GameObject: {fileID: 88941112}
  m_Enabled: 1
  m_CastShadows: 1
  m_ReceiveShadows: 1
  m_DynamicOccludee: 1
  m_MotionVectors: 1
  m_LightProbeUsage: 1
  m_ReflectionProbeUsage: 1
  m_Materials:
  - {fileID: 2100000, guid: 9020fdad9838d004397617f34da2f81a, type: 2}
  m_StaticBatchInfo:
    firstSubMesh: 0
    subMeshCount: 0
  m_StaticBatchRoot: {fileID: 0}
  m_ProbeAnchor: {fileID: 0}
  m_LightProbeVolumeOverride: {fileID: 0}
  m_ScaleInLightmap: 1
  m_PreserveUVs: 1
  m_IgnoreNormalsForChartDetection: 0
  m_ImportantGI: 0
  m_StitchSeams: 0
  m_SelectedEditorRenderState: 3
  m_MinimumChartSize: 4
  m_AutoUVMaxDistance: 0.5
  m_AutoUVMaxAngle: 89
  m_LightmapParameters: {fileID: 0}
  m_SortingLayerID: 0
  m_SortingLayer: 0
  m_SortingOrder: 0
--- !u!135 &88941115
SphereCollider:
  m_ObjectHideFlags: 0
  m_PrefabParentObject: {fileID: 135000010906751980, guid: 1faa212e4ad88f04a81c5ed019001de5,
    type: 2}
  m_PrefabInternal: {fileID: 0}
  m_GameObject: {fileID: 88941112}
  m_Material: {fileID: 0}
  m_IsTrigger: 0
  m_Enabled: 1
  serializedVersion: 2
  m_Radius: 0.5
  m_Center: {x: 0, y: 0, z: 0}
--- !u!33 &88941116
MeshFilter:
  m_ObjectHideFlags: 0
  m_PrefabParentObject: {fileID: 33000011098133760, guid: 1faa212e4ad88f04a81c5ed019001de5,
    type: 2}
  m_PrefabInternal: {fileID: 0}
  m_GameObject: {fileID: 88941112}
  m_Mesh: {fileID: 10207, guid: 0000000000000000e000000000000000, type: 0}
--- !u!1 &98730440
GameObject:
  m_ObjectHideFlags: 0
  m_PrefabParentObject: {fileID: 1000010087587216, guid: 1faa212e4ad88f04a81c5ed019001de5,
    type: 2}
  m_PrefabInternal: {fileID: 0}
  serializedVersion: 5
  m_Component:
  - component: {fileID: 98730441}
  - component: {fileID: 98730444}
  - component: {fileID: 98730443}
  - component: {fileID: 98730442}
  m_Layer: 0
  m_Name: Sphere (44)
  m_TagString: Untagged
  m_Icon: {fileID: 0}
  m_NavMeshLayer: 0
  m_StaticEditorFlags: 0
  m_IsActive: 1
--- !u!4 &98730441
Transform:
  m_ObjectHideFlags: 0
  m_PrefabParentObject: {fileID: 4000012813361656, guid: 1faa212e4ad88f04a81c5ed019001de5,
    type: 2}
  m_PrefabInternal: {fileID: 0}
  m_GameObject: {fileID: 98730440}
  m_LocalRotation: {x: -0, y: -0, z: -0, w: 1}
  m_LocalPosition: {x: 5.960003, y: 0, z: -5}
  m_LocalScale: {x: 1, y: 1, z: 1}
  m_Children:
  - {fileID: 1797199311}
  m_Father: {fileID: 1689074024}
  m_RootOrder: 44
  m_LocalEulerAnglesHint: {x: 0, y: 0, z: 0}
--- !u!23 &98730442
MeshRenderer:
  m_ObjectHideFlags: 0
  m_PrefabParentObject: {fileID: 23000012055495256, guid: 1faa212e4ad88f04a81c5ed019001de5,
    type: 2}
  m_PrefabInternal: {fileID: 0}
  m_GameObject: {fileID: 98730440}
  m_Enabled: 1
  m_CastShadows: 1
  m_ReceiveShadows: 1
  m_DynamicOccludee: 1
  m_MotionVectors: 1
  m_LightProbeUsage: 1
  m_ReflectionProbeUsage: 1
  m_Materials:
  - {fileID: 2100000, guid: 2cc081ba823163a459f1cf304bc34df3, type: 2}
  m_StaticBatchInfo:
    firstSubMesh: 0
    subMeshCount: 0
  m_StaticBatchRoot: {fileID: 0}
  m_ProbeAnchor: {fileID: 0}
  m_LightProbeVolumeOverride: {fileID: 0}
  m_ScaleInLightmap: 1
  m_PreserveUVs: 1
  m_IgnoreNormalsForChartDetection: 0
  m_ImportantGI: 0
  m_StitchSeams: 0
  m_SelectedEditorRenderState: 3
  m_MinimumChartSize: 4
  m_AutoUVMaxDistance: 0.5
  m_AutoUVMaxAngle: 89
  m_LightmapParameters: {fileID: 0}
  m_SortingLayerID: 0
  m_SortingLayer: 0
  m_SortingOrder: 0
--- !u!135 &98730443
SphereCollider:
  m_ObjectHideFlags: 0
  m_PrefabParentObject: {fileID: 135000013332565106, guid: 1faa212e4ad88f04a81c5ed019001de5,
    type: 2}
  m_PrefabInternal: {fileID: 0}
  m_GameObject: {fileID: 98730440}
  m_Material: {fileID: 0}
  m_IsTrigger: 0
  m_Enabled: 1
  serializedVersion: 2
  m_Radius: 0.5
  m_Center: {x: 0, y: 0, z: 0}
--- !u!33 &98730444
MeshFilter:
  m_ObjectHideFlags: 0
  m_PrefabParentObject: {fileID: 33000013191588704, guid: 1faa212e4ad88f04a81c5ed019001de5,
    type: 2}
  m_PrefabInternal: {fileID: 0}
  m_GameObject: {fileID: 98730440}
  m_Mesh: {fileID: 10207, guid: 0000000000000000e000000000000000, type: 0}
--- !u!1 &112575347
GameObject:
  m_ObjectHideFlags: 0
  m_PrefabParentObject: {fileID: 1000013240302738, guid: 1faa212e4ad88f04a81c5ed019001de5,
    type: 2}
  m_PrefabInternal: {fileID: 0}
  serializedVersion: 5
  m_Component:
  - component: {fileID: 112575348}
  - component: {fileID: 112575351}
  - component: {fileID: 112575350}
  - component: {fileID: 112575349}
  m_Layer: 0
  m_Name: Sphere (51)
  m_TagString: Untagged
  m_Icon: {fileID: 0}
  m_NavMeshLayer: 0
  m_StaticEditorFlags: 0
  m_IsActive: 1
--- !u!4 &112575348
Transform:
  m_ObjectHideFlags: 0
  m_PrefabParentObject: {fileID: 4000013336532474, guid: 1faa212e4ad88f04a81c5ed019001de5,
    type: 2}
  m_PrefabInternal: {fileID: 0}
  m_GameObject: {fileID: 112575347}
  m_LocalRotation: {x: -0, y: -0, z: -0, w: 1}
  m_LocalPosition: {x: -1.5399971, y: 0, z: -5}
  m_LocalScale: {x: 1, y: 1, z: 1}
  m_Children:
  - {fileID: 1484421574}
  m_Father: {fileID: 1689074024}
  m_RootOrder: 51
  m_LocalEulerAnglesHint: {x: 0, y: 0, z: 0}
--- !u!23 &112575349
MeshRenderer:
  m_ObjectHideFlags: 0
  m_PrefabParentObject: {fileID: 23000012703457538, guid: 1faa212e4ad88f04a81c5ed019001de5,
    type: 2}
  m_PrefabInternal: {fileID: 0}
  m_GameObject: {fileID: 112575347}
  m_Enabled: 1
  m_CastShadows: 1
  m_ReceiveShadows: 1
  m_DynamicOccludee: 1
  m_MotionVectors: 1
  m_LightProbeUsage: 1
  m_ReflectionProbeUsage: 1
  m_Materials:
  - {fileID: 2100000, guid: 85c3f2b0ab4bbc848a78dccf08ebaf7e, type: 2}
  m_StaticBatchInfo:
    firstSubMesh: 0
    subMeshCount: 0
  m_StaticBatchRoot: {fileID: 0}
  m_ProbeAnchor: {fileID: 0}
  m_LightProbeVolumeOverride: {fileID: 0}
  m_ScaleInLightmap: 1
  m_PreserveUVs: 1
  m_IgnoreNormalsForChartDetection: 0
  m_ImportantGI: 0
  m_StitchSeams: 0
  m_SelectedEditorRenderState: 3
  m_MinimumChartSize: 4
  m_AutoUVMaxDistance: 0.5
  m_AutoUVMaxAngle: 89
  m_LightmapParameters: {fileID: 0}
  m_SortingLayerID: 0
  m_SortingLayer: 0
  m_SortingOrder: 0
--- !u!135 &112575350
SphereCollider:
  m_ObjectHideFlags: 0
  m_PrefabParentObject: {fileID: 135000010665472466, guid: 1faa212e4ad88f04a81c5ed019001de5,
    type: 2}
  m_PrefabInternal: {fileID: 0}
  m_GameObject: {fileID: 112575347}
  m_Material: {fileID: 0}
  m_IsTrigger: 0
  m_Enabled: 1
  serializedVersion: 2
  m_Radius: 0.5
  m_Center: {x: 0, y: 0, z: 0}
--- !u!33 &112575351
MeshFilter:
  m_ObjectHideFlags: 0
  m_PrefabParentObject: {fileID: 33000014130596838, guid: 1faa212e4ad88f04a81c5ed019001de5,
    type: 2}
  m_PrefabInternal: {fileID: 0}
  m_GameObject: {fileID: 112575347}
  m_Mesh: {fileID: 10207, guid: 0000000000000000e000000000000000, type: 0}
--- !u!1 &113580753
GameObject:
  m_ObjectHideFlags: 0
  m_PrefabParentObject: {fileID: 0}
  m_PrefabInternal: {fileID: 0}
  serializedVersion: 5
  m_Component:
  - component: {fileID: 113580754}
  - component: {fileID: 113580756}
  - component: {fileID: 113580755}
  - component: {fileID: 113580757}
  m_Layer: 0
  m_Name: Point light
  m_TagString: Untagged
  m_Icon: {fileID: 0}
  m_NavMeshLayer: 0
  m_StaticEditorFlags: 0
  m_IsActive: 1
--- !u!4 &113580754
Transform:
  m_ObjectHideFlags: 0
  m_PrefabParentObject: {fileID: 0}
  m_PrefabInternal: {fileID: 0}
  m_GameObject: {fileID: 113580753}
  m_LocalRotation: {x: 0, y: 0, z: 0, w: 1}
  m_LocalPosition: {x: 0.72, y: -2.19, z: -6.47}
  m_LocalScale: {x: 1, y: 1, z: 1}
  m_Children: []
  m_Father: {fileID: 455141691}
  m_RootOrder: 2
  m_LocalEulerAnglesHint: {x: 0, y: 0, z: 0}
--- !u!114 &113580755
MonoBehaviour:
  m_ObjectHideFlags: 0
  m_PrefabParentObject: {fileID: 0}
  m_PrefabInternal: {fileID: 0}
  m_GameObject: {fileID: 113580753}
  m_Enabled: 1
  m_EditorHideFlags: 0
  m_Script: {fileID: 11500000, guid: 7a68c43fe1f2a47cfa234b5eeaa98012, type: 3}
  m_Name: 
  m_EditorClassIdentifier: 
  m_innerSpotPercent: 0
  lightDimmer: 1
  fadeDistance: 10000
  affectDiffuse: 1
  affectSpecular: 1
  archetype: 0
  spotLightShape: 0
  lightLength: 0
  lightWidth: 0
<<<<<<< HEAD
  shadowCascadeCount: 4
  shadowCascadeRatios:
  - 0.05
  - 0.2
  - 0.3
  shadowAlgorithm: 0
  shadowVariant: 0
  shadowPrecision: 0
  shadowData:
    format: 0
    data: 
  shadowDatas: []
=======
>>>>>>> fd6b24e8
--- !u!108 &113580756
Light:
  m_ObjectHideFlags: 0
  m_PrefabParentObject: {fileID: 0}
  m_PrefabInternal: {fileID: 0}
  m_GameObject: {fileID: 113580753}
  m_Enabled: 1
  serializedVersion: 8
  m_Type: 2
  m_Color: {r: 1, g: 1, b: 1, a: 1}
  m_Intensity: 40
  m_Range: 20
  m_SpotAngle: 30
  m_CookieSize: 10
  m_Shadows:
    m_Type: 0
    m_Resolution: -1
    m_CustomResolution: -1
    m_Strength: 1
    m_Bias: 0.05
    m_NormalBias: 0.4
    m_NearPlane: 0.2
  m_Cookie: {fileID: 0}
  m_DrawHalo: 0
  m_Flare: {fileID: 0}
  m_RenderMode: 0
  m_CullingMask:
    serializedVersion: 2
    m_Bits: 4294967295
  m_Lightmapping: 4
  m_AreaSize: {x: 1, y: 1}
  m_BounceIntensity: 1
  m_ColorTemperature: 6570
  m_UseColorTemperature: 0
  m_ShadowRadius: 0
  m_ShadowAngle: 0
--- !u!114 &113580757
MonoBehaviour:
  m_ObjectHideFlags: 0
  m_PrefabParentObject: {fileID: 0}
  m_PrefabInternal: {fileID: 0}
  m_GameObject: {fileID: 113580753}
  m_Enabled: 1
  m_EditorHideFlags: 0
  m_Script: {fileID: 11500000, guid: c6c2871f720b2af4e9210febdac74517, type: 3}
  m_Name: 
  m_EditorClassIdentifier: 
  shadowResolution: 512
  shadowDimmer: 1
  shadowFadeDistance: 10000
  shadowCascadeCount: 4
  shadowCascadeRatios:
  - 0.05
  - 0.2
  - 0.3
  shadowAlgorithm: 0
  shadowVariant: 0
  shadowPrecision: 0
  shadowData:
    format: 0
    data: 
  shadowDatas: []
--- !u!1 &129451982
GameObject:
  m_ObjectHideFlags: 0
  m_PrefabParentObject: {fileID: 1000012862413288, guid: 1faa212e4ad88f04a81c5ed019001de5,
    type: 2}
  m_PrefabInternal: {fileID: 0}
  serializedVersion: 5
  m_Component:
  - component: {fileID: 129451983}
  - component: {fileID: 129451986}
  - component: {fileID: 129451985}
  - component: {fileID: 129451984}
  m_Layer: 0
  m_Name: Sphere (39)
  m_TagString: Untagged
  m_Icon: {fileID: 0}
  m_NavMeshLayer: 0
  m_StaticEditorFlags: 0
  m_IsActive: 1
--- !u!4 &129451983
Transform:
  m_ObjectHideFlags: 0
  m_PrefabParentObject: {fileID: 4000011920970476, guid: 1faa212e4ad88f04a81c5ed019001de5,
    type: 2}
  m_PrefabInternal: {fileID: 0}
  m_GameObject: {fileID: 129451982}
  m_LocalRotation: {x: -0, y: -0, z: -0, w: 1}
  m_LocalPosition: {x: 4.460003, y: 0, z: -3.5}
  m_LocalScale: {x: 1, y: 1, z: 1}
  m_Children:
  - {fileID: 1182930711}
  m_Father: {fileID: 1689074024}
  m_RootOrder: 39
  m_LocalEulerAnglesHint: {x: 0, y: 0, z: 0}
--- !u!23 &129451984
MeshRenderer:
  m_ObjectHideFlags: 0
  m_PrefabParentObject: {fileID: 23000013898528828, guid: 1faa212e4ad88f04a81c5ed019001de5,
    type: 2}
  m_PrefabInternal: {fileID: 0}
  m_GameObject: {fileID: 129451982}
  m_Enabled: 1
  m_CastShadows: 1
  m_ReceiveShadows: 1
  m_DynamicOccludee: 1
  m_MotionVectors: 1
  m_LightProbeUsage: 1
  m_ReflectionProbeUsage: 1
  m_Materials:
  - {fileID: 2100000, guid: da933fd0e23d56a4bae8895e05d8ac5d, type: 2}
  m_StaticBatchInfo:
    firstSubMesh: 0
    subMeshCount: 0
  m_StaticBatchRoot: {fileID: 0}
  m_ProbeAnchor: {fileID: 0}
  m_LightProbeVolumeOverride: {fileID: 0}
  m_ScaleInLightmap: 1
  m_PreserveUVs: 1
  m_IgnoreNormalsForChartDetection: 0
  m_ImportantGI: 0
  m_StitchSeams: 0
  m_SelectedEditorRenderState: 3
  m_MinimumChartSize: 4
  m_AutoUVMaxDistance: 0.5
  m_AutoUVMaxAngle: 89
  m_LightmapParameters: {fileID: 0}
  m_SortingLayerID: 0
  m_SortingLayer: 0
  m_SortingOrder: 0
--- !u!135 &129451985
SphereCollider:
  m_ObjectHideFlags: 0
  m_PrefabParentObject: {fileID: 135000012222279098, guid: 1faa212e4ad88f04a81c5ed019001de5,
    type: 2}
  m_PrefabInternal: {fileID: 0}
  m_GameObject: {fileID: 129451982}
  m_Material: {fileID: 0}
  m_IsTrigger: 0
  m_Enabled: 1
  serializedVersion: 2
  m_Radius: 0.5
  m_Center: {x: 0, y: 0, z: 0}
--- !u!33 &129451986
MeshFilter:
  m_ObjectHideFlags: 0
  m_PrefabParentObject: {fileID: 33000014221939320, guid: 1faa212e4ad88f04a81c5ed019001de5,
    type: 2}
  m_PrefabInternal: {fileID: 0}
  m_GameObject: {fileID: 129451982}
  m_Mesh: {fileID: 10207, guid: 0000000000000000e000000000000000, type: 0}
--- !u!1 &130303204
GameObject:
  m_ObjectHideFlags: 0
  m_PrefabParentObject: {fileID: 1000013240302738, guid: 1faa212e4ad88f04a81c5ed019001de5,
    type: 2}
  m_PrefabInternal: {fileID: 0}
  serializedVersion: 5
  m_Component:
  - component: {fileID: 130303205}
  - component: {fileID: 130303208}
  - component: {fileID: 130303207}
  - component: {fileID: 130303206}
  m_Layer: 0
  m_Name: Sphere (62)
  m_TagString: Untagged
  m_Icon: {fileID: 0}
  m_NavMeshLayer: 0
  m_StaticEditorFlags: 0
  m_IsActive: 1
--- !u!4 &130303205
Transform:
  m_ObjectHideFlags: 0
  m_PrefabParentObject: {fileID: 4000013336532474, guid: 1faa212e4ad88f04a81c5ed019001de5,
    type: 2}
  m_PrefabInternal: {fileID: 0}
  m_GameObject: {fileID: 130303204}
  m_LocalRotation: {x: -0, y: -0, z: -0, w: 1}
  m_LocalPosition: {x: -1.5099945, y: 0, z: -6.5}
  m_LocalScale: {x: 1, y: 1, z: 1}
  m_Children:
  - {fileID: 1137604042}
  m_Father: {fileID: 1689074024}
  m_RootOrder: 62
  m_LocalEulerAnglesHint: {x: 0, y: 0, z: 0}
--- !u!23 &130303206
MeshRenderer:
  m_ObjectHideFlags: 0
  m_PrefabParentObject: {fileID: 23000012703457538, guid: 1faa212e4ad88f04a81c5ed019001de5,
    type: 2}
  m_PrefabInternal: {fileID: 0}
  m_GameObject: {fileID: 130303204}
  m_Enabled: 1
  m_CastShadows: 1
  m_ReceiveShadows: 1
  m_DynamicOccludee: 1
  m_MotionVectors: 1
  m_LightProbeUsage: 1
  m_ReflectionProbeUsage: 1
  m_Materials:
  - {fileID: 2100000, guid: aebbc1093195f6b499889f86a053eb9c, type: 2}
  m_StaticBatchInfo:
    firstSubMesh: 0
    subMeshCount: 0
  m_StaticBatchRoot: {fileID: 0}
  m_ProbeAnchor: {fileID: 0}
  m_LightProbeVolumeOverride: {fileID: 0}
  m_ScaleInLightmap: 1
  m_PreserveUVs: 1
  m_IgnoreNormalsForChartDetection: 0
  m_ImportantGI: 0
  m_StitchSeams: 0
  m_SelectedEditorRenderState: 3
  m_MinimumChartSize: 4
  m_AutoUVMaxDistance: 0.5
  m_AutoUVMaxAngle: 89
  m_LightmapParameters: {fileID: 0}
  m_SortingLayerID: 0
  m_SortingLayer: 0
  m_SortingOrder: 0
--- !u!135 &130303207
SphereCollider:
  m_ObjectHideFlags: 0
  m_PrefabParentObject: {fileID: 135000010665472466, guid: 1faa212e4ad88f04a81c5ed019001de5,
    type: 2}
  m_PrefabInternal: {fileID: 0}
  m_GameObject: {fileID: 130303204}
  m_Material: {fileID: 0}
  m_IsTrigger: 0
  m_Enabled: 1
  serializedVersion: 2
  m_Radius: 0.5
  m_Center: {x: 0, y: 0, z: 0}
--- !u!33 &130303208
MeshFilter:
  m_ObjectHideFlags: 0
  m_PrefabParentObject: {fileID: 33000014130596838, guid: 1faa212e4ad88f04a81c5ed019001de5,
    type: 2}
  m_PrefabInternal: {fileID: 0}
  m_GameObject: {fileID: 130303204}
  m_Mesh: {fileID: 10207, guid: 0000000000000000e000000000000000, type: 0}
--- !u!1 &132146706
GameObject:
  m_ObjectHideFlags: 0
  m_PrefabParentObject: {fileID: 1000011973232756, guid: 1faa212e4ad88f04a81c5ed019001de5,
    type: 2}
  m_PrefabInternal: {fileID: 0}
  serializedVersion: 5
  m_Component:
  - component: {fileID: 132146707}
  m_Layer: 0
  m_Name: GameObject
  m_TagString: Untagged
  m_Icon: {fileID: 0}
  m_NavMeshLayer: 0
  m_StaticEditorFlags: 0
  m_IsActive: 1
--- !u!4 &132146707
Transform:
  m_ObjectHideFlags: 0
  m_PrefabParentObject: {fileID: 4000010163547154, guid: 1faa212e4ad88f04a81c5ed019001de5,
    type: 2}
  m_PrefabInternal: {fileID: 0}
  m_GameObject: {fileID: 132146706}
  m_LocalRotation: {x: 0, y: 0, z: 0, w: 1}
  m_LocalPosition: {x: 0, y: 0, z: 0}
  m_LocalScale: {x: 1, y: 1, z: 1}
  m_Children: []
  m_Father: {fileID: 2091750487}
  m_RootOrder: 0
  m_LocalEulerAnglesHint: {x: 0, y: 0, z: 0}
--- !u!1 &144382659
GameObject:
  m_ObjectHideFlags: 0
  m_PrefabParentObject: {fileID: 0}
  m_PrefabInternal: {fileID: 0}
  serializedVersion: 5
  m_Component:
  - component: {fileID: 144382660}
  m_Layer: 0
  m_Name: Test - Generic scene
  m_TagString: Untagged
  m_Icon: {fileID: 0}
  m_NavMeshLayer: 0
  m_StaticEditorFlags: 0
  m_IsActive: 1
--- !u!4 &144382660
Transform:
  m_ObjectHideFlags: 0
  m_PrefabParentObject: {fileID: 0}
  m_PrefabInternal: {fileID: 0}
  m_GameObject: {fileID: 144382659}
  m_LocalRotation: {x: -0, y: -0, z: -0, w: 1}
  m_LocalPosition: {x: 0, y: 0, z: 0}
  m_LocalScale: {x: 1, y: 1, z: 1}
  m_Children:
  - {fileID: 1163258127}
  - {fileID: 653798721}
  - {fileID: 159538338}
  - {fileID: 1828950733}
  - {fileID: 1326720838}
  - {fileID: 1610483061}
  - {fileID: 1220024535}
  - {fileID: 580932147}
  - {fileID: 970745597}
  - {fileID: 609148484}
  - {fileID: 785457126}
  - {fileID: 771937533}
  - {fileID: 744696322}
  - {fileID: 1854618466}
  m_Father: {fileID: 0}
  m_RootOrder: 13
  m_LocalEulerAnglesHint: {x: 0, y: 0, z: 0}
--- !u!1 &146321727
GameObject:
  m_ObjectHideFlags: 0
  m_PrefabParentObject: {fileID: 0}
  m_PrefabInternal: {fileID: 0}
  serializedVersion: 5
  m_Component:
  - component: {fileID: 146321728}
  - component: {fileID: 146321731}
  - component: {fileID: 146321730}
  - component: {fileID: 146321729}
  m_Layer: 0
  m_Name: Quad (4)
  m_TagString: Untagged
  m_Icon: {fileID: 0}
  m_NavMeshLayer: 0
  m_StaticEditorFlags: 0
  m_IsActive: 1
--- !u!4 &146321728
Transform:
  m_ObjectHideFlags: 0
  m_PrefabParentObject: {fileID: 0}
  m_PrefabInternal: {fileID: 0}
  m_GameObject: {fileID: 146321727}
  m_LocalRotation: {x: 0, y: -0.17364825, z: 0, w: 0.9848078}
  m_LocalPosition: {x: -2.5, y: 0, z: 6}
  m_LocalScale: {x: 2, y: 10.000004, z: 1.0000005}
  m_Children: []
  m_Father: {fileID: 827169276}
  m_RootOrder: 5
  m_LocalEulerAnglesHint: {x: 0, y: -20, z: 0}
--- !u!23 &146321729
MeshRenderer:
  m_ObjectHideFlags: 0
  m_PrefabParentObject: {fileID: 0}
  m_PrefabInternal: {fileID: 0}
  m_GameObject: {fileID: 146321727}
  m_Enabled: 1
  m_CastShadows: 1
  m_ReceiveShadows: 1
  m_DynamicOccludee: 1
  m_MotionVectors: 1
  m_LightProbeUsage: 1
  m_ReflectionProbeUsage: 1
  m_Materials:
  - {fileID: 2100000, guid: 2e59d95585e72d64ba03c9a2d2d400e4, type: 2}
  m_StaticBatchInfo:
    firstSubMesh: 0
    subMeshCount: 0
  m_StaticBatchRoot: {fileID: 0}
  m_ProbeAnchor: {fileID: 0}
  m_LightProbeVolumeOverride: {fileID: 0}
  m_ScaleInLightmap: 1
  m_PreserveUVs: 1
  m_IgnoreNormalsForChartDetection: 0
  m_ImportantGI: 0
  m_StitchSeams: 0
  m_SelectedEditorRenderState: 3
  m_MinimumChartSize: 4
  m_AutoUVMaxDistance: 0.5
  m_AutoUVMaxAngle: 89
  m_LightmapParameters: {fileID: 0}
  m_SortingLayerID: 0
  m_SortingLayer: 0
  m_SortingOrder: 0
--- !u!64 &146321730
MeshCollider:
  m_ObjectHideFlags: 0
  m_PrefabParentObject: {fileID: 0}
  m_PrefabInternal: {fileID: 0}
  m_GameObject: {fileID: 146321727}
  m_Material: {fileID: 0}
  m_IsTrigger: 0
  m_Enabled: 1
  serializedVersion: 2
  m_Convex: 0
  m_InflateMesh: 0
  m_SkinWidth: 0.01
  m_Mesh: {fileID: 10210, guid: 0000000000000000e000000000000000, type: 0}
--- !u!33 &146321731
MeshFilter:
  m_ObjectHideFlags: 0
  m_PrefabParentObject: {fileID: 0}
  m_PrefabInternal: {fileID: 0}
  m_GameObject: {fileID: 146321727}
  m_Mesh: {fileID: 10210, guid: 0000000000000000e000000000000000, type: 0}
--- !u!1001 &159538337
Prefab:
  m_ObjectHideFlags: 0
  serializedVersion: 2
  m_Modification:
    m_TransformParent: {fileID: 144382660}
    m_Modifications:
    - target: {fileID: 485392, guid: e641a36bceddbf24a89656e94dafb3e5, type: 2}
      propertyPath: m_LocalPosition.x
      value: -1.8938655
      objectReference: {fileID: 0}
    - target: {fileID: 485392, guid: e641a36bceddbf24a89656e94dafb3e5, type: 2}
      propertyPath: m_LocalPosition.y
      value: 0.60660255
      objectReference: {fileID: 0}
    - target: {fileID: 485392, guid: e641a36bceddbf24a89656e94dafb3e5, type: 2}
      propertyPath: m_LocalPosition.z
      value: 4.208341
      objectReference: {fileID: 0}
    - target: {fileID: 485392, guid: e641a36bceddbf24a89656e94dafb3e5, type: 2}
      propertyPath: m_LocalRotation.x
      value: -0
      objectReference: {fileID: 0}
    - target: {fileID: 485392, guid: e641a36bceddbf24a89656e94dafb3e5, type: 2}
      propertyPath: m_LocalRotation.y
      value: -0
      objectReference: {fileID: 0}
    - target: {fileID: 485392, guid: e641a36bceddbf24a89656e94dafb3e5, type: 2}
      propertyPath: m_LocalRotation.z
      value: -0
      objectReference: {fileID: 0}
    - target: {fileID: 485392, guid: e641a36bceddbf24a89656e94dafb3e5, type: 2}
      propertyPath: m_LocalRotation.w
      value: 1
      objectReference: {fileID: 0}
    - target: {fileID: 485392, guid: e641a36bceddbf24a89656e94dafb3e5, type: 2}
      propertyPath: m_RootOrder
      value: 2
      objectReference: {fileID: 0}
    - target: {fileID: 115764, guid: e641a36bceddbf24a89656e94dafb3e5, type: 2}
      propertyPath: m_Name
      value: rcgRock012_LODs (3)
      objectReference: {fileID: 0}
    - target: {fileID: 2374582, guid: e641a36bceddbf24a89656e94dafb3e5, type: 2}
      propertyPath: m_Materials.Array.data[0]
      value: 
      objectReference: {fileID: 2100000, guid: 87c86082ee14fbd4b8426a8794f2060d, type: 2}
    m_RemovedComponents: []
  m_ParentPrefab: {fileID: 100100000, guid: e641a36bceddbf24a89656e94dafb3e5, type: 2}
  m_IsPrefabParent: 0
--- !u!4 &159538338 stripped
Transform:
  m_PrefabParentObject: {fileID: 485392, guid: e641a36bceddbf24a89656e94dafb3e5, type: 2}
  m_PrefabInternal: {fileID: 159538337}
--- !u!1 &179154809
GameObject:
  m_ObjectHideFlags: 0
  m_PrefabParentObject: {fileID: 1000011697605022, guid: 1faa212e4ad88f04a81c5ed019001de5,
    type: 2}
  m_PrefabInternal: {fileID: 0}
  serializedVersion: 5
  m_Component:
  - component: {fileID: 179154810}
  - component: {fileID: 179154813}
  - component: {fileID: 179154812}
  - component: {fileID: 179154811}
  m_Layer: 0
  m_Name: Sphere (56)
  m_TagString: Untagged
  m_Icon: {fileID: 0}
  m_NavMeshLayer: 0
  m_StaticEditorFlags: 0
  m_IsActive: 1
--- !u!4 &179154810
Transform:
  m_ObjectHideFlags: 0
  m_PrefabParentObject: {fileID: 4000012549693380, guid: 1faa212e4ad88f04a81c5ed019001de5,
    type: 2}
  m_PrefabInternal: {fileID: 0}
  m_GameObject: {fileID: 179154809}
  m_LocalRotation: {x: -0, y: -0, z: -0, w: 1}
  m_LocalPosition: {x: -6.0099945, y: 0, z: -6.5}
  m_LocalScale: {x: 1, y: 1, z: 1}
  m_Children:
  - {fileID: 999598269}
  m_Father: {fileID: 1689074024}
  m_RootOrder: 56
  m_LocalEulerAnglesHint: {x: 0, y: 0, z: 0}
--- !u!23 &179154811
MeshRenderer:
  m_ObjectHideFlags: 0
  m_PrefabParentObject: {fileID: 23000011036715798, guid: 1faa212e4ad88f04a81c5ed019001de5,
    type: 2}
  m_PrefabInternal: {fileID: 0}
  m_GameObject: {fileID: 179154809}
  m_Enabled: 1
  m_CastShadows: 1
  m_ReceiveShadows: 1
  m_DynamicOccludee: 1
  m_MotionVectors: 1
  m_LightProbeUsage: 1
  m_ReflectionProbeUsage: 1
  m_Materials:
  - {fileID: 2100000, guid: 6b567e4b258d77a4aae43f81b00bcf51, type: 2}
  m_StaticBatchInfo:
    firstSubMesh: 0
    subMeshCount: 0
  m_StaticBatchRoot: {fileID: 0}
  m_ProbeAnchor: {fileID: 0}
  m_LightProbeVolumeOverride: {fileID: 0}
  m_ScaleInLightmap: 1
  m_PreserveUVs: 1
  m_IgnoreNormalsForChartDetection: 0
  m_ImportantGI: 0
  m_StitchSeams: 0
  m_SelectedEditorRenderState: 3
  m_MinimumChartSize: 4
  m_AutoUVMaxDistance: 0.5
  m_AutoUVMaxAngle: 89
  m_LightmapParameters: {fileID: 0}
  m_SortingLayerID: 0
  m_SortingLayer: 0
  m_SortingOrder: 0
--- !u!135 &179154812
SphereCollider:
  m_ObjectHideFlags: 0
  m_PrefabParentObject: {fileID: 135000012210333046, guid: 1faa212e4ad88f04a81c5ed019001de5,
    type: 2}
  m_PrefabInternal: {fileID: 0}
  m_GameObject: {fileID: 179154809}
  m_Material: {fileID: 0}
  m_IsTrigger: 0
  m_Enabled: 1
  serializedVersion: 2
  m_Radius: 0.5
  m_Center: {x: 0, y: 0, z: 0}
--- !u!33 &179154813
MeshFilter:
  m_ObjectHideFlags: 0
  m_PrefabParentObject: {fileID: 33000012341634524, guid: 1faa212e4ad88f04a81c5ed019001de5,
    type: 2}
  m_PrefabInternal: {fileID: 0}
  m_GameObject: {fileID: 179154809}
  m_Mesh: {fileID: 10207, guid: 0000000000000000e000000000000000, type: 0}
--- !u!1 &186904662
GameObject:
  m_ObjectHideFlags: 0
  m_PrefabParentObject: {fileID: 1000011973232756, guid: 1faa212e4ad88f04a81c5ed019001de5,
    type: 2}
  m_PrefabInternal: {fileID: 0}
  serializedVersion: 5
  m_Component:
  - component: {fileID: 186904663}
  m_Layer: 0
  m_Name: GameObject
  m_TagString: Untagged
  m_Icon: {fileID: 0}
  m_NavMeshLayer: 0
  m_StaticEditorFlags: 0
  m_IsActive: 1
--- !u!4 &186904663
Transform:
  m_ObjectHideFlags: 0
  m_PrefabParentObject: {fileID: 4000010163547154, guid: 1faa212e4ad88f04a81c5ed019001de5,
    type: 2}
  m_PrefabInternal: {fileID: 0}
  m_GameObject: {fileID: 186904662}
  m_LocalRotation: {x: 0, y: 0, z: 0, w: 1}
  m_LocalPosition: {x: 0, y: 0, z: 0}
  m_LocalScale: {x: 1, y: 1, z: 1}
  m_Children: []
  m_Father: {fileID: 1936798409}
  m_RootOrder: 0
  m_LocalEulerAnglesHint: {x: 0, y: 0, z: 0}
--- !u!1001 &191688570
Prefab:
  m_ObjectHideFlags: 0
  serializedVersion: 2
  m_Modification:
    m_TransformParent: {fileID: 842652641}
    m_Modifications:
    - target: {fileID: 400000, guid: 646b4ac0331f8e447bd20f06eba916a3, type: 3}
      propertyPath: m_LocalPosition.x
      value: 15.76
      objectReference: {fileID: 0}
    - target: {fileID: 400000, guid: 646b4ac0331f8e447bd20f06eba916a3, type: 3}
      propertyPath: m_LocalPosition.y
      value: 2.292
      objectReference: {fileID: 0}
    - target: {fileID: 400000, guid: 646b4ac0331f8e447bd20f06eba916a3, type: 3}
      propertyPath: m_LocalPosition.z
      value: 3.75
      objectReference: {fileID: 0}
    - target: {fileID: 400000, guid: 646b4ac0331f8e447bd20f06eba916a3, type: 3}
      propertyPath: m_LocalRotation.x
      value: -0
      objectReference: {fileID: 0}
    - target: {fileID: 400000, guid: 646b4ac0331f8e447bd20f06eba916a3, type: 3}
      propertyPath: m_LocalRotation.y
      value: 0.54069984
      objectReference: {fileID: 0}
    - target: {fileID: 400000, guid: 646b4ac0331f8e447bd20f06eba916a3, type: 3}
      propertyPath: m_LocalRotation.z
      value: -0
      objectReference: {fileID: 0}
    - target: {fileID: 400000, guid: 646b4ac0331f8e447bd20f06eba916a3, type: 3}
      propertyPath: m_LocalRotation.w
      value: 0.84121567
      objectReference: {fileID: 0}
    - target: {fileID: 400000, guid: 646b4ac0331f8e447bd20f06eba916a3, type: 3}
      propertyPath: m_RootOrder
      value: 1
      objectReference: {fileID: 0}
    - target: {fileID: 400000, guid: 646b4ac0331f8e447bd20f06eba916a3, type: 3}
      propertyPath: m_LocalEulerAnglesHint.x
      value: 0
      objectReference: {fileID: 0}
    - target: {fileID: 400000, guid: 646b4ac0331f8e447bd20f06eba916a3, type: 3}
      propertyPath: m_LocalEulerAnglesHint.y
      value: 65.463005
      objectReference: {fileID: 0}
    - target: {fileID: 400000, guid: 646b4ac0331f8e447bd20f06eba916a3, type: 3}
      propertyPath: m_LocalEulerAnglesHint.z
      value: 0
      objectReference: {fileID: 0}
    - target: {fileID: 400000, guid: 646b4ac0331f8e447bd20f06eba916a3, type: 3}
      propertyPath: m_LocalScale.x
      value: 2
      objectReference: {fileID: 0}
    - target: {fileID: 400000, guid: 646b4ac0331f8e447bd20f06eba916a3, type: 3}
      propertyPath: m_LocalScale.z
      value: 2
      objectReference: {fileID: 0}
    - target: {fileID: 2300000, guid: 646b4ac0331f8e447bd20f06eba916a3, type: 3}
      propertyPath: m_Materials.Array.data[0]
      value: 
      objectReference: {fileID: 2100000, guid: 88b4fe239bea7fa469847fd5e76d0dfd, type: 2}
    - target: {fileID: 400000, guid: 646b4ac0331f8e447bd20f06eba916a3, type: 3}
      propertyPath: m_LocalScale.y
      value: 2
      objectReference: {fileID: 0}
    m_RemovedComponents: []
  m_ParentPrefab: {fileID: 100100000, guid: 646b4ac0331f8e447bd20f06eba916a3, type: 3}
  m_IsPrefabParent: 0
--- !u!4 &191688571 stripped
Transform:
  m_PrefabParentObject: {fileID: 400000, guid: 646b4ac0331f8e447bd20f06eba916a3, type: 3}
  m_PrefabInternal: {fileID: 191688570}
--- !u!1 &192903503
GameObject:
  m_ObjectHideFlags: 0
  m_PrefabParentObject: {fileID: 0}
  m_PrefabInternal: {fileID: 0}
  serializedVersion: 5
  m_Component:
  - component: {fileID: 192903504}
  - component: {fileID: 192903506}
  - component: {fileID: 192903505}
  - component: {fileID: 192903507}
  m_Layer: 0
  m_Name: Spot Light
  m_TagString: Untagged
  m_Icon: {fileID: 0}
  m_NavMeshLayer: 0
  m_StaticEditorFlags: 0
  m_IsActive: 1
--- !u!4 &192903504
Transform:
  m_ObjectHideFlags: 0
  m_PrefabParentObject: {fileID: 0}
  m_PrefabInternal: {fileID: 0}
  m_GameObject: {fileID: 192903503}
  m_LocalRotation: {x: -0, y: -0, z: -0, w: 1}
  m_LocalPosition: {x: -0.05, y: -0.25, z: -2.0000005}
  m_LocalScale: {x: 0, y: 0, z: 1.0000005}
  m_Children: []
  m_Father: {fileID: 2026378394}
  m_RootOrder: 1
  m_LocalEulerAnglesHint: {x: 90, y: 0, z: 0}
--- !u!114 &192903505
MonoBehaviour:
  m_ObjectHideFlags: 0
  m_PrefabParentObject: {fileID: 0}
  m_PrefabInternal: {fileID: 0}
  m_GameObject: {fileID: 192903503}
  m_Enabled: 1
  m_EditorHideFlags: 0
  m_Script: {fileID: 11500000, guid: 7a68c43fe1f2a47cfa234b5eeaa98012, type: 3}
  m_Name: 
  m_EditorClassIdentifier: 
  m_innerSpotPercent: 0
  lightDimmer: 1
  fadeDistance: 10000
  affectDiffuse: 1
  affectSpecular: 1
  archetype: 0
  spotLightShape: 0
  lightLength: 0
  lightWidth: 0
<<<<<<< HEAD
  shadowCascadeCount: 4
  shadowCascadeRatios:
  - 0.05
  - 0.2
  - 0.3
  shadowAlgorithm: 0
  shadowVariant: 0
  shadowPrecision: 0
  shadowData:
    format: 0
    data: 
  shadowDatas: []
=======
>>>>>>> fd6b24e8
--- !u!108 &192903506
Light:
  m_ObjectHideFlags: 0
  m_PrefabParentObject: {fileID: 0}
  m_PrefabInternal: {fileID: 0}
  m_GameObject: {fileID: 192903503}
  m_Enabled: 1
  serializedVersion: 8
  m_Type: 0
  m_Color: {r: 1, g: 1, b: 1, a: 1}
  m_Intensity: 50
  m_Range: 6
  m_SpotAngle: 60
  m_CookieSize: 10
  m_Shadows:
    m_Type: 0
    m_Resolution: -1
    m_CustomResolution: -1
    m_Strength: 1
    m_Bias: 0.05
    m_NormalBias: 0.4
    m_NearPlane: 0.2
  m_Cookie: {fileID: 2800000, guid: a5f5ba3665c610f469d392e02dadb3bd, type: 3}
  m_DrawHalo: 0
  m_Flare: {fileID: 0}
  m_RenderMode: 0
  m_CullingMask:
    serializedVersion: 2
    m_Bits: 4294967295
  m_Lightmapping: 4
  m_AreaSize: {x: 1, y: 1}
  m_BounceIntensity: 1
  m_ColorTemperature: 6570
  m_UseColorTemperature: 0
  m_ShadowRadius: 0
  m_ShadowAngle: 0
--- !u!114 &192903507
MonoBehaviour:
  m_ObjectHideFlags: 0
  m_PrefabParentObject: {fileID: 0}
  m_PrefabInternal: {fileID: 0}
  m_GameObject: {fileID: 192903503}
  m_Enabled: 1
  m_EditorHideFlags: 0
  m_Script: {fileID: 11500000, guid: c6c2871f720b2af4e9210febdac74517, type: 3}
  m_Name: 
  m_EditorClassIdentifier: 
  shadowResolution: 512
  shadowDimmer: 1
  shadowFadeDistance: 10000
  shadowCascadeCount: 4
  shadowCascadeRatios:
  - 0.05
  - 0.2
  - 0.3
  shadowAlgorithm: 0
  shadowVariant: 0
  shadowPrecision: 0
  shadowData:
    format: 0
    data: 
  shadowDatas: []
--- !u!1 &209784732
GameObject:
  m_ObjectHideFlags: 0
  m_PrefabParentObject: {fileID: 1000012112892728, guid: 1faa212e4ad88f04a81c5ed019001de5,
    type: 2}
  m_PrefabInternal: {fileID: 0}
  serializedVersion: 5
  m_Component:
  - component: {fileID: 209784733}
  m_Layer: 0
  m_Name: GameObject
  m_TagString: Untagged
  m_Icon: {fileID: 0}
  m_NavMeshLayer: 0
  m_StaticEditorFlags: 0
  m_IsActive: 1
--- !u!4 &209784733
Transform:
  m_ObjectHideFlags: 0
  m_PrefabParentObject: {fileID: 4000011685292612, guid: 1faa212e4ad88f04a81c5ed019001de5,
    type: 2}
  m_PrefabInternal: {fileID: 0}
  m_GameObject: {fileID: 209784732}
  m_LocalRotation: {x: 0, y: 0, z: 0, w: 1}
  m_LocalPosition: {x: 0, y: 0, z: 0}
  m_LocalScale: {x: 1, y: 1, z: 1}
  m_Children: []
  m_Father: {fileID: 505986554}
  m_RootOrder: 0
  m_LocalEulerAnglesHint: {x: 0, y: 0, z: 0}
--- !u!1001 &232324227
Prefab:
  m_ObjectHideFlags: 0
  serializedVersion: 2
  m_Modification:
    m_TransformParent: {fileID: 1031432422}
    m_Modifications:
    - target: {fileID: 400000, guid: a4ce73c115746a34ba12813555ed5d78, type: 3}
      propertyPath: m_LocalPosition.x
      value: -0.6659999
      objectReference: {fileID: 0}
    - target: {fileID: 400000, guid: a4ce73c115746a34ba12813555ed5d78, type: 3}
      propertyPath: m_LocalPosition.y
      value: 0.006496339
      objectReference: {fileID: 0}
    - target: {fileID: 400000, guid: a4ce73c115746a34ba12813555ed5d78, type: 3}
      propertyPath: m_LocalPosition.z
      value: -0.6141815
      objectReference: {fileID: 0}
    - target: {fileID: 400000, guid: a4ce73c115746a34ba12813555ed5d78, type: 3}
      propertyPath: m_LocalRotation.x
      value: 0.000000021855694
      objectReference: {fileID: 0}
    - target: {fileID: 400000, guid: a4ce73c115746a34ba12813555ed5d78, type: 3}
      propertyPath: m_LocalRotation.y
      value: -0
      objectReference: {fileID: 0}
    - target: {fileID: 400000, guid: a4ce73c115746a34ba12813555ed5d78, type: 3}
      propertyPath: m_LocalRotation.z
      value: -0
      objectReference: {fileID: 0}
    - target: {fileID: 400000, guid: a4ce73c115746a34ba12813555ed5d78, type: 3}
      propertyPath: m_LocalRotation.w
      value: 1
      objectReference: {fileID: 0}
    - target: {fileID: 400000, guid: a4ce73c115746a34ba12813555ed5d78, type: 3}
      propertyPath: m_RootOrder
      value: 0
      objectReference: {fileID: 0}
    - target: {fileID: 400000, guid: a4ce73c115746a34ba12813555ed5d78, type: 3}
      propertyPath: m_LocalScale.x
      value: 10
      objectReference: {fileID: 0}
    - target: {fileID: 400000, guid: a4ce73c115746a34ba12813555ed5d78, type: 3}
      propertyPath: m_LocalScale.y
      value: 10
      objectReference: {fileID: 0}
    - target: {fileID: 400000, guid: a4ce73c115746a34ba12813555ed5d78, type: 3}
      propertyPath: m_LocalScale.z
      value: 10
      objectReference: {fileID: 0}
    - target: {fileID: 100000, guid: a4ce73c115746a34ba12813555ed5d78, type: 3}
      propertyPath: m_Name
      value: DragonStatue (1)
      objectReference: {fileID: 0}
    - target: {fileID: 2300000, guid: a4ce73c115746a34ba12813555ed5d78, type: 3}
      propertyPath: m_Materials.Array.data[0]
      value: 
      objectReference: {fileID: 2100000, guid: 9d13228667092db4cbe099df7af00045, type: 2}
    m_RemovedComponents: []
  m_ParentPrefab: {fileID: 100100000, guid: a4ce73c115746a34ba12813555ed5d78, type: 3}
  m_IsPrefabParent: 0
--- !u!4 &232324228 stripped
Transform:
  m_PrefabParentObject: {fileID: 400000, guid: a4ce73c115746a34ba12813555ed5d78, type: 3}
  m_PrefabInternal: {fileID: 232324227}
--- !u!1001 &256991184
Prefab:
  m_ObjectHideFlags: 0
  serializedVersion: 2
  m_Modification:
    m_TransformParent: {fileID: 611007879}
    m_Modifications:
    - target: {fileID: 400000, guid: 646b4ac0331f8e447bd20f06eba916a3, type: 3}
      propertyPath: m_LocalPosition.x
      value: -1.4565573
      objectReference: {fileID: 0}
    - target: {fileID: 400000, guid: 646b4ac0331f8e447bd20f06eba916a3, type: 3}
      propertyPath: m_LocalPosition.y
      value: 0.025034547
      objectReference: {fileID: 0}
    - target: {fileID: 400000, guid: 646b4ac0331f8e447bd20f06eba916a3, type: 3}
      propertyPath: m_LocalPosition.z
      value: 5.6355505
      objectReference: {fileID: 0}
    - target: {fileID: 400000, guid: 646b4ac0331f8e447bd20f06eba916a3, type: 3}
      propertyPath: m_LocalRotation.x
      value: -0.666975
      objectReference: {fileID: 0}
    - target: {fileID: 400000, guid: 646b4ac0331f8e447bd20f06eba916a3, type: 3}
      propertyPath: m_LocalRotation.y
      value: -0.42775154
      objectReference: {fileID: 0}
    - target: {fileID: 400000, guid: 646b4ac0331f8e447bd20f06eba916a3, type: 3}
      propertyPath: m_LocalRotation.z
      value: 0.09285214
      objectReference: {fileID: 0}
    - target: {fileID: 400000, guid: 646b4ac0331f8e447bd20f06eba916a3, type: 3}
      propertyPath: m_LocalRotation.w
      value: 0.60295236
      objectReference: {fileID: 0}
    - target: {fileID: 400000, guid: 646b4ac0331f8e447bd20f06eba916a3, type: 3}
      propertyPath: m_RootOrder
      value: 4
      objectReference: {fileID: 0}
    - target: {fileID: 400000, guid: 646b4ac0331f8e447bd20f06eba916a3, type: 3}
      propertyPath: m_LocalEulerAnglesHint.x
      value: -55.099003
      objectReference: {fileID: 0}
    - target: {fileID: 400000, guid: 646b4ac0331f8e447bd20f06eba916a3, type: 3}
      propertyPath: m_LocalEulerAnglesHint.y
      value: -3.9160001
      objectReference: {fileID: 0}
    - target: {fileID: 400000, guid: 646b4ac0331f8e447bd20f06eba916a3, type: 3}
      propertyPath: m_LocalEulerAnglesHint.z
      value: 30.363
      objectReference: {fileID: 0}
    - target: {fileID: 400000, guid: 646b4ac0331f8e447bd20f06eba916a3, type: 3}
      propertyPath: m_LocalScale.x
      value: 2
      objectReference: {fileID: 0}
    - target: {fileID: 400000, guid: 646b4ac0331f8e447bd20f06eba916a3, type: 3}
      propertyPath: m_LocalScale.z
      value: 2
      objectReference: {fileID: 0}
    - target: {fileID: 2300000, guid: 646b4ac0331f8e447bd20f06eba916a3, type: 3}
      propertyPath: m_Materials.Array.data[0]
      value: 
      objectReference: {fileID: 2100000, guid: 943c7c930eb495d4486788572dc49a12, type: 2}
    - target: {fileID: 400000, guid: 646b4ac0331f8e447bd20f06eba916a3, type: 3}
      propertyPath: m_LocalScale.y
      value: 2
      objectReference: {fileID: 0}
    - target: {fileID: 100000, guid: 646b4ac0331f8e447bd20f06eba916a3, type: 3}
      propertyPath: m_Name
      value: GroundLeaf (4)
      objectReference: {fileID: 0}
    m_RemovedComponents: []
  m_ParentPrefab: {fileID: 100100000, guid: 646b4ac0331f8e447bd20f06eba916a3, type: 3}
  m_IsPrefabParent: 0
--- !u!4 &256991185 stripped
Transform:
  m_PrefabParentObject: {fileID: 400000, guid: 646b4ac0331f8e447bd20f06eba916a3, type: 3}
  m_PrefabInternal: {fileID: 256991184}
--- !u!1 &262492846
GameObject:
  m_ObjectHideFlags: 0
  m_PrefabParentObject: {fileID: 0}
  m_PrefabInternal: {fileID: 0}
  serializedVersion: 5
  m_Component:
  - component: {fileID: 262492847}
  - component: {fileID: 262492850}
  - component: {fileID: 262492849}
  - component: {fileID: 262492848}
  m_Layer: 0
  m_Name: Plane
  m_TagString: Untagged
  m_Icon: {fileID: 0}
  m_NavMeshLayer: 0
  m_StaticEditorFlags: 0
  m_IsActive: 1
--- !u!4 &262492847
Transform:
  m_ObjectHideFlags: 0
  m_PrefabParentObject: {fileID: 0}
  m_PrefabInternal: {fileID: 0}
  m_GameObject: {fileID: 262492846}
  m_LocalRotation: {x: -0, y: -0, z: -0, w: 1}
  m_LocalPosition: {x: 0, y: 0, z: 0}
  m_LocalScale: {x: 1, y: 1, z: 1}
  m_Children: []
  m_Father: {fileID: 500408927}
  m_RootOrder: 1
  m_LocalEulerAnglesHint: {x: 0, y: 0, z: 0}
--- !u!23 &262492848
MeshRenderer:
  m_ObjectHideFlags: 0
  m_PrefabParentObject: {fileID: 0}
  m_PrefabInternal: {fileID: 0}
  m_GameObject: {fileID: 262492846}
  m_Enabled: 1
  m_CastShadows: 1
  m_ReceiveShadows: 1
  m_DynamicOccludee: 1
  m_MotionVectors: 1
  m_LightProbeUsage: 1
  m_ReflectionProbeUsage: 1
  m_Materials:
  - {fileID: 2100000, guid: 9d65ced14251eb743ba9702a6f3c2ce8, type: 2}
  m_StaticBatchInfo:
    firstSubMesh: 0
    subMeshCount: 0
  m_StaticBatchRoot: {fileID: 0}
  m_ProbeAnchor: {fileID: 0}
  m_LightProbeVolumeOverride: {fileID: 0}
  m_ScaleInLightmap: 1
  m_PreserveUVs: 1
  m_IgnoreNormalsForChartDetection: 0
  m_ImportantGI: 0
  m_StitchSeams: 0
  m_SelectedEditorRenderState: 3
  m_MinimumChartSize: 4
  m_AutoUVMaxDistance: 0.5
  m_AutoUVMaxAngle: 89
  m_LightmapParameters: {fileID: 0}
  m_SortingLayerID: 0
  m_SortingLayer: 0
  m_SortingOrder: 0
--- !u!64 &262492849
MeshCollider:
  m_ObjectHideFlags: 0
  m_PrefabParentObject: {fileID: 0}
  m_PrefabInternal: {fileID: 0}
  m_GameObject: {fileID: 262492846}
  m_Material: {fileID: 0}
  m_IsTrigger: 0
  m_Enabled: 1
  serializedVersion: 2
  m_Convex: 0
  m_InflateMesh: 0
  m_SkinWidth: 0.01
  m_Mesh: {fileID: 10209, guid: 0000000000000000e000000000000000, type: 0}
--- !u!33 &262492850
MeshFilter:
  m_ObjectHideFlags: 0
  m_PrefabParentObject: {fileID: 0}
  m_PrefabInternal: {fileID: 0}
  m_GameObject: {fileID: 262492846}
  m_Mesh: {fileID: 10209, guid: 0000000000000000e000000000000000, type: 0}
--- !u!1 &269387783
GameObject:
  m_ObjectHideFlags: 0
  m_PrefabParentObject: {fileID: 0}
  m_PrefabInternal: {fileID: 0}
  serializedVersion: 5
  m_Component:
  - component: {fileID: 269387784}
  - component: {fileID: 269387786}
  - component: {fileID: 269387785}
  - component: {fileID: 269387787}
  m_Layer: 0
  m_Name: Point light up
  m_TagString: Untagged
  m_Icon: {fileID: 0}
  m_NavMeshLayer: 0
  m_StaticEditorFlags: 0
  m_IsActive: 1
--- !u!4 &269387784
Transform:
  m_ObjectHideFlags: 0
  m_PrefabParentObject: {fileID: 0}
  m_PrefabInternal: {fileID: 0}
  m_GameObject: {fileID: 269387783}
  m_LocalRotation: {x: -0, y: 0.7071068, z: -0, w: 0.7071068}
  m_LocalPosition: {x: -6.36, y: 10.09, z: 2.89}
  m_LocalScale: {x: 1, y: 1, z: 1}
  m_Children: []
  m_Father: {fileID: 1634702262}
  m_RootOrder: 1
  m_LocalEulerAnglesHint: {x: 0, y: 0, z: 0}
--- !u!114 &269387785
MonoBehaviour:
  m_ObjectHideFlags: 0
  m_PrefabParentObject: {fileID: 0}
  m_PrefabInternal: {fileID: 0}
  m_GameObject: {fileID: 269387783}
  m_Enabled: 1
  m_EditorHideFlags: 0
  m_Script: {fileID: 11500000, guid: 7a68c43fe1f2a47cfa234b5eeaa98012, type: 3}
  m_Name: 
  m_EditorClassIdentifier: 
  m_innerSpotPercent: 0
  lightDimmer: 1
  fadeDistance: 10000
  affectDiffuse: 1
  affectSpecular: 1
  archetype: 0
  spotLightShape: 0
  lightLength: 0
  lightWidth: 0
<<<<<<< HEAD
  shadowCascadeCount: 4
  shadowCascadeRatios:
  - 0.05
  - 0.2
  - 0.3
  shadowAlgorithm: 0
  shadowVariant: 0
  shadowPrecision: 0
  shadowData:
    format: 0
    data: 
  shadowDatas: []
=======
>>>>>>> fd6b24e8
--- !u!108 &269387786
Light:
  m_ObjectHideFlags: 0
  m_PrefabParentObject: {fileID: 0}
  m_PrefabInternal: {fileID: 0}
  m_GameObject: {fileID: 269387783}
  m_Enabled: 1
  serializedVersion: 8
  m_Type: 2
  m_Color: {r: 1, g: 1, b: 1, a: 1}
  m_Intensity: 10
  m_Range: 10
  m_SpotAngle: 30
  m_CookieSize: 10
  m_Shadows:
    m_Type: 0
    m_Resolution: -1
    m_CustomResolution: -1
    m_Strength: 1
    m_Bias: 0.05
    m_NormalBias: 0.4
    m_NearPlane: 0.2
  m_Cookie: {fileID: 0}
  m_DrawHalo: 0
  m_Flare: {fileID: 0}
  m_RenderMode: 0
  m_CullingMask:
    serializedVersion: 2
    m_Bits: 4294967295
  m_Lightmapping: 4
  m_AreaSize: {x: 1, y: 1}
  m_BounceIntensity: 1
  m_ColorTemperature: 6570
  m_UseColorTemperature: 0
  m_ShadowRadius: 0
  m_ShadowAngle: 0
--- !u!114 &269387787
MonoBehaviour:
  m_ObjectHideFlags: 0
  m_PrefabParentObject: {fileID: 0}
  m_PrefabInternal: {fileID: 0}
  m_GameObject: {fileID: 269387783}
  m_Enabled: 1
  m_EditorHideFlags: 0
  m_Script: {fileID: 11500000, guid: c6c2871f720b2af4e9210febdac74517, type: 3}
  m_Name: 
  m_EditorClassIdentifier: 
  shadowResolution: 512
  shadowDimmer: 1
  shadowFadeDistance: 10000
  shadowCascadeCount: 4
  shadowCascadeRatios:
  - 0.05
  - 0.2
  - 0.3
  shadowAlgorithm: 0
  shadowVariant: 0
  shadowPrecision: 0
  shadowData:
    format: 0
    data: 
  shadowDatas: []
--- !u!1 &291640076
GameObject:
  m_ObjectHideFlags: 0
  m_PrefabParentObject: {fileID: 0}
  m_PrefabInternal: {fileID: 0}
  serializedVersion: 5
  m_Component:
  - component: {fileID: 291640077}
  - component: {fileID: 291640080}
  - component: {fileID: 291640079}
  - component: {fileID: 291640078}
  m_Layer: 0
  m_Name: Quad (5)
  m_TagString: Untagged
  m_Icon: {fileID: 0}
  m_NavMeshLayer: 0
  m_StaticEditorFlags: 0
  m_IsActive: 1
--- !u!4 &291640077
Transform:
  m_ObjectHideFlags: 0
  m_PrefabParentObject: {fileID: 0}
  m_PrefabInternal: {fileID: 0}
  m_GameObject: {fileID: 291640076}
  m_LocalRotation: {x: 0, y: -0.21643952, z: 0, w: 0.97629607}
  m_LocalPosition: {x: -5, y: 0, z: 4.9}
  m_LocalScale: {x: 2, y: 10.000004, z: 1.0000005}
  m_Children: []
  m_Father: {fileID: 827169276}
  m_RootOrder: 6
  m_LocalEulerAnglesHint: {x: 0, y: -25, z: 0}
--- !u!23 &291640078
MeshRenderer:
  m_ObjectHideFlags: 0
  m_PrefabParentObject: {fileID: 0}
  m_PrefabInternal: {fileID: 0}
  m_GameObject: {fileID: 291640076}
  m_Enabled: 1
  m_CastShadows: 1
  m_ReceiveShadows: 1
  m_DynamicOccludee: 1
  m_MotionVectors: 1
  m_LightProbeUsage: 1
  m_ReflectionProbeUsage: 1
  m_Materials:
  - {fileID: 2100000, guid: 65143432471e8af4db8443b42a8f1b3c, type: 2}
  m_StaticBatchInfo:
    firstSubMesh: 0
    subMeshCount: 0
  m_StaticBatchRoot: {fileID: 0}
  m_ProbeAnchor: {fileID: 0}
  m_LightProbeVolumeOverride: {fileID: 0}
  m_ScaleInLightmap: 1
  m_PreserveUVs: 1
  m_IgnoreNormalsForChartDetection: 0
  m_ImportantGI: 0
  m_StitchSeams: 0
  m_SelectedEditorRenderState: 3
  m_MinimumChartSize: 4
  m_AutoUVMaxDistance: 0.5
  m_AutoUVMaxAngle: 89
  m_LightmapParameters: {fileID: 0}
  m_SortingLayerID: 0
  m_SortingLayer: 0
  m_SortingOrder: 0
--- !u!64 &291640079
MeshCollider:
  m_ObjectHideFlags: 0
  m_PrefabParentObject: {fileID: 0}
  m_PrefabInternal: {fileID: 0}
  m_GameObject: {fileID: 291640076}
  m_Material: {fileID: 0}
  m_IsTrigger: 0
  m_Enabled: 1
  serializedVersion: 2
  m_Convex: 0
  m_InflateMesh: 0
  m_SkinWidth: 0.01
  m_Mesh: {fileID: 10210, guid: 0000000000000000e000000000000000, type: 0}
--- !u!33 &291640080
MeshFilter:
  m_ObjectHideFlags: 0
  m_PrefabParentObject: {fileID: 0}
  m_PrefabInternal: {fileID: 0}
  m_GameObject: {fileID: 291640076}
  m_Mesh: {fileID: 10210, guid: 0000000000000000e000000000000000, type: 0}
--- !u!1 &294303871
GameObject:
  m_ObjectHideFlags: 0
  m_PrefabParentObject: {fileID: 1000010677277646, guid: 1faa212e4ad88f04a81c5ed019001de5,
    type: 2}
  m_PrefabInternal: {fileID: 0}
  serializedVersion: 5
  m_Component:
  - component: {fileID: 294303872}
  m_Layer: 0
  m_Name: GameObject
  m_TagString: Untagged
  m_Icon: {fileID: 0}
  m_NavMeshLayer: 0
  m_StaticEditorFlags: 0
  m_IsActive: 1
--- !u!4 &294303872
Transform:
  m_ObjectHideFlags: 0
  m_PrefabParentObject: {fileID: 4000010574205308, guid: 1faa212e4ad88f04a81c5ed019001de5,
    type: 2}
  m_PrefabInternal: {fileID: 0}
  m_GameObject: {fileID: 294303871}
  m_LocalRotation: {x: 0, y: 0, z: 0, w: 1}
  m_LocalPosition: {x: 0, y: 0, z: 0}
  m_LocalScale: {x: 1, y: 1, z: 1}
  m_Children: []
  m_Father: {fileID: 1440897292}
  m_RootOrder: 0
  m_LocalEulerAnglesHint: {x: 0, y: 0, z: 0}
--- !u!1 &299327586
GameObject:
  m_ObjectHideFlags: 0
  m_PrefabParentObject: {fileID: 1000011887723186, guid: 1faa212e4ad88f04a81c5ed019001de5,
    type: 2}
  m_PrefabInternal: {fileID: 0}
  serializedVersion: 5
  m_Component:
  - component: {fileID: 299327587}
  m_Layer: 0
  m_Name: GameObject
  m_TagString: Untagged
  m_Icon: {fileID: 0}
  m_NavMeshLayer: 0
  m_StaticEditorFlags: 0
  m_IsActive: 1
--- !u!4 &299327587
Transform:
  m_ObjectHideFlags: 0
  m_PrefabParentObject: {fileID: 4000014187209622, guid: 1faa212e4ad88f04a81c5ed019001de5,
    type: 2}
  m_PrefabInternal: {fileID: 0}
  m_GameObject: {fileID: 299327586}
  m_LocalRotation: {x: 0, y: 0, z: 0, w: 1}
  m_LocalPosition: {x: 0, y: 0, z: 0}
  m_LocalScale: {x: 1, y: 1, z: 1}
  m_Children: []
  m_Father: {fileID: 1808459747}
  m_RootOrder: 0
  m_LocalEulerAnglesHint: {x: 0, y: 0, z: 0}
--- !u!1001 &319226574
Prefab:
  m_ObjectHideFlags: 0
  serializedVersion: 2
  m_Modification:
    m_TransformParent: {fileID: 611007879}
    m_Modifications:
    - target: {fileID: 400000, guid: 646b4ac0331f8e447bd20f06eba916a3, type: 3}
      propertyPath: m_LocalPosition.x
      value: -1.4020298
      objectReference: {fileID: 0}
    - target: {fileID: 400000, guid: 646b4ac0331f8e447bd20f06eba916a3, type: 3}
      propertyPath: m_LocalPosition.y
      value: -0.46405768
      objectReference: {fileID: 0}
    - target: {fileID: 400000, guid: 646b4ac0331f8e447bd20f06eba916a3, type: 3}
      propertyPath: m_LocalPosition.z
      value: 4.838867
      objectReference: {fileID: 0}
    - target: {fileID: 400000, guid: 646b4ac0331f8e447bd20f06eba916a3, type: 3}
      propertyPath: m_LocalRotation.x
      value: -0.4915273
      objectReference: {fileID: 0}
    - target: {fileID: 400000, guid: 646b4ac0331f8e447bd20f06eba916a3, type: 3}
      propertyPath: m_LocalRotation.y
      value: -0.6320189
      objectReference: {fileID: 0}
    - target: {fileID: 400000, guid: 646b4ac0331f8e447bd20f06eba916a3, type: 3}
      propertyPath: m_LocalRotation.z
      value: 0.039269663
      objectReference: {fileID: 0}
    - target: {fileID: 400000, guid: 646b4ac0331f8e447bd20f06eba916a3, type: 3}
      propertyPath: m_LocalRotation.w
      value: 0.59783864
      objectReference: {fileID: 0}
    - target: {fileID: 400000, guid: 646b4ac0331f8e447bd20f06eba916a3, type: 3}
      propertyPath: m_RootOrder
      value: 7
      objectReference: {fileID: 0}
    - target: {fileID: 400000, guid: 646b4ac0331f8e447bd20f06eba916a3, type: 3}
      propertyPath: m_LocalEulerAnglesHint.x
      value: -44.126003
      objectReference: {fileID: 0}
    - target: {fileID: 400000, guid: 646b4ac0331f8e447bd20f06eba916a3, type: 3}
      propertyPath: m_LocalEulerAnglesHint.y
      value: -17.487001
      objectReference: {fileID: 0}
    - target: {fileID: 400000, guid: 646b4ac0331f8e447bd20f06eba916a3, type: 3}
      propertyPath: m_LocalEulerAnglesHint.z
      value: 12.409
      objectReference: {fileID: 0}
    - target: {fileID: 400000, guid: 646b4ac0331f8e447bd20f06eba916a3, type: 3}
      propertyPath: m_LocalScale.x
      value: 2
      objectReference: {fileID: 0}
    - target: {fileID: 400000, guid: 646b4ac0331f8e447bd20f06eba916a3, type: 3}
      propertyPath: m_LocalScale.z
      value: 2
      objectReference: {fileID: 0}
    - target: {fileID: 2300000, guid: 646b4ac0331f8e447bd20f06eba916a3, type: 3}
      propertyPath: m_Materials.Array.data[0]
      value: 
      objectReference: {fileID: 2100000, guid: 943c7c930eb495d4486788572dc49a12, type: 2}
    - target: {fileID: 400000, guid: 646b4ac0331f8e447bd20f06eba916a3, type: 3}
      propertyPath: m_LocalScale.y
      value: 2
      objectReference: {fileID: 0}
    - target: {fileID: 100000, guid: 646b4ac0331f8e447bd20f06eba916a3, type: 3}
      propertyPath: m_Name
      value: GroundLeaf (7)
      objectReference: {fileID: 0}
    m_RemovedComponents: []
  m_ParentPrefab: {fileID: 100100000, guid: 646b4ac0331f8e447bd20f06eba916a3, type: 3}
  m_IsPrefabParent: 0
--- !u!4 &319226575 stripped
Transform:
  m_PrefabParentObject: {fileID: 400000, guid: 646b4ac0331f8e447bd20f06eba916a3, type: 3}
  m_PrefabInternal: {fileID: 319226574}
--- !u!1 &325784429
GameObject:
  m_ObjectHideFlags: 0
  m_PrefabParentObject: {fileID: 0}
  m_PrefabInternal: {fileID: 0}
  serializedVersion: 5
  m_Component:
  - component: {fileID: 325784430}
  m_Layer: 0
  m_Name: Test - Parallax occlusion mapping
  m_TagString: Untagged
  m_Icon: {fileID: 0}
  m_NavMeshLayer: 0
  m_StaticEditorFlags: 0
  m_IsActive: 1
--- !u!4 &325784430
Transform:
  m_ObjectHideFlags: 0
  m_PrefabParentObject: {fileID: 0}
  m_PrefabInternal: {fileID: 0}
  m_GameObject: {fileID: 325784429}
  m_LocalRotation: {x: 0.7071068, y: -0, z: -0, w: 0.7071068}
  m_LocalPosition: {x: -5, y: 1, z: -35}
  m_LocalScale: {x: 1, y: 1, z: 1}
  m_Children:
  - {fileID: 833213342}
  - {fileID: 951305960}
  - {fileID: 1945509645}
  m_Father: {fileID: 0}
  m_RootOrder: 11
  m_LocalEulerAnglesHint: {x: 0, y: 0, z: 0}
--- !u!1001 &329984104
Prefab:
  m_ObjectHideFlags: 0
  serializedVersion: 2
  m_Modification:
    m_TransformParent: {fileID: 611007879}
    m_Modifications:
    - target: {fileID: 400000, guid: 646b4ac0331f8e447bd20f06eba916a3, type: 3}
      propertyPath: m_LocalPosition.x
      value: -1.460983
      objectReference: {fileID: 0}
    - target: {fileID: 400000, guid: 646b4ac0331f8e447bd20f06eba916a3, type: 3}
      propertyPath: m_LocalPosition.y
      value: -0.051839888
      objectReference: {fileID: 0}
    - target: {fileID: 400000, guid: 646b4ac0331f8e447bd20f06eba916a3, type: 3}
      propertyPath: m_LocalPosition.z
      value: 4.5768266
      objectReference: {fileID: 0}
    - target: {fileID: 400000, guid: 646b4ac0331f8e447bd20f06eba916a3, type: 3}
      propertyPath: m_LocalRotation.x
      value: -0.49370182
      objectReference: {fileID: 0}
    - target: {fileID: 400000, guid: 646b4ac0331f8e447bd20f06eba916a3, type: 3}
      propertyPath: m_LocalRotation.y
      value: -0.634815
      objectReference: {fileID: 0}
    - target: {fileID: 400000, guid: 646b4ac0331f8e447bd20f06eba916a3, type: 3}
      propertyPath: m_LocalRotation.z
      value: 0.039443392
      objectReference: {fileID: 0}
    - target: {fileID: 400000, guid: 646b4ac0331f8e447bd20f06eba916a3, type: 3}
      propertyPath: m_LocalRotation.w
      value: 0.5930537
      objectReference: {fileID: 0}
    - target: {fileID: 400000, guid: 646b4ac0331f8e447bd20f06eba916a3, type: 3}
      propertyPath: m_RootOrder
      value: 0
      objectReference: {fileID: 0}
    - target: {fileID: 400000, guid: 646b4ac0331f8e447bd20f06eba916a3, type: 3}
      propertyPath: m_LocalEulerAnglesHint.x
      value: -44.126003
      objectReference: {fileID: 0}
    - target: {fileID: 400000, guid: 646b4ac0331f8e447bd20f06eba916a3, type: 3}
      propertyPath: m_LocalEulerAnglesHint.y
      value: -17.487001
      objectReference: {fileID: 0}
    - target: {fileID: 400000, guid: 646b4ac0331f8e447bd20f06eba916a3, type: 3}
      propertyPath: m_LocalEulerAnglesHint.z
      value: 12.409
      objectReference: {fileID: 0}
    - target: {fileID: 400000, guid: 646b4ac0331f8e447bd20f06eba916a3, type: 3}
      propertyPath: m_LocalScale.x
      value: 2
      objectReference: {fileID: 0}
    - target: {fileID: 400000, guid: 646b4ac0331f8e447bd20f06eba916a3, type: 3}
      propertyPath: m_LocalScale.z
      value: 2
      objectReference: {fileID: 0}
    - target: {fileID: 2300000, guid: 646b4ac0331f8e447bd20f06eba916a3, type: 3}
      propertyPath: m_Materials.Array.data[0]
      value: 
      objectReference: {fileID: 2100000, guid: 943c7c930eb495d4486788572dc49a12, type: 2}
    - target: {fileID: 400000, guid: 646b4ac0331f8e447bd20f06eba916a3, type: 3}
      propertyPath: m_LocalScale.y
      value: 2
      objectReference: {fileID: 0}
    m_RemovedComponents: []
  m_ParentPrefab: {fileID: 100100000, guid: 646b4ac0331f8e447bd20f06eba916a3, type: 3}
  m_IsPrefabParent: 0
--- !u!4 &329984105 stripped
Transform:
  m_PrefabParentObject: {fileID: 400000, guid: 646b4ac0331f8e447bd20f06eba916a3, type: 3}
  m_PrefabInternal: {fileID: 329984104}
--- !u!1 &336015812
GameObject:
  m_ObjectHideFlags: 0
  m_PrefabParentObject: {fileID: 0}
  m_PrefabInternal: {fileID: 0}
  serializedVersion: 5
  m_Component:
  - component: {fileID: 336015816}
  - component: {fileID: 336015815}
  - component: {fileID: 336015814}
  - component: {fileID: 336015813}
  m_Layer: 0
  m_Name: Plane
  m_TagString: Untagged
  m_Icon: {fileID: 0}
  m_NavMeshLayer: 0
  m_StaticEditorFlags: 0
  m_IsActive: 1
--- !u!23 &336015813
MeshRenderer:
  m_ObjectHideFlags: 0
  m_PrefabParentObject: {fileID: 0}
  m_PrefabInternal: {fileID: 0}
  m_GameObject: {fileID: 336015812}
  m_Enabled: 1
  m_CastShadows: 1
  m_ReceiveShadows: 1
  m_DynamicOccludee: 1
  m_MotionVectors: 1
  m_LightProbeUsage: 1
  m_ReflectionProbeUsage: 1
  m_Materials:
  - {fileID: 2100000, guid: 9d65ced14251eb743ba9702a6f3c2ce8, type: 2}
  m_StaticBatchInfo:
    firstSubMesh: 0
    subMeshCount: 0
  m_StaticBatchRoot: {fileID: 0}
  m_ProbeAnchor: {fileID: 0}
  m_LightProbeVolumeOverride: {fileID: 0}
  m_ScaleInLightmap: 1
  m_PreserveUVs: 1
  m_IgnoreNormalsForChartDetection: 0
  m_ImportantGI: 0
  m_StitchSeams: 0
  m_SelectedEditorRenderState: 3
  m_MinimumChartSize: 4
  m_AutoUVMaxDistance: 0.5
  m_AutoUVMaxAngle: 89
  m_LightmapParameters: {fileID: 0}
  m_SortingLayerID: 0
  m_SortingLayer: 0
  m_SortingOrder: 0
--- !u!64 &336015814
MeshCollider:
  m_ObjectHideFlags: 0
  m_PrefabParentObject: {fileID: 0}
  m_PrefabInternal: {fileID: 0}
  m_GameObject: {fileID: 336015812}
  m_Material: {fileID: 0}
  m_IsTrigger: 0
  m_Enabled: 1
  serializedVersion: 2
  m_Convex: 0
  m_InflateMesh: 0
  m_SkinWidth: 0.01
  m_Mesh: {fileID: 10209, guid: 0000000000000000e000000000000000, type: 0}
--- !u!33 &336015815
MeshFilter:
  m_ObjectHideFlags: 0
  m_PrefabParentObject: {fileID: 0}
  m_PrefabInternal: {fileID: 0}
  m_GameObject: {fileID: 336015812}
  m_Mesh: {fileID: 10209, guid: 0000000000000000e000000000000000, type: 0}
--- !u!4 &336015816
Transform:
  m_ObjectHideFlags: 0
  m_PrefabParentObject: {fileID: 0}
  m_PrefabInternal: {fileID: 0}
  m_GameObject: {fileID: 336015812}
  m_LocalRotation: {x: -0, y: -0, z: -0, w: 1}
  m_LocalPosition: {x: 24.13, y: 0, z: 0}
  m_LocalScale: {x: 2, y: 1, z: 1}
  m_Children: []
  m_Father: {fileID: 1546103598}
  m_RootOrder: 0
  m_LocalEulerAnglesHint: {x: 0, y: 0, z: 0}
--- !u!1 &393109612
GameObject:
  m_ObjectHideFlags: 0
  m_PrefabParentObject: {fileID: 0}
  m_PrefabInternal: {fileID: 0}
  serializedVersion: 5
  m_Component:
  - component: {fileID: 393109613}
  - component: {fileID: 393109616}
  - component: {fileID: 393109615}
  - component: {fileID: 393109614}
  m_Layer: 0
  m_Name: Quad (4)
  m_TagString: Untagged
  m_Icon: {fileID: 0}
  m_NavMeshLayer: 0
  m_StaticEditorFlags: 0
  m_IsActive: 1
--- !u!4 &393109613
Transform:
  m_ObjectHideFlags: 0
  m_PrefabParentObject: {fileID: 0}
  m_PrefabInternal: {fileID: 0}
  m_GameObject: {fileID: 393109612}
  m_LocalRotation: {x: 0, y: -0.17364825, z: 0, w: 0.9848078}
  m_LocalPosition: {x: -2.5, y: 0, z: 6}
  m_LocalScale: {x: 2, y: 10.000004, z: 1.0000005}
  m_Children: []
  m_Father: {fileID: 710116623}
  m_RootOrder: 5
  m_LocalEulerAnglesHint: {x: 0, y: -20, z: 0}
--- !u!23 &393109614
MeshRenderer:
  m_ObjectHideFlags: 0
  m_PrefabParentObject: {fileID: 0}
  m_PrefabInternal: {fileID: 0}
  m_GameObject: {fileID: 393109612}
  m_Enabled: 1
  m_CastShadows: 1
  m_ReceiveShadows: 1
  m_DynamicOccludee: 1
  m_MotionVectors: 1
  m_LightProbeUsage: 1
  m_ReflectionProbeUsage: 1
  m_Materials:
  - {fileID: 2100000, guid: 2e59d95585e72d64ba03c9a2d2d400e4, type: 2}
  m_StaticBatchInfo:
    firstSubMesh: 0
    subMeshCount: 0
  m_StaticBatchRoot: {fileID: 0}
  m_ProbeAnchor: {fileID: 0}
  m_LightProbeVolumeOverride: {fileID: 0}
  m_ScaleInLightmap: 1
  m_PreserveUVs: 1
  m_IgnoreNormalsForChartDetection: 0
  m_ImportantGI: 0
  m_StitchSeams: 0
  m_SelectedEditorRenderState: 3
  m_MinimumChartSize: 4
  m_AutoUVMaxDistance: 0.5
  m_AutoUVMaxAngle: 89
  m_LightmapParameters: {fileID: 0}
  m_SortingLayerID: 0
  m_SortingLayer: 0
  m_SortingOrder: 0
--- !u!64 &393109615
MeshCollider:
  m_ObjectHideFlags: 0
  m_PrefabParentObject: {fileID: 0}
  m_PrefabInternal: {fileID: 0}
  m_GameObject: {fileID: 393109612}
  m_Material: {fileID: 0}
  m_IsTrigger: 0
  m_Enabled: 1
  serializedVersion: 2
  m_Convex: 0
  m_InflateMesh: 0
  m_SkinWidth: 0.01
  m_Mesh: {fileID: 10210, guid: 0000000000000000e000000000000000, type: 0}
--- !u!33 &393109616
MeshFilter:
  m_ObjectHideFlags: 0
  m_PrefabParentObject: {fileID: 0}
  m_PrefabInternal: {fileID: 0}
  m_GameObject: {fileID: 393109612}
  m_Mesh: {fileID: 10210, guid: 0000000000000000e000000000000000, type: 0}
--- !u!1 &399109504
GameObject:
  m_ObjectHideFlags: 0
  m_PrefabParentObject: {fileID: 0}
  m_PrefabInternal: {fileID: 0}
  serializedVersion: 5
  m_Component:
  - component: {fileID: 399109505}
  - component: {fileID: 399109508}
  - component: {fileID: 399109507}
  - component: {fileID: 399109506}
  m_Layer: 0
  m_Name: PlaneRock
  m_TagString: Untagged
  m_Icon: {fileID: 0}
  m_NavMeshLayer: 0
  m_StaticEditorFlags: 0
  m_IsActive: 1
--- !u!4 &399109505
Transform:
  m_ObjectHideFlags: 0
  m_PrefabParentObject: {fileID: 0}
  m_PrefabInternal: {fileID: 0}
  m_GameObject: {fileID: 399109504}
  m_LocalRotation: {x: -0, y: -0, z: -0, w: 1}
  m_LocalPosition: {x: 0, y: -0, z: 10.043995}
  m_LocalScale: {x: 1, y: 1, z: 1}
  m_Children: []
  m_Father: {fileID: 1226270485}
  m_RootOrder: 0
  m_LocalEulerAnglesHint: {x: 0, y: 0, z: 0}
--- !u!23 &399109506
MeshRenderer:
  m_ObjectHideFlags: 0
  m_PrefabParentObject: {fileID: 0}
  m_PrefabInternal: {fileID: 0}
  m_GameObject: {fileID: 399109504}
  m_Enabled: 1
  m_CastShadows: 1
  m_ReceiveShadows: 1
  m_DynamicOccludee: 1
  m_MotionVectors: 1
  m_LightProbeUsage: 1
  m_ReflectionProbeUsage: 1
  m_Materials:
  - {fileID: 2100000, guid: e6f68673cc8e7c347a989ffe33cb21b4, type: 2}
  m_StaticBatchInfo:
    firstSubMesh: 0
    subMeshCount: 0
  m_StaticBatchRoot: {fileID: 0}
  m_ProbeAnchor: {fileID: 0}
  m_LightProbeVolumeOverride: {fileID: 0}
  m_ScaleInLightmap: 1
  m_PreserveUVs: 1
  m_IgnoreNormalsForChartDetection: 0
  m_ImportantGI: 0
  m_StitchSeams: 0
  m_SelectedEditorRenderState: 3
  m_MinimumChartSize: 4
  m_AutoUVMaxDistance: 0.5
  m_AutoUVMaxAngle: 89
  m_LightmapParameters: {fileID: 0}
  m_SortingLayerID: 0
  m_SortingLayer: 0
  m_SortingOrder: 0
--- !u!64 &399109507
MeshCollider:
  m_ObjectHideFlags: 0
  m_PrefabParentObject: {fileID: 0}
  m_PrefabInternal: {fileID: 0}
  m_GameObject: {fileID: 399109504}
  m_Material: {fileID: 0}
  m_IsTrigger: 0
  m_Enabled: 1
  serializedVersion: 2
  m_Convex: 0
  m_InflateMesh: 0
  m_SkinWidth: 0.01
  m_Mesh: {fileID: 10209, guid: 0000000000000000e000000000000000, type: 0}
--- !u!33 &399109508
MeshFilter:
  m_ObjectHideFlags: 0
  m_PrefabParentObject: {fileID: 0}
  m_PrefabInternal: {fileID: 0}
  m_GameObject: {fileID: 399109504}
  m_Mesh: {fileID: 10209, guid: 0000000000000000e000000000000000, type: 0}
--- !u!1 &406744987
GameObject:
  m_ObjectHideFlags: 0
  m_PrefabParentObject: {fileID: 1000011603578742, guid: 1faa212e4ad88f04a81c5ed019001de5,
    type: 2}
  m_PrefabInternal: {fileID: 0}
  serializedVersion: 5
  m_Component:
  - component: {fileID: 406744988}
  m_Layer: 0
  m_Name: GameObject
  m_TagString: Untagged
  m_Icon: {fileID: 0}
  m_NavMeshLayer: 0
  m_StaticEditorFlags: 0
  m_IsActive: 1
--- !u!4 &406744988
Transform:
  m_ObjectHideFlags: 0
  m_PrefabParentObject: {fileID: 4000010113146392, guid: 1faa212e4ad88f04a81c5ed019001de5,
    type: 2}
  m_PrefabInternal: {fileID: 0}
  m_GameObject: {fileID: 406744987}
  m_LocalRotation: {x: 0, y: 0, z: 0, w: 1}
  m_LocalPosition: {x: 0, y: 0, z: 0}
  m_LocalScale: {x: 1, y: 1, z: 1}
  m_Children: []
  m_Father: {fileID: 1484493181}
  m_RootOrder: 0
  m_LocalEulerAnglesHint: {x: 0, y: 0, z: 0}
--- !u!1 &411123106
GameObject:
  m_ObjectHideFlags: 0
  m_PrefabParentObject: {fileID: 1000010434065936, guid: 1faa212e4ad88f04a81c5ed019001de5,
    type: 2}
  m_PrefabInternal: {fileID: 0}
  serializedVersion: 5
  m_Component:
  - component: {fileID: 411123107}
  m_Layer: 0
  m_Name: GameObject
  m_TagString: Untagged
  m_Icon: {fileID: 0}
  m_NavMeshLayer: 0
  m_StaticEditorFlags: 0
  m_IsActive: 1
--- !u!4 &411123107
Transform:
  m_ObjectHideFlags: 0
  m_PrefabParentObject: {fileID: 4000010178680272, guid: 1faa212e4ad88f04a81c5ed019001de5,
    type: 2}
  m_PrefabInternal: {fileID: 0}
  m_GameObject: {fileID: 411123106}
  m_LocalRotation: {x: 0, y: 0, z: 0, w: 1}
  m_LocalPosition: {x: 0, y: 0, z: 0}
  m_LocalScale: {x: 1, y: 1, z: 1}
  m_Children: []
  m_Father: {fileID: 1370166355}
  m_RootOrder: 0
  m_LocalEulerAnglesHint: {x: 0, y: 0, z: 0}
--- !u!1 &417938708
GameObject:
  m_ObjectHideFlags: 0
  m_PrefabParentObject: {fileID: 0}
  m_PrefabInternal: {fileID: 0}
  serializedVersion: 5
  m_Component:
  - component: {fileID: 417938709}
  - component: {fileID: 417938712}
  - component: {fileID: 417938711}
  - component: {fileID: 417938710}
  m_Layer: 0
  m_Name: Quad (3)
  m_TagString: Untagged
  m_Icon: {fileID: 0}
  m_NavMeshLayer: 0
  m_StaticEditorFlags: 0
  m_IsActive: 1
--- !u!4 &417938709
Transform:
  m_ObjectHideFlags: 0
  m_PrefabParentObject: {fileID: 0}
  m_PrefabInternal: {fileID: 0}
  m_GameObject: {fileID: 417938708}
  m_LocalRotation: {x: 0, y: -0.13052624, z: 0, w: 0.9914449}
  m_LocalPosition: {x: 0, y: 0, z: 6.9}
  m_LocalScale: {x: 2, y: 10.000004, z: 1.0000005}
  m_Children: []
  m_Father: {fileID: 710116623}
  m_RootOrder: 4
  m_LocalEulerAnglesHint: {x: 0, y: -15, z: 0}
--- !u!23 &417938710
MeshRenderer:
  m_ObjectHideFlags: 0
  m_PrefabParentObject: {fileID: 0}
  m_PrefabInternal: {fileID: 0}
  m_GameObject: {fileID: 417938708}
  m_Enabled: 1
  m_CastShadows: 1
  m_ReceiveShadows: 1
  m_DynamicOccludee: 1
  m_MotionVectors: 1
  m_LightProbeUsage: 1
  m_ReflectionProbeUsage: 1
  m_Materials:
  - {fileID: 2100000, guid: 1a5c63b3aa502e6419f403dd3f0f0410, type: 2}
  m_StaticBatchInfo:
    firstSubMesh: 0
    subMeshCount: 0
  m_StaticBatchRoot: {fileID: 0}
  m_ProbeAnchor: {fileID: 0}
  m_LightProbeVolumeOverride: {fileID: 0}
  m_ScaleInLightmap: 1
  m_PreserveUVs: 1
  m_IgnoreNormalsForChartDetection: 0
  m_ImportantGI: 0
  m_StitchSeams: 0
  m_SelectedEditorRenderState: 3
  m_MinimumChartSize: 4
  m_AutoUVMaxDistance: 0.5
  m_AutoUVMaxAngle: 89
  m_LightmapParameters: {fileID: 0}
  m_SortingLayerID: 0
  m_SortingLayer: 0
  m_SortingOrder: 0
--- !u!64 &417938711
MeshCollider:
  m_ObjectHideFlags: 0
  m_PrefabParentObject: {fileID: 0}
  m_PrefabInternal: {fileID: 0}
  m_GameObject: {fileID: 417938708}
  m_Material: {fileID: 0}
  m_IsTrigger: 0
  m_Enabled: 1
  serializedVersion: 2
  m_Convex: 0
  m_InflateMesh: 0
  m_SkinWidth: 0.01
  m_Mesh: {fileID: 10210, guid: 0000000000000000e000000000000000, type: 0}
--- !u!33 &417938712
MeshFilter:
  m_ObjectHideFlags: 0
  m_PrefabParentObject: {fileID: 0}
  m_PrefabInternal: {fileID: 0}
  m_GameObject: {fileID: 417938708}
  m_Mesh: {fileID: 10210, guid: 0000000000000000e000000000000000, type: 0}
--- !u!1 &423936818
GameObject:
  m_ObjectHideFlags: 0
  m_PrefabParentObject: {fileID: 0}
  m_PrefabInternal: {fileID: 0}
  serializedVersion: 5
  m_Component:
  - component: {fileID: 423936819}
  - component: {fileID: 423936822}
  - component: {fileID: 423936821}
  - component: {fileID: 423936820}
  m_Layer: 0
  m_Name: Quad (1)
  m_TagString: Untagged
  m_Icon: {fileID: 0}
  m_NavMeshLayer: 0
  m_StaticEditorFlags: 0
  m_IsActive: 1
--- !u!4 &423936819
Transform:
  m_ObjectHideFlags: 0
  m_PrefabParentObject: {fileID: 0}
  m_PrefabInternal: {fileID: 0}
  m_GameObject: {fileID: 423936818}
  m_LocalRotation: {x: 0, y: -0.043619405, z: 0, w: 0.9990483}
  m_LocalPosition: {x: 5, y: 0, z: 7.9}
  m_LocalScale: {x: 2, y: 10.000004, z: 1.0000005}
  m_Children: []
  m_Father: {fileID: 710116623}
  m_RootOrder: 2
  m_LocalEulerAnglesHint: {x: 0, y: -5, z: 0}
--- !u!23 &423936820
MeshRenderer:
  m_ObjectHideFlags: 0
  m_PrefabParentObject: {fileID: 0}
  m_PrefabInternal: {fileID: 0}
  m_GameObject: {fileID: 423936818}
  m_Enabled: 1
  m_CastShadows: 1
  m_ReceiveShadows: 1
  m_DynamicOccludee: 1
  m_MotionVectors: 1
  m_LightProbeUsage: 1
  m_ReflectionProbeUsage: 1
  m_Materials:
  - {fileID: 2100000, guid: 444534c618931b84ab4770dc517021df, type: 2}
  m_StaticBatchInfo:
    firstSubMesh: 0
    subMeshCount: 0
  m_StaticBatchRoot: {fileID: 0}
  m_ProbeAnchor: {fileID: 0}
  m_LightProbeVolumeOverride: {fileID: 0}
  m_ScaleInLightmap: 1
  m_PreserveUVs: 1
  m_IgnoreNormalsForChartDetection: 0
  m_ImportantGI: 0
  m_StitchSeams: 0
  m_SelectedEditorRenderState: 3
  m_MinimumChartSize: 4
  m_AutoUVMaxDistance: 0.5
  m_AutoUVMaxAngle: 89
  m_LightmapParameters: {fileID: 0}
  m_SortingLayerID: 0
  m_SortingLayer: 0
  m_SortingOrder: 0
--- !u!64 &423936821
MeshCollider:
  m_ObjectHideFlags: 0
  m_PrefabParentObject: {fileID: 0}
  m_PrefabInternal: {fileID: 0}
  m_GameObject: {fileID: 423936818}
  m_Material: {fileID: 0}
  m_IsTrigger: 0
  m_Enabled: 1
  serializedVersion: 2
  m_Convex: 0
  m_InflateMesh: 0
  m_SkinWidth: 0.01
  m_Mesh: {fileID: 10210, guid: 0000000000000000e000000000000000, type: 0}
--- !u!33 &423936822
MeshFilter:
  m_ObjectHideFlags: 0
  m_PrefabParentObject: {fileID: 0}
  m_PrefabInternal: {fileID: 0}
  m_GameObject: {fileID: 423936818}
  m_Mesh: {fileID: 10210, guid: 0000000000000000e000000000000000, type: 0}
--- !u!1 &426381625
GameObject:
  m_ObjectHideFlags: 0
  m_PrefabParentObject: {fileID: 1000012848132142, guid: 1faa212e4ad88f04a81c5ed019001de5,
    type: 2}
  m_PrefabInternal: {fileID: 0}
  serializedVersion: 5
  m_Component:
  - component: {fileID: 426381626}
  - component: {fileID: 426381629}
  - component: {fileID: 426381628}
  - component: {fileID: 426381627}
  m_Layer: 0
  m_Name: Sphere (38)
  m_TagString: Untagged
  m_Icon: {fileID: 0}
  m_NavMeshLayer: 0
  m_StaticEditorFlags: 0
  m_IsActive: 1
--- !u!4 &426381626
Transform:
  m_ObjectHideFlags: 0
  m_PrefabParentObject: {fileID: 4000011224780184, guid: 1faa212e4ad88f04a81c5ed019001de5,
    type: 2}
  m_PrefabInternal: {fileID: 0}
  m_GameObject: {fileID: 426381625}
  m_LocalRotation: {x: -0, y: -0, z: -0, w: 1}
  m_LocalPosition: {x: 2.960003, y: 0, z: -3.5}
  m_LocalScale: {x: 1, y: 1, z: 1}
  m_Children: []
  m_Father: {fileID: 1689074024}
  m_RootOrder: 38
  m_LocalEulerAnglesHint: {x: 0, y: 0, z: 0}
--- !u!23 &426381627
MeshRenderer:
  m_ObjectHideFlags: 0
  m_PrefabParentObject: {fileID: 23000013421624772, guid: 1faa212e4ad88f04a81c5ed019001de5,
    type: 2}
  m_PrefabInternal: {fileID: 0}
  m_GameObject: {fileID: 426381625}
  m_Enabled: 1
  m_CastShadows: 1
  m_ReceiveShadows: 1
  m_DynamicOccludee: 1
  m_MotionVectors: 1
  m_LightProbeUsage: 1
  m_ReflectionProbeUsage: 1
  m_Materials:
  - {fileID: 2100000, guid: b99c4c9f10fd3e44088a2ab0992117e8, type: 2}
  m_StaticBatchInfo:
    firstSubMesh: 0
    subMeshCount: 0
  m_StaticBatchRoot: {fileID: 0}
  m_ProbeAnchor: {fileID: 0}
  m_LightProbeVolumeOverride: {fileID: 0}
  m_ScaleInLightmap: 1
  m_PreserveUVs: 1
  m_IgnoreNormalsForChartDetection: 0
  m_ImportantGI: 0
  m_StitchSeams: 0
  m_SelectedEditorRenderState: 3
  m_MinimumChartSize: 4
  m_AutoUVMaxDistance: 0.5
  m_AutoUVMaxAngle: 89
  m_LightmapParameters: {fileID: 0}
  m_SortingLayerID: 0
  m_SortingLayer: 0
  m_SortingOrder: 0
--- !u!135 &426381628
SphereCollider:
  m_ObjectHideFlags: 0
  m_PrefabParentObject: {fileID: 135000010906751980, guid: 1faa212e4ad88f04a81c5ed019001de5,
    type: 2}
  m_PrefabInternal: {fileID: 0}
  m_GameObject: {fileID: 426381625}
  m_Material: {fileID: 0}
  m_IsTrigger: 0
  m_Enabled: 1
  serializedVersion: 2
  m_Radius: 0.5
  m_Center: {x: 0, y: 0, z: 0}
--- !u!33 &426381629
MeshFilter:
  m_ObjectHideFlags: 0
  m_PrefabParentObject: {fileID: 33000011098133760, guid: 1faa212e4ad88f04a81c5ed019001de5,
    type: 2}
  m_PrefabInternal: {fileID: 0}
  m_GameObject: {fileID: 426381625}
  m_Mesh: {fileID: 10207, guid: 0000000000000000e000000000000000, type: 0}
--- !u!1 &431878906
GameObject:
  m_ObjectHideFlags: 0
  m_PrefabParentObject: {fileID: 1000010434065936, guid: 1faa212e4ad88f04a81c5ed019001de5,
    type: 2}
  m_PrefabInternal: {fileID: 0}
  serializedVersion: 5
  m_Component:
  - component: {fileID: 431878907}
  m_Layer: 0
  m_Name: GameObject
  m_TagString: Untagged
  m_Icon: {fileID: 0}
  m_NavMeshLayer: 0
  m_StaticEditorFlags: 0
  m_IsActive: 1
--- !u!4 &431878907
Transform:
  m_ObjectHideFlags: 0
  m_PrefabParentObject: {fileID: 4000010178680272, guid: 1faa212e4ad88f04a81c5ed019001de5,
    type: 2}
  m_PrefabInternal: {fileID: 0}
  m_GameObject: {fileID: 431878906}
  m_LocalRotation: {x: 0, y: 0, z: 0, w: 1}
  m_LocalPosition: {x: 0, y: 0, z: 0}
  m_LocalScale: {x: 1, y: 1, z: 1}
  m_Children: []
  m_Father: {fileID: 1989256445}
  m_RootOrder: 0
  m_LocalEulerAnglesHint: {x: 0, y: 0, z: 0}
--- !u!1 &455141690
GameObject:
  m_ObjectHideFlags: 0
  m_PrefabParentObject: {fileID: 0}
  m_PrefabInternal: {fileID: 0}
  serializedVersion: 5
  m_Component:
  - component: {fileID: 455141691}
  m_Layer: 0
  m_Name: Test - Parallax occlusion mapping - planar
  m_TagString: Untagged
  m_Icon: {fileID: 0}
  m_NavMeshLayer: 0
  m_StaticEditorFlags: 0
  m_IsActive: 1
--- !u!4 &455141691
Transform:
  m_ObjectHideFlags: 0
  m_PrefabParentObject: {fileID: 0}
  m_PrefabInternal: {fileID: 0}
  m_GameObject: {fileID: 455141690}
  m_LocalRotation: {x: 0.7071068, y: -0, z: -0, w: 0.7071068}
  m_LocalPosition: {x: -20, y: 1, z: -35}
  m_LocalScale: {x: 1, y: 1, z: 1}
  m_Children:
  - {fileID: 1259677715}
  - {fileID: 1782606104}
  - {fileID: 113580754}
  m_Father: {fileID: 0}
  m_RootOrder: 12
  m_LocalEulerAnglesHint: {x: 0, y: 0, z: 0}
--- !u!1 &463739667
GameObject:
  m_ObjectHideFlags: 0
  m_PrefabParentObject: {fileID: 0}
  m_PrefabInternal: {fileID: 0}
  serializedVersion: 5
  m_Component:
  - component: {fileID: 463739668}
  m_Layer: 0
  m_Name: Test - Transmittance
  m_TagString: Untagged
  m_Icon: {fileID: 0}
  m_NavMeshLayer: 0
  m_StaticEditorFlags: 0
  m_IsActive: 1
--- !u!4 &463739668
Transform:
  m_ObjectHideFlags: 0
  m_PrefabParentObject: {fileID: 0}
  m_PrefabInternal: {fileID: 0}
  m_GameObject: {fileID: 463739667}
  m_LocalRotation: {x: -0, y: -0, z: -0, w: 1}
  m_LocalPosition: {x: -12, y: 0, z: -96.25}
  m_LocalScale: {x: 1, y: 1, z: 1}
  m_Children:
  - {fileID: 1890439126}
  - {fileID: 1943835612}
  - {fileID: 611007879}
  m_Father: {fileID: 0}
  m_RootOrder: 22
  m_LocalEulerAnglesHint: {x: 0, y: 0, z: 0}
--- !u!1 &473569563
GameObject:
  m_ObjectHideFlags: 0
  m_PrefabParentObject: {fileID: 1000013308341636, guid: 1faa212e4ad88f04a81c5ed019001de5,
    type: 2}
  m_PrefabInternal: {fileID: 0}
  serializedVersion: 5
  m_Component:
  - component: {fileID: 473569564}
  m_Layer: 0
  m_Name: GameObject
  m_TagString: Untagged
  m_Icon: {fileID: 0}
  m_NavMeshLayer: 0
  m_StaticEditorFlags: 0
  m_IsActive: 1
--- !u!4 &473569564
Transform:
  m_ObjectHideFlags: 0
  m_PrefabParentObject: {fileID: 4000013466806034, guid: 1faa212e4ad88f04a81c5ed019001de5,
    type: 2}
  m_PrefabInternal: {fileID: 0}
  m_GameObject: {fileID: 473569563}
  m_LocalRotation: {x: 0, y: 0, z: 0, w: 1}
  m_LocalPosition: {x: 0, y: 0, z: 0}
  m_LocalScale: {x: 1, y: 1, z: 1}
  m_Children: []
  m_Father: {fileID: 891124080}
  m_RootOrder: 0
  m_LocalEulerAnglesHint: {x: 0, y: 0, z: 0}
--- !u!1 &476925261
GameObject:
  m_ObjectHideFlags: 0
  m_PrefabParentObject: {fileID: 0}
  m_PrefabInternal: {fileID: 0}
  serializedVersion: 5
  m_Component:
  - component: {fileID: 476925262}
  - component: {fileID: 476925264}
  - component: {fileID: 476925263}
  - component: {fileID: 476925265}
  m_Layer: 0
  m_Name: Point light backward
  m_TagString: Untagged
  m_Icon: {fileID: 0}
  m_NavMeshLayer: 0
  m_StaticEditorFlags: 0
  m_IsActive: 1
--- !u!4 &476925262
Transform:
  m_ObjectHideFlags: 0
  m_PrefabParentObject: {fileID: 0}
  m_PrefabInternal: {fileID: 0}
  m_GameObject: {fileID: 476925261}
  m_LocalRotation: {x: -0, y: 0.7071068, z: -0, w: 0.7071068}
  m_LocalPosition: {x: -0.07, y: 4.14, z: 2.85}
  m_LocalScale: {x: 1.0000002, y: 1, z: 1.0000002}
  m_Children: []
  m_Father: {fileID: 1634702262}
  m_RootOrder: 6
  m_LocalEulerAnglesHint: {x: 0, y: 0, z: 0}
--- !u!114 &476925263
MonoBehaviour:
  m_ObjectHideFlags: 0
  m_PrefabParentObject: {fileID: 0}
  m_PrefabInternal: {fileID: 0}
  m_GameObject: {fileID: 476925261}
  m_Enabled: 1
  m_EditorHideFlags: 0
  m_Script: {fileID: 11500000, guid: 7a68c43fe1f2a47cfa234b5eeaa98012, type: 3}
  m_Name: 
  m_EditorClassIdentifier: 
  m_innerSpotPercent: 0
  lightDimmer: 1
  fadeDistance: 10000
  affectDiffuse: 1
  affectSpecular: 1
  archetype: 0
  spotLightShape: 0
  lightLength: 0
  lightWidth: 0
<<<<<<< HEAD
  shadowCascadeCount: 4
  shadowCascadeRatios:
  - 0.05
  - 0.2
  - 0.3
  shadowAlgorithm: 0
  shadowVariant: 0
  shadowPrecision: 0
  shadowData:
    format: 0
    data: 
  shadowDatas: []
=======
>>>>>>> fd6b24e8
--- !u!108 &476925264
Light:
  m_ObjectHideFlags: 0
  m_PrefabParentObject: {fileID: 0}
  m_PrefabInternal: {fileID: 0}
  m_GameObject: {fileID: 476925261}
  m_Enabled: 1
  serializedVersion: 8
  m_Type: 2
  m_Color: {r: 1, g: 1, b: 1, a: 1}
  m_Intensity: 10
  m_Range: 10
  m_SpotAngle: 30
  m_CookieSize: 10
  m_Shadows:
    m_Type: 0
    m_Resolution: -1
    m_CustomResolution: -1
    m_Strength: 1
    m_Bias: 0.05
    m_NormalBias: 0.4
    m_NearPlane: 0.2
  m_Cookie: {fileID: 0}
  m_DrawHalo: 0
  m_Flare: {fileID: 0}
  m_RenderMode: 0
  m_CullingMask:
    serializedVersion: 2
    m_Bits: 4294967295
  m_Lightmapping: 4
  m_AreaSize: {x: 1, y: 1}
  m_BounceIntensity: 1
  m_ColorTemperature: 6570
  m_UseColorTemperature: 0
  m_ShadowRadius: 0
  m_ShadowAngle: 0
--- !u!114 &476925265
MonoBehaviour:
  m_ObjectHideFlags: 0
  m_PrefabParentObject: {fileID: 0}
  m_PrefabInternal: {fileID: 0}
  m_GameObject: {fileID: 476925261}
  m_Enabled: 1
  m_EditorHideFlags: 0
  m_Script: {fileID: 11500000, guid: c6c2871f720b2af4e9210febdac74517, type: 3}
  m_Name: 
  m_EditorClassIdentifier: 
  shadowResolution: 512
  shadowDimmer: 1
  shadowFadeDistance: 10000
  shadowCascadeCount: 4
  shadowCascadeRatios:
  - 0.05
  - 0.2
  - 0.3
  shadowAlgorithm: 0
  shadowVariant: 0
  shadowPrecision: 0
  shadowData:
    format: 0
    data: 
  shadowDatas: []
--- !u!1 &492534235
GameObject:
  m_ObjectHideFlags: 0
  m_PrefabParentObject: {fileID: 1000011836353396, guid: 1faa212e4ad88f04a81c5ed019001de5,
    type: 2}
  m_PrefabInternal: {fileID: 0}
  serializedVersion: 5
  m_Component:
  - component: {fileID: 492534236}
  m_Layer: 0
  m_Name: GameObject
  m_TagString: Untagged
  m_Icon: {fileID: 0}
  m_NavMeshLayer: 0
  m_StaticEditorFlags: 0
  m_IsActive: 1
--- !u!4 &492534236
Transform:
  m_ObjectHideFlags: 0
  m_PrefabParentObject: {fileID: 4000014170456964, guid: 1faa212e4ad88f04a81c5ed019001de5,
    type: 2}
  m_PrefabInternal: {fileID: 0}
  m_GameObject: {fileID: 492534235}
  m_LocalRotation: {x: 0, y: 0, z: 0, w: 1}
  m_LocalPosition: {x: 0, y: 0, z: 0}
  m_LocalScale: {x: 1, y: 1, z: 1}
  m_Children: []
  m_Father: {fileID: 663023702}
  m_RootOrder: 0
  m_LocalEulerAnglesHint: {x: 0, y: 0, z: 0}
--- !u!1 &492884143
GameObject:
  m_ObjectHideFlags: 0
  m_PrefabParentObject: {fileID: 1000011603578742, guid: 1faa212e4ad88f04a81c5ed019001de5,
    type: 2}
  m_PrefabInternal: {fileID: 0}
  serializedVersion: 5
  m_Component:
  - component: {fileID: 492884144}
  m_Layer: 0
  m_Name: GameObject
  m_TagString: Untagged
  m_Icon: {fileID: 0}
  m_NavMeshLayer: 0
  m_StaticEditorFlags: 0
  m_IsActive: 1
--- !u!4 &492884144
Transform:
  m_ObjectHideFlags: 0
  m_PrefabParentObject: {fileID: 4000010113146392, guid: 1faa212e4ad88f04a81c5ed019001de5,
    type: 2}
  m_PrefabInternal: {fileID: 0}
  m_GameObject: {fileID: 492884143}
  m_LocalRotation: {x: 0, y: 0, z: 0, w: 1}
  m_LocalPosition: {x: 0, y: 0, z: 0}
  m_LocalScale: {x: 1, y: 1, z: 1}
  m_Children: []
  m_Father: {fileID: 501648655}
  m_RootOrder: 0
  m_LocalEulerAnglesHint: {x: 0, y: 0, z: 0}
--- !u!1 &500408926
GameObject:
  m_ObjectHideFlags: 0
  m_PrefabParentObject: {fileID: 0}
  m_PrefabInternal: {fileID: 0}
  serializedVersion: 5
  m_Component:
  - component: {fileID: 500408927}
  m_Layer: 0
  m_Name: 'Test - SSS model '
  m_TagString: Untagged
  m_Icon: {fileID: 0}
  m_NavMeshLayer: 0
  m_StaticEditorFlags: 0
  m_IsActive: 1
--- !u!4 &500408927
Transform:
  m_ObjectHideFlags: 0
  m_PrefabParentObject: {fileID: 0}
  m_PrefabInternal: {fileID: 0}
  m_GameObject: {fileID: 500408926}
  m_LocalRotation: {x: -0, y: -0, z: -0, w: 1}
  m_LocalPosition: {x: 4.6, y: 0, z: -134.85}
  m_LocalScale: {x: 1, y: 1, z: 1}
  m_Children:
  - {fileID: 1327570973}
  - {fileID: 262492847}
  - {fileID: 726298021}
  m_Father: {fileID: 0}
  m_RootOrder: 24
  m_LocalEulerAnglesHint: {x: 0, y: 0, z: 0}
--- !u!1 &501648654
GameObject:
  m_ObjectHideFlags: 0
  m_PrefabParentObject: {fileID: 1000013343956054, guid: 1faa212e4ad88f04a81c5ed019001de5,
    type: 2}
  m_PrefabInternal: {fileID: 0}
  serializedVersion: 5
  m_Component:
  - component: {fileID: 501648655}
  - component: {fileID: 501648658}
  - component: {fileID: 501648657}
  - component: {fileID: 501648656}
  m_Layer: 0
  m_Name: Sphere (63)
  m_TagString: Untagged
  m_Icon: {fileID: 0}
  m_NavMeshLayer: 0
  m_StaticEditorFlags: 0
  m_IsActive: 1
--- !u!4 &501648655
Transform:
  m_ObjectHideFlags: 0
  m_PrefabParentObject: {fileID: 4000011101297958, guid: 1faa212e4ad88f04a81c5ed019001de5,
    type: 2}
  m_PrefabInternal: {fileID: 0}
  m_GameObject: {fileID: 501648654}
  m_LocalRotation: {x: -0, y: -0, z: -0, w: 1}
  m_LocalPosition: {x: 1.4900055, y: 0, z: -6.5}
  m_LocalScale: {x: 1, y: 1, z: 1}
  m_Children:
  - {fileID: 492884144}
  m_Father: {fileID: 1689074024}
  m_RootOrder: 63
  m_LocalEulerAnglesHint: {x: 0, y: 0, z: 0}
--- !u!23 &501648656
MeshRenderer:
  m_ObjectHideFlags: 0
  m_PrefabParentObject: {fileID: 23000014070242114, guid: 1faa212e4ad88f04a81c5ed019001de5,
    type: 2}
  m_PrefabInternal: {fileID: 0}
  m_GameObject: {fileID: 501648654}
  m_Enabled: 1
  m_CastShadows: 1
  m_ReceiveShadows: 1
  m_DynamicOccludee: 1
  m_MotionVectors: 1
  m_LightProbeUsage: 1
  m_ReflectionProbeUsage: 1
  m_Materials:
  - {fileID: 2100000, guid: c1b6c277db2205143a689be03407cc6a, type: 2}
  m_StaticBatchInfo:
    firstSubMesh: 0
    subMeshCount: 0
  m_StaticBatchRoot: {fileID: 0}
  m_ProbeAnchor: {fileID: 0}
  m_LightProbeVolumeOverride: {fileID: 0}
  m_ScaleInLightmap: 1
  m_PreserveUVs: 1
  m_IgnoreNormalsForChartDetection: 0
  m_ImportantGI: 0
  m_StitchSeams: 0
  m_SelectedEditorRenderState: 3
  m_MinimumChartSize: 4
  m_AutoUVMaxDistance: 0.5
  m_AutoUVMaxAngle: 89
  m_LightmapParameters: {fileID: 0}
  m_SortingLayerID: 0
  m_SortingLayer: 0
  m_SortingOrder: 0
--- !u!135 &501648657
SphereCollider:
  m_ObjectHideFlags: 0
  m_PrefabParentObject: {fileID: 135000013266396486, guid: 1faa212e4ad88f04a81c5ed019001de5,
    type: 2}
  m_PrefabInternal: {fileID: 0}
  m_GameObject: {fileID: 501648654}
  m_Material: {fileID: 0}
  m_IsTrigger: 0
  m_Enabled: 1
  serializedVersion: 2
  m_Radius: 0.5
  m_Center: {x: 0, y: 0, z: 0}
--- !u!33 &501648658
MeshFilter:
  m_ObjectHideFlags: 0
  m_PrefabParentObject: {fileID: 33000011519123438, guid: 1faa212e4ad88f04a81c5ed019001de5,
    type: 2}
  m_PrefabInternal: {fileID: 0}
  m_GameObject: {fileID: 501648654}
  m_Mesh: {fileID: 10207, guid: 0000000000000000e000000000000000, type: 0}
--- !u!1 &505986553
GameObject:
  m_ObjectHideFlags: 0
  m_PrefabParentObject: {fileID: 1000010087587216, guid: 1faa212e4ad88f04a81c5ed019001de5,
    type: 2}
  m_PrefabInternal: {fileID: 0}
  serializedVersion: 5
  m_Component:
  - component: {fileID: 505986554}
  - component: {fileID: 505986557}
  - component: {fileID: 505986556}
  - component: {fileID: 505986555}
  m_Layer: 0
  m_Name: Sphere (22)
  m_TagString: Untagged
  m_Icon: {fileID: 0}
  m_NavMeshLayer: 0
  m_StaticEditorFlags: 0
  m_IsActive: 1
--- !u!4 &505986554
Transform:
  m_ObjectHideFlags: 0
  m_PrefabParentObject: {fileID: 4000012813361656, guid: 1faa212e4ad88f04a81c5ed019001de5,
    type: 2}
  m_PrefabInternal: {fileID: 0}
  m_GameObject: {fileID: 505986553}
  m_LocalRotation: {x: -0, y: -0, z: -0, w: 1}
  m_LocalPosition: {x: 5.960003, y: 0, z: -2}
  m_LocalScale: {x: 1, y: 1, z: 1}
  m_Children:
  - {fileID: 209784733}
  m_Father: {fileID: 1689074024}
  m_RootOrder: 20
  m_LocalEulerAnglesHint: {x: 0, y: 0, z: 0}
--- !u!23 &505986555
MeshRenderer:
  m_ObjectHideFlags: 0
  m_PrefabParentObject: {fileID: 23000012055495256, guid: 1faa212e4ad88f04a81c5ed019001de5,
    type: 2}
  m_PrefabInternal: {fileID: 0}
  m_GameObject: {fileID: 505986553}
  m_Enabled: 1
  m_CastShadows: 1
  m_ReceiveShadows: 1
  m_DynamicOccludee: 1
  m_MotionVectors: 1
  m_LightProbeUsage: 1
  m_ReflectionProbeUsage: 1
  m_Materials:
  - {fileID: 2100000, guid: a52efa57557b131459783b14c4048c45, type: 2}
  m_StaticBatchInfo:
    firstSubMesh: 0
    subMeshCount: 0
  m_StaticBatchRoot: {fileID: 0}
  m_ProbeAnchor: {fileID: 0}
  m_LightProbeVolumeOverride: {fileID: 0}
  m_ScaleInLightmap: 1
  m_PreserveUVs: 1
  m_IgnoreNormalsForChartDetection: 0
  m_ImportantGI: 0
  m_StitchSeams: 0
  m_SelectedEditorRenderState: 3
  m_MinimumChartSize: 4
  m_AutoUVMaxDistance: 0.5
  m_AutoUVMaxAngle: 89
  m_LightmapParameters: {fileID: 0}
  m_SortingLayerID: 0
  m_SortingLayer: 0
  m_SortingOrder: 0
--- !u!135 &505986556
SphereCollider:
  m_ObjectHideFlags: 0
  m_PrefabParentObject: {fileID: 135000013332565106, guid: 1faa212e4ad88f04a81c5ed019001de5,
    type: 2}
  m_PrefabInternal: {fileID: 0}
  m_GameObject: {fileID: 505986553}
  m_Material: {fileID: 0}
  m_IsTrigger: 0
  m_Enabled: 1
  serializedVersion: 2
  m_Radius: 0.5
  m_Center: {x: 0, y: 0, z: 0}
--- !u!33 &505986557
MeshFilter:
  m_ObjectHideFlags: 0
  m_PrefabParentObject: {fileID: 33000013191588704, guid: 1faa212e4ad88f04a81c5ed019001de5,
    type: 2}
  m_PrefabInternal: {fileID: 0}
  m_GameObject: {fileID: 505986553}
  m_Mesh: {fileID: 10207, guid: 0000000000000000e000000000000000, type: 0}
--- !u!1 &537634065
GameObject:
  m_ObjectHideFlags: 0
  m_PrefabParentObject: {fileID: 1000011498593814, guid: 1faa212e4ad88f04a81c5ed019001de5,
    type: 2}
  m_PrefabInternal: {fileID: 0}
  serializedVersion: 5
  m_Component:
  - component: {fileID: 537634066}
  m_Layer: 0
  m_Name: GameObject
  m_TagString: Untagged
  m_Icon: {fileID: 0}
  m_NavMeshLayer: 0
  m_StaticEditorFlags: 0
  m_IsActive: 1
--- !u!4 &537634066
Transform:
  m_ObjectHideFlags: 0
  m_PrefabParentObject: {fileID: 4000013798480240, guid: 1faa212e4ad88f04a81c5ed019001de5,
    type: 2}
  m_PrefabInternal: {fileID: 0}
  m_GameObject: {fileID: 537634065}
  m_LocalRotation: {x: 0, y: 0, z: 0, w: 1}
  m_LocalPosition: {x: 0, y: 0, z: 0}
  m_LocalScale: {x: 1, y: 1, z: 1}
  m_Children: []
  m_Father: {fileID: 1823834827}
  m_RootOrder: 0
  m_LocalEulerAnglesHint: {x: 0, y: 0, z: 0}
--- !u!1 &559905034
GameObject:
  m_ObjectHideFlags: 0
  m_PrefabParentObject: {fileID: 0}
  m_PrefabInternal: {fileID: 0}
  serializedVersion: 5
  m_Component:
  - component: {fileID: 559905038}
  - component: {fileID: 559905037}
  - component: {fileID: 559905036}
  - component: {fileID: 559905035}
  m_Layer: 0
  m_Name: Plane
  m_TagString: Untagged
  m_Icon: {fileID: 0}
  m_NavMeshLayer: 0
  m_StaticEditorFlags: 0
  m_IsActive: 1
--- !u!23 &559905035
MeshRenderer:
  m_ObjectHideFlags: 0
  m_PrefabParentObject: {fileID: 0}
  m_PrefabInternal: {fileID: 0}
  m_GameObject: {fileID: 559905034}
  m_Enabled: 1
  m_CastShadows: 1
  m_ReceiveShadows: 1
  m_DynamicOccludee: 1
  m_MotionVectors: 1
  m_LightProbeUsage: 1
  m_ReflectionProbeUsage: 1
  m_Materials:
  - {fileID: 2100000, guid: 6abcdf01974b58c45af2b04a9c0fdd13, type: 2}
  m_StaticBatchInfo:
    firstSubMesh: 0
    subMeshCount: 0
  m_StaticBatchRoot: {fileID: 0}
  m_ProbeAnchor: {fileID: 0}
  m_LightProbeVolumeOverride: {fileID: 0}
  m_ScaleInLightmap: 1
  m_PreserveUVs: 1
  m_IgnoreNormalsForChartDetection: 0
  m_ImportantGI: 0
  m_StitchSeams: 0
  m_SelectedEditorRenderState: 3
  m_MinimumChartSize: 4
  m_AutoUVMaxDistance: 0.5
  m_AutoUVMaxAngle: 89
  m_LightmapParameters: {fileID: 0}
  m_SortingLayerID: 0
  m_SortingLayer: 0
  m_SortingOrder: 0
--- !u!64 &559905036
MeshCollider:
  m_ObjectHideFlags: 0
  m_PrefabParentObject: {fileID: 0}
  m_PrefabInternal: {fileID: 0}
  m_GameObject: {fileID: 559905034}
  m_Material: {fileID: 0}
  m_IsTrigger: 0
  m_Enabled: 1
  serializedVersion: 2
  m_Convex: 0
  m_InflateMesh: 0
  m_SkinWidth: 0.01
  m_Mesh: {fileID: 10209, guid: 0000000000000000e000000000000000, type: 0}
--- !u!33 &559905037
MeshFilter:
  m_ObjectHideFlags: 0
  m_PrefabParentObject: {fileID: 0}
  m_PrefabInternal: {fileID: 0}
  m_GameObject: {fileID: 559905034}
  m_Mesh: {fileID: 10209, guid: 0000000000000000e000000000000000, type: 0}
--- !u!4 &559905038
Transform:
  m_ObjectHideFlags: 0
  m_PrefabParentObject: {fileID: 0}
  m_PrefabInternal: {fileID: 0}
  m_GameObject: {fileID: 559905034}
  m_LocalRotation: {x: -0, y: -0, z: -0, w: 1}
  m_LocalPosition: {x: 0, y: 0, z: 0}
  m_LocalScale: {x: 2, y: 1, z: 1}
  m_Children: []
  m_Father: {fileID: 933267878}
  m_RootOrder: 2
  m_LocalEulerAnglesHint: {x: 0, y: 0, z: 0}
--- !u!1001 &562639671
Prefab:
  m_ObjectHideFlags: 0
  serializedVersion: 2
  m_Modification:
    m_TransformParent: {fileID: 611007879}
    m_Modifications:
    - target: {fileID: 400000, guid: 646b4ac0331f8e447bd20f06eba916a3, type: 3}
      propertyPath: m_LocalPosition.x
      value: -0.358621
      objectReference: {fileID: 0}
    - target: {fileID: 400000, guid: 646b4ac0331f8e447bd20f06eba916a3, type: 3}
      propertyPath: m_LocalPosition.y
      value: -0.16825557
      objectReference: {fileID: 0}
    - target: {fileID: 400000, guid: 646b4ac0331f8e447bd20f06eba916a3, type: 3}
      propertyPath: m_LocalPosition.z
      value: 4.076215
      objectReference: {fileID: 0}
    - target: {fileID: 400000, guid: 646b4ac0331f8e447bd20f06eba916a3, type: 3}
      propertyPath: m_LocalRotation.x
      value: 0.13460979
      objectReference: {fileID: 0}
    - target: {fileID: 400000, guid: 646b4ac0331f8e447bd20f06eba916a3, type: 3}
      propertyPath: m_LocalRotation.y
      value: 0.8980249
      objectReference: {fileID: 0}
    - target: {fileID: 400000, guid: 646b4ac0331f8e447bd20f06eba916a3, type: 3}
      propertyPath: m_LocalRotation.z
      value: 0.3984658
      objectReference: {fileID: 0}
    - target: {fileID: 400000, guid: 646b4ac0331f8e447bd20f06eba916a3, type: 3}
      propertyPath: m_LocalRotation.w
      value: -0.12905982
      objectReference: {fileID: 0}
    - target: {fileID: 400000, guid: 646b4ac0331f8e447bd20f06eba916a3, type: 3}
      propertyPath: m_RootOrder
      value: 2
      objectReference: {fileID: 0}
    - target: {fileID: 400000, guid: 646b4ac0331f8e447bd20f06eba916a3, type: 3}
      propertyPath: m_LocalEulerAnglesHint.x
      value: -81.64101
      objectReference: {fileID: 0}
    - target: {fileID: 400000, guid: 646b4ac0331f8e447bd20f06eba916a3, type: 3}
      propertyPath: m_LocalEulerAnglesHint.y
      value: 250.84299
      objectReference: {fileID: 0}
    - target: {fileID: 400000, guid: 646b4ac0331f8e447bd20f06eba916a3, type: 3}
      propertyPath: m_LocalEulerAnglesHint.z
      value: 18.982
      objectReference: {fileID: 0}
    - target: {fileID: 400000, guid: 646b4ac0331f8e447bd20f06eba916a3, type: 3}
      propertyPath: m_LocalScale.x
      value: 2
      objectReference: {fileID: 0}
    - target: {fileID: 400000, guid: 646b4ac0331f8e447bd20f06eba916a3, type: 3}
      propertyPath: m_LocalScale.z
      value: 2
      objectReference: {fileID: 0}
    - target: {fileID: 2300000, guid: 646b4ac0331f8e447bd20f06eba916a3, type: 3}
      propertyPath: m_Materials.Array.data[0]
      value: 
      objectReference: {fileID: 2100000, guid: 943c7c930eb495d4486788572dc49a12, type: 2}
    - target: {fileID: 400000, guid: 646b4ac0331f8e447bd20f06eba916a3, type: 3}
      propertyPath: m_LocalScale.y
      value: 2
      objectReference: {fileID: 0}
    - target: {fileID: 100000, guid: 646b4ac0331f8e447bd20f06eba916a3, type: 3}
      propertyPath: m_Name
      value: GroundLeaf (2)
      objectReference: {fileID: 0}
    m_RemovedComponents: []
  m_ParentPrefab: {fileID: 100100000, guid: 646b4ac0331f8e447bd20f06eba916a3, type: 3}
  m_IsPrefabParent: 0
--- !u!4 &562639672 stripped
Transform:
  m_PrefabParentObject: {fileID: 400000, guid: 646b4ac0331f8e447bd20f06eba916a3, type: 3}
  m_PrefabInternal: {fileID: 562639671}
--- !u!1 &563884885
GameObject:
  m_ObjectHideFlags: 0
  m_PrefabParentObject: {fileID: 0}
  m_PrefabInternal: {fileID: 0}
  serializedVersion: 5
  m_Component:
  - component: {fileID: 563884886}
  - component: {fileID: 563884888}
  - component: {fileID: 563884887}
  - component: {fileID: 563884889}
  m_Layer: 0
  m_Name: Point light right
  m_TagString: Untagged
  m_Icon: {fileID: 0}
  m_NavMeshLayer: 0
  m_StaticEditorFlags: 0
  m_IsActive: 1
--- !u!4 &563884886
Transform:
  m_ObjectHideFlags: 0
  m_PrefabParentObject: {fileID: 0}
  m_PrefabInternal: {fileID: 0}
  m_GameObject: {fileID: 563884885}
  m_LocalRotation: {x: -0, y: 0.7071068, z: -0, w: 0.7071068}
  m_LocalPosition: {x: -6.36, y: 4.14, z: -3.62}
  m_LocalScale: {x: 1.0000002, y: 1, z: 1.0000002}
  m_Children: []
  m_Father: {fileID: 1460908097}
  m_RootOrder: 4
  m_LocalEulerAnglesHint: {x: 0, y: 0, z: 0}
--- !u!114 &563884887
MonoBehaviour:
  m_ObjectHideFlags: 0
  m_PrefabParentObject: {fileID: 0}
  m_PrefabInternal: {fileID: 0}
  m_GameObject: {fileID: 563884885}
  m_Enabled: 1
  m_EditorHideFlags: 0
  m_Script: {fileID: 11500000, guid: 7a68c43fe1f2a47cfa234b5eeaa98012, type: 3}
  m_Name: 
  m_EditorClassIdentifier: 
  m_innerSpotPercent: 0
  lightDimmer: 1
  fadeDistance: 10000
  affectDiffuse: 1
  affectSpecular: 1
  archetype: 0
  spotLightShape: 0
  lightLength: 0
  lightWidth: 0
<<<<<<< HEAD
  shadowCascadeCount: 4
  shadowCascadeRatios:
  - 0.05
  - 0.2
  - 0.3
  shadowAlgorithm: 0
  shadowVariant: 0
  shadowPrecision: 0
  shadowData:
    format: 0
    data: 
  shadowDatas: []
=======
>>>>>>> fd6b24e8
--- !u!108 &563884888
Light:
  m_ObjectHideFlags: 0
  m_PrefabParentObject: {fileID: 0}
  m_PrefabInternal: {fileID: 0}
  m_GameObject: {fileID: 563884885}
  m_Enabled: 1
  serializedVersion: 8
  m_Type: 2
  m_Color: {r: 1, g: 1, b: 1, a: 1}
  m_Intensity: 10
  m_Range: 10
  m_SpotAngle: 30
  m_CookieSize: 10
  m_Shadows:
    m_Type: 0
    m_Resolution: -1
    m_CustomResolution: -1
    m_Strength: 1
    m_Bias: 0.05
    m_NormalBias: 0.4
    m_NearPlane: 0.2
  m_Cookie: {fileID: 0}
  m_DrawHalo: 0
  m_Flare: {fileID: 0}
  m_RenderMode: 0
  m_CullingMask:
    serializedVersion: 2
    m_Bits: 4294967295
  m_Lightmapping: 4
  m_AreaSize: {x: 1, y: 1}
  m_BounceIntensity: 1
  m_ColorTemperature: 6570
  m_UseColorTemperature: 0
  m_ShadowRadius: 0
  m_ShadowAngle: 0
--- !u!114 &563884889
MonoBehaviour:
  m_ObjectHideFlags: 0
  m_PrefabParentObject: {fileID: 0}
  m_PrefabInternal: {fileID: 0}
  m_GameObject: {fileID: 563884885}
  m_Enabled: 1
  m_EditorHideFlags: 0
  m_Script: {fileID: 11500000, guid: c6c2871f720b2af4e9210febdac74517, type: 3}
  m_Name: 
  m_EditorClassIdentifier: 
  shadowResolution: 512
  shadowDimmer: 1
  shadowFadeDistance: 10000
  shadowCascadeCount: 4
  shadowCascadeRatios:
  - 0.05
  - 0.2
  - 0.3
  shadowAlgorithm: 0
  shadowVariant: 0
  shadowPrecision: 0
  shadowData:
    format: 0
    data: 
  shadowDatas: []
--- !u!1 &580932146
GameObject:
  m_ObjectHideFlags: 0
  m_PrefabParentObject: {fileID: 0}
  m_PrefabInternal: {fileID: 0}
  serializedVersion: 5
  m_Component:
  - component: {fileID: 580932147}
  - component: {fileID: 580932149}
  - component: {fileID: 580932148}
  - component: {fileID: 580932150}
  m_Layer: 0
  m_Name: Spotlight
  m_TagString: Untagged
  m_Icon: {fileID: 0}
  m_NavMeshLayer: 0
  m_StaticEditorFlags: 0
  m_IsActive: 1
--- !u!4 &580932147
Transform:
  m_ObjectHideFlags: 0
  m_PrefabParentObject: {fileID: 0}
  m_PrefabInternal: {fileID: 0}
  m_GameObject: {fileID: 580932146}
  m_LocalRotation: {x: 0.31429112, y: 0.005978446, z: -0.010438241, w: 0.94925046}
  m_LocalPosition: {x: -0.50472116, y: 1.3631182, z: -3.6723824}
  m_LocalScale: {x: 1, y: 1, z: 1}
  m_Children: []
  m_Father: {fileID: 144382660}
  m_RootOrder: 7
  m_LocalEulerAnglesHint: {x: 37.039, y: 0, z: 0}
--- !u!114 &580932148
MonoBehaviour:
  m_ObjectHideFlags: 0
  m_PrefabParentObject: {fileID: 0}
  m_PrefabInternal: {fileID: 0}
  m_GameObject: {fileID: 580932146}
  m_Enabled: 1
  m_EditorHideFlags: 0
  m_Script: {fileID: 11500000, guid: 7a68c43fe1f2a47cfa234b5eeaa98012, type: 3}
  m_Name: 
  m_EditorClassIdentifier: 
  m_innerSpotPercent: 0
  lightDimmer: 1
  fadeDistance: 10000
  affectDiffuse: 1
  affectSpecular: 1
  archetype: 0
  spotLightShape: 0
  lightLength: 0
  lightWidth: 0
<<<<<<< HEAD
  shadowCascadeCount: 4
  shadowCascadeRatios:
  - 0.05
  - 0.2
  - 0.3
  shadowAlgorithm: 0
  shadowVariant: 0
  shadowPrecision: 0
  shadowData:
    format: 0
    data: 
  shadowDatas: []
=======
>>>>>>> fd6b24e8
--- !u!108 &580932149
Light:
  m_ObjectHideFlags: 0
  m_PrefabParentObject: {fileID: 0}
  m_PrefabInternal: {fileID: 0}
  m_GameObject: {fileID: 580932146}
  m_Enabled: 1
  serializedVersion: 8
  m_Type: 0
  m_Color: {r: 0.9044118, g: 0.21945286, b: 0.21945286, a: 1}
  m_Intensity: 5.15
  m_Range: 10
  m_SpotAngle: 67.1
  m_CookieSize: 10
  m_Shadows:
    m_Type: 0
    m_Resolution: -1
    m_CustomResolution: -1
    m_Strength: 1
    m_Bias: 0.05
    m_NormalBias: 0.4
    m_NearPlane: 0.2
  m_Cookie: {fileID: 0}
  m_DrawHalo: 0
  m_Flare: {fileID: 0}
  m_RenderMode: 0
  m_CullingMask:
    serializedVersion: 2
    m_Bits: 4294967295
  m_Lightmapping: 4
  m_AreaSize: {x: 1, y: 1}
  m_BounceIntensity: 1
  m_ColorTemperature: 6570
  m_UseColorTemperature: 0
  m_ShadowRadius: 0
  m_ShadowAngle: 0
--- !u!114 &580932150
MonoBehaviour:
  m_ObjectHideFlags: 0
  m_PrefabParentObject: {fileID: 0}
  m_PrefabInternal: {fileID: 0}
  m_GameObject: {fileID: 580932146}
  m_Enabled: 1
  m_EditorHideFlags: 0
  m_Script: {fileID: 11500000, guid: c6c2871f720b2af4e9210febdac74517, type: 3}
  m_Name: 
  m_EditorClassIdentifier: 
  shadowResolution: 512
  shadowDimmer: 1
  shadowFadeDistance: 10000
  shadowCascadeCount: 4
  shadowCascadeRatios:
  - 0.05
  - 0.2
  - 0.3
  shadowAlgorithm: 0
  shadowVariant: 0
  shadowPrecision: 0
  shadowData:
    format: 0
    data: 
  shadowDatas: []
--- !u!1 &592704850
GameObject:
  m_ObjectHideFlags: 0
  m_PrefabParentObject: {fileID: 1000013055705134, guid: 1faa212e4ad88f04a81c5ed019001de5,
    type: 2}
  m_PrefabInternal: {fileID: 0}
  serializedVersion: 5
  m_Component:
  - component: {fileID: 592704851}
  m_Layer: 0
  m_Name: GameObject
  m_TagString: Untagged
  m_Icon: {fileID: 0}
  m_NavMeshLayer: 0
  m_StaticEditorFlags: 0
  m_IsActive: 1
--- !u!4 &592704851
Transform:
  m_ObjectHideFlags: 0
  m_PrefabParentObject: {fileID: 4000011256059824, guid: 1faa212e4ad88f04a81c5ed019001de5,
    type: 2}
  m_PrefabInternal: {fileID: 0}
  m_GameObject: {fileID: 592704850}
  m_LocalRotation: {x: 0, y: 0, z: 0, w: 1}
  m_LocalPosition: {x: 0, y: 0, z: 0}
  m_LocalScale: {x: 1, y: 1, z: 1}
  m_Children: []
  m_Father: {fileID: 1672515617}
  m_RootOrder: 0
  m_LocalEulerAnglesHint: {x: 0, y: 0, z: 0}
--- !u!1 &607757506
GameObject:
  m_ObjectHideFlags: 0
  m_PrefabParentObject: {fileID: 0}
  m_PrefabInternal: {fileID: 0}
  serializedVersion: 5
  m_Component:
  - component: {fileID: 607757510}
  - component: {fileID: 607757509}
  - component: {fileID: 607757508}
  - component: {fileID: 607757507}
  m_Layer: 0
  m_Name: Plane
  m_TagString: Untagged
  m_Icon: {fileID: 0}
  m_NavMeshLayer: 0
  m_StaticEditorFlags: 0
  m_IsActive: 1
--- !u!23 &607757507
MeshRenderer:
  m_ObjectHideFlags: 0
  m_PrefabParentObject: {fileID: 0}
  m_PrefabInternal: {fileID: 0}
  m_GameObject: {fileID: 607757506}
  m_Enabled: 1
  m_CastShadows: 1
  m_ReceiveShadows: 1
  m_DynamicOccludee: 1
  m_MotionVectors: 1
  m_LightProbeUsage: 1
  m_ReflectionProbeUsage: 1
  m_Materials:
  - {fileID: 2100000, guid: 9d65ced14251eb743ba9702a6f3c2ce8, type: 2}
  m_StaticBatchInfo:
    firstSubMesh: 0
    subMeshCount: 0
  m_StaticBatchRoot: {fileID: 0}
  m_ProbeAnchor: {fileID: 0}
  m_LightProbeVolumeOverride: {fileID: 0}
  m_ScaleInLightmap: 1
  m_PreserveUVs: 1
  m_IgnoreNormalsForChartDetection: 0
  m_ImportantGI: 0
  m_StitchSeams: 0
  m_SelectedEditorRenderState: 3
  m_MinimumChartSize: 4
  m_AutoUVMaxDistance: 0.5
  m_AutoUVMaxAngle: 89
  m_LightmapParameters: {fileID: 0}
  m_SortingLayerID: 0
  m_SortingLayer: 0
  m_SortingOrder: 0
--- !u!64 &607757508
MeshCollider:
  m_ObjectHideFlags: 0
  m_PrefabParentObject: {fileID: 0}
  m_PrefabInternal: {fileID: 0}
  m_GameObject: {fileID: 607757506}
  m_Material: {fileID: 0}
  m_IsTrigger: 0
  m_Enabled: 1
  serializedVersion: 2
  m_Convex: 0
  m_InflateMesh: 0
  m_SkinWidth: 0.01
  m_Mesh: {fileID: 10209, guid: 0000000000000000e000000000000000, type: 0}
--- !u!33 &607757509
MeshFilter:
  m_ObjectHideFlags: 0
  m_PrefabParentObject: {fileID: 0}
  m_PrefabInternal: {fileID: 0}
  m_GameObject: {fileID: 607757506}
  m_Mesh: {fileID: 10209, guid: 0000000000000000e000000000000000, type: 0}
--- !u!4 &607757510
Transform:
  m_ObjectHideFlags: 0
  m_PrefabParentObject: {fileID: 0}
  m_PrefabInternal: {fileID: 0}
  m_GameObject: {fileID: 607757506}
  m_LocalRotation: {x: -0, y: -0, z: -0, w: 1}
  m_LocalPosition: {x: 16.85, y: 0, z: 1.3600006}
  m_LocalScale: {x: 1, y: 1, z: 1}
  m_Children: []
  m_Father: {fileID: 842652641}
  m_RootOrder: 0
  m_LocalEulerAnglesHint: {x: 0, y: 0, z: 0}
--- !u!1 &609148480
GameObject:
  m_ObjectHideFlags: 0
  m_PrefabParentObject: {fileID: 0}
  m_PrefabInternal: {fileID: 0}
  serializedVersion: 5
  m_Component:
  - component: {fileID: 609148484}
  - component: {fileID: 609148483}
  - component: {fileID: 609148482}
  - component: {fileID: 609148481}
  m_Layer: 0
  m_Name: Cube
  m_TagString: Untagged
  m_Icon: {fileID: 0}
  m_NavMeshLayer: 0
  m_StaticEditorFlags: 0
  m_IsActive: 1
--- !u!23 &609148481
MeshRenderer:
  m_ObjectHideFlags: 0
  m_PrefabParentObject: {fileID: 0}
  m_PrefabInternal: {fileID: 0}
  m_GameObject: {fileID: 609148480}
  m_Enabled: 1
  m_CastShadows: 1
  m_ReceiveShadows: 1
  m_DynamicOccludee: 1
  m_MotionVectors: 1
  m_LightProbeUsage: 1
  m_ReflectionProbeUsage: 1
  m_Materials:
  - {fileID: 2100000, guid: 53db393fa1a97b244b8f7e9d8f0bbdba, type: 2}
  m_StaticBatchInfo:
    firstSubMesh: 0
    subMeshCount: 0
  m_StaticBatchRoot: {fileID: 0}
  m_ProbeAnchor: {fileID: 0}
  m_LightProbeVolumeOverride: {fileID: 0}
  m_ScaleInLightmap: 1
  m_PreserveUVs: 1
  m_IgnoreNormalsForChartDetection: 0
  m_ImportantGI: 0
  m_StitchSeams: 0
  m_SelectedEditorRenderState: 3
  m_MinimumChartSize: 4
  m_AutoUVMaxDistance: 0.5
  m_AutoUVMaxAngle: 89
  m_LightmapParameters: {fileID: 0}
  m_SortingLayerID: 0
  m_SortingLayer: 0
  m_SortingOrder: 0
--- !u!65 &609148482
BoxCollider:
  m_ObjectHideFlags: 0
  m_PrefabParentObject: {fileID: 0}
  m_PrefabInternal: {fileID: 0}
  m_GameObject: {fileID: 609148480}
  m_Material: {fileID: 0}
  m_IsTrigger: 0
  m_Enabled: 1
  serializedVersion: 2
  m_Size: {x: 1, y: 1, z: 1}
  m_Center: {x: 0, y: 0, z: 0}
--- !u!33 &609148483
MeshFilter:
  m_ObjectHideFlags: 0
  m_PrefabParentObject: {fileID: 0}
  m_PrefabInternal: {fileID: 0}
  m_GameObject: {fileID: 609148480}
  m_Mesh: {fileID: 10202, guid: 0000000000000000e000000000000000, type: 0}
--- !u!4 &609148484
Transform:
  m_ObjectHideFlags: 0
  m_PrefabParentObject: {fileID: 0}
  m_PrefabInternal: {fileID: 0}
  m_GameObject: {fileID: 609148480}
  m_LocalRotation: {x: -0, y: -0, z: -0, w: 1}
  m_LocalPosition: {x: 3.4166343, y: 1.4560829, z: -2.844}
  m_LocalScale: {x: 1, y: 1, z: 1}
  m_Children: []
  m_Father: {fileID: 144382660}
  m_RootOrder: 9
  m_LocalEulerAnglesHint: {x: 0, y: 0, z: 0}
--- !u!1 &611007878
GameObject:
  m_ObjectHideFlags: 0
  m_PrefabParentObject: {fileID: 0}
  m_PrefabInternal: {fileID: 0}
  serializedVersion: 5
  m_Component:
  - component: {fileID: 611007879}
  m_Layer: 0
  m_Name: Plant
  m_TagString: Untagged
  m_Icon: {fileID: 0}
  m_NavMeshLayer: 0
  m_StaticEditorFlags: 0
  m_IsActive: 1
--- !u!4 &611007879
Transform:
  m_ObjectHideFlags: 0
  m_PrefabParentObject: {fileID: 0}
  m_PrefabInternal: {fileID: 0}
  m_GameObject: {fileID: 611007878}
  m_LocalRotation: {x: 0.17270248, y: -0.4253885, z: 0.21637304, w: -0.8616271}
  m_LocalPosition: {x: 14.181363, y: 1.3190776, z: -0.019332886}
  m_LocalScale: {x: 1, y: 1, z: 1}
  m_Children:
  - {fileID: 329984105}
  - {fileID: 657758406}
  - {fileID: 562639672}
  - {fileID: 993420841}
  - {fileID: 256991185}
  - {fileID: 718334047}
  - {fileID: 1675442177}
  - {fileID: 319226575}
  m_Father: {fileID: 463739668}
  m_RootOrder: 2
  m_LocalEulerAnglesHint: {x: -6.5190005, y: 414.39502, z: -31.546001}
--- !u!1 &632653805
GameObject:
  m_ObjectHideFlags: 0
  m_PrefabParentObject: {fileID: 1000012378950814, guid: 1faa212e4ad88f04a81c5ed019001de5,
    type: 2}
  m_PrefabInternal: {fileID: 0}
  serializedVersion: 5
  m_Component:
  - component: {fileID: 632653806}
  - component: {fileID: 632653809}
  - component: {fileID: 632653808}
  - component: {fileID: 632653807}
  m_Layer: 0
  m_Name: Sphere (37)
  m_TagString: Untagged
  m_Icon: {fileID: 0}
  m_NavMeshLayer: 0
  m_StaticEditorFlags: 0
  m_IsActive: 1
--- !u!4 &632653806
Transform:
  m_ObjectHideFlags: 0
  m_PrefabParentObject: {fileID: 4000012054217298, guid: 1faa212e4ad88f04a81c5ed019001de5,
    type: 2}
  m_PrefabInternal: {fileID: 0}
  m_GameObject: {fileID: 632653805}
  m_LocalRotation: {x: -0, y: -0, z: -0, w: 1}
  m_LocalPosition: {x: -0.0399971, y: 0, z: -3.5}
  m_LocalScale: {x: 1, y: 1, z: 1}
  m_Children:
  - {fileID: 1943606312}
  m_Father: {fileID: 1689074024}
  m_RootOrder: 37
  m_LocalEulerAnglesHint: {x: 0, y: 0, z: 0}
--- !u!23 &632653807
MeshRenderer:
  m_ObjectHideFlags: 0
  m_PrefabParentObject: {fileID: 23000010636634114, guid: 1faa212e4ad88f04a81c5ed019001de5,
    type: 2}
  m_PrefabInternal: {fileID: 0}
  m_GameObject: {fileID: 632653805}
  m_Enabled: 1
  m_CastShadows: 1
  m_ReceiveShadows: 1
  m_DynamicOccludee: 1
  m_MotionVectors: 1
  m_LightProbeUsage: 1
  m_ReflectionProbeUsage: 1
  m_Materials:
  - {fileID: 2100000, guid: ab09d3af847524c4ead45e69bd190cab, type: 2}
  m_StaticBatchInfo:
    firstSubMesh: 0
    subMeshCount: 0
  m_StaticBatchRoot: {fileID: 0}
  m_ProbeAnchor: {fileID: 0}
  m_LightProbeVolumeOverride: {fileID: 0}
  m_ScaleInLightmap: 1
  m_PreserveUVs: 1
  m_IgnoreNormalsForChartDetection: 0
  m_ImportantGI: 0
  m_StitchSeams: 0
  m_SelectedEditorRenderState: 3
  m_MinimumChartSize: 4
  m_AutoUVMaxDistance: 0.5
  m_AutoUVMaxAngle: 89
  m_LightmapParameters: {fileID: 0}
  m_SortingLayerID: 0
  m_SortingLayer: 0
  m_SortingOrder: 0
--- !u!135 &632653808
SphereCollider:
  m_ObjectHideFlags: 0
  m_PrefabParentObject: {fileID: 135000011902358174, guid: 1faa212e4ad88f04a81c5ed019001de5,
    type: 2}
  m_PrefabInternal: {fileID: 0}
  m_GameObject: {fileID: 632653805}
  m_Material: {fileID: 0}
  m_IsTrigger: 0
  m_Enabled: 1
  serializedVersion: 2
  m_Radius: 0.5
  m_Center: {x: 0, y: 0, z: 0}
--- !u!33 &632653809
MeshFilter:
  m_ObjectHideFlags: 0
  m_PrefabParentObject: {fileID: 33000010588528966, guid: 1faa212e4ad88f04a81c5ed019001de5,
    type: 2}
  m_PrefabInternal: {fileID: 0}
  m_GameObject: {fileID: 632653805}
  m_Mesh: {fileID: 10207, guid: 0000000000000000e000000000000000, type: 0}
--- !u!1 &645322207
GameObject:
  m_ObjectHideFlags: 0
  m_PrefabParentObject: {fileID: 0}
  m_PrefabInternal: {fileID: 0}
  serializedVersion: 5
  m_Component:
  - component: {fileID: 645322208}
  m_Layer: 0
  m_Name: Test - Spot light shadow
  m_TagString: Untagged
  m_Icon: {fileID: 0}
  m_NavMeshLayer: 0
  m_StaticEditorFlags: 0
  m_IsActive: 1
--- !u!4 &645322208
Transform:
  m_ObjectHideFlags: 0
  m_PrefabParentObject: {fileID: 0}
  m_PrefabInternal: {fileID: 0}
  m_GameObject: {fileID: 645322207}
  m_LocalRotation: {x: 0, y: 0, z: 0, w: 1}
  m_LocalPosition: {x: -26.2586, y: -13.653023, z: -22.8068}
  m_LocalScale: {x: 1, y: 1, z: 1}
  m_Children:
  - {fileID: 2070887976}
  - {fileID: 2082383796}
  - {fileID: 733865594}
  m_Father: {fileID: 0}
  m_RootOrder: 17
  m_LocalEulerAnglesHint: {x: 0, y: 0, z: 0}
--- !u!1001 &653798720
Prefab:
  m_ObjectHideFlags: 0
  serializedVersion: 2
  m_Modification:
    m_TransformParent: {fileID: 144382660}
    m_Modifications:
    - target: {fileID: 485392, guid: e641a36bceddbf24a89656e94dafb3e5, type: 2}
      propertyPath: m_LocalPosition.x
      value: 3.6074123
      objectReference: {fileID: 0}
    - target: {fileID: 485392, guid: e641a36bceddbf24a89656e94dafb3e5, type: 2}
      propertyPath: m_LocalPosition.y
      value: 0.60660255
      objectReference: {fileID: 0}
    - target: {fileID: 485392, guid: e641a36bceddbf24a89656e94dafb3e5, type: 2}
      propertyPath: m_LocalPosition.z
      value: 3.568
      objectReference: {fileID: 0}
    - target: {fileID: 485392, guid: e641a36bceddbf24a89656e94dafb3e5, type: 2}
      propertyPath: m_LocalRotation.x
      value: -0
      objectReference: {fileID: 0}
    - target: {fileID: 485392, guid: e641a36bceddbf24a89656e94dafb3e5, type: 2}
      propertyPath: m_LocalRotation.y
      value: -0
      objectReference: {fileID: 0}
    - target: {fileID: 485392, guid: e641a36bceddbf24a89656e94dafb3e5, type: 2}
      propertyPath: m_LocalRotation.z
      value: -0
      objectReference: {fileID: 0}
    - target: {fileID: 485392, guid: e641a36bceddbf24a89656e94dafb3e5, type: 2}
      propertyPath: m_LocalRotation.w
      value: 1
      objectReference: {fileID: 0}
    - target: {fileID: 485392, guid: e641a36bceddbf24a89656e94dafb3e5, type: 2}
      propertyPath: m_RootOrder
      value: 1
      objectReference: {fileID: 0}
    - target: {fileID: 115764, guid: e641a36bceddbf24a89656e94dafb3e5, type: 2}
      propertyPath: m_Name
      value: rcgRock012_LODs (4)
      objectReference: {fileID: 0}
    - target: {fileID: 2374582, guid: e641a36bceddbf24a89656e94dafb3e5, type: 2}
      propertyPath: m_Materials.Array.data[0]
      value: 
      objectReference: {fileID: 2100000, guid: 5dd25721c8df9b24b90a773fca15e636, type: 2}
    m_RemovedComponents: []
  m_ParentPrefab: {fileID: 100100000, guid: e641a36bceddbf24a89656e94dafb3e5, type: 2}
  m_IsPrefabParent: 0
--- !u!4 &653798721 stripped
Transform:
  m_PrefabParentObject: {fileID: 485392, guid: e641a36bceddbf24a89656e94dafb3e5, type: 2}
  m_PrefabInternal: {fileID: 653798720}
--- !u!1 &657202129
GameObject:
  m_ObjectHideFlags: 0
  m_PrefabParentObject: {fileID: 1000012862413288, guid: 1faa212e4ad88f04a81c5ed019001de5,
    type: 2}
  m_PrefabInternal: {fileID: 0}
  serializedVersion: 5
  m_Component:
  - component: {fileID: 657202130}
  - component: {fileID: 657202133}
  - component: {fileID: 657202132}
  - component: {fileID: 657202131}
  m_Layer: 0
  m_Name: Sphere (50)
  m_TagString: Untagged
  m_Icon: {fileID: 0}
  m_NavMeshLayer: 0
  m_StaticEditorFlags: 0
  m_IsActive: 1
--- !u!4 &657202130
Transform:
  m_ObjectHideFlags: 0
  m_PrefabParentObject: {fileID: 4000011920970476, guid: 1faa212e4ad88f04a81c5ed019001de5,
    type: 2}
  m_PrefabInternal: {fileID: 0}
  m_GameObject: {fileID: 657202129}
  m_LocalRotation: {x: -0, y: -0, z: -0, w: 1}
  m_LocalPosition: {x: 4.460003, y: 0, z: -5}
  m_LocalScale: {x: 1, y: 1, z: 1}
  m_Children:
  - {fileID: 1488744068}
  m_Father: {fileID: 1689074024}
  m_RootOrder: 50
  m_LocalEulerAnglesHint: {x: 0, y: 0, z: 0}
--- !u!23 &657202131
MeshRenderer:
  m_ObjectHideFlags: 0
  m_PrefabParentObject: {fileID: 23000013898528828, guid: 1faa212e4ad88f04a81c5ed019001de5,
    type: 2}
  m_PrefabInternal: {fileID: 0}
  m_GameObject: {fileID: 657202129}
  m_Enabled: 1
  m_CastShadows: 1
  m_ReceiveShadows: 1
  m_DynamicOccludee: 1
  m_MotionVectors: 1
  m_LightProbeUsage: 1
  m_ReflectionProbeUsage: 1
  m_Materials:
  - {fileID: 2100000, guid: 95de868c8f3045544882ff93cf6c1ef4, type: 2}
  m_StaticBatchInfo:
    firstSubMesh: 0
    subMeshCount: 0
  m_StaticBatchRoot: {fileID: 0}
  m_ProbeAnchor: {fileID: 0}
  m_LightProbeVolumeOverride: {fileID: 0}
  m_ScaleInLightmap: 1
  m_PreserveUVs: 1
  m_IgnoreNormalsForChartDetection: 0
  m_ImportantGI: 0
  m_StitchSeams: 0
  m_SelectedEditorRenderState: 3
  m_MinimumChartSize: 4
  m_AutoUVMaxDistance: 0.5
  m_AutoUVMaxAngle: 89
  m_LightmapParameters: {fileID: 0}
  m_SortingLayerID: 0
  m_SortingLayer: 0
  m_SortingOrder: 0
--- !u!135 &657202132
SphereCollider:
  m_ObjectHideFlags: 0
  m_PrefabParentObject: {fileID: 135000012222279098, guid: 1faa212e4ad88f04a81c5ed019001de5,
    type: 2}
  m_PrefabInternal: {fileID: 0}
  m_GameObject: {fileID: 657202129}
  m_Material: {fileID: 0}
  m_IsTrigger: 0
  m_Enabled: 1
  serializedVersion: 2
  m_Radius: 0.5
  m_Center: {x: 0, y: 0, z: 0}
--- !u!33 &657202133
MeshFilter:
  m_ObjectHideFlags: 0
  m_PrefabParentObject: {fileID: 33000014221939320, guid: 1faa212e4ad88f04a81c5ed019001de5,
    type: 2}
  m_PrefabInternal: {fileID: 0}
  m_GameObject: {fileID: 657202129}
  m_Mesh: {fileID: 10207, guid: 0000000000000000e000000000000000, type: 0}
--- !u!1001 &657758405
Prefab:
  m_ObjectHideFlags: 0
  serializedVersion: 2
  m_Modification:
    m_TransformParent: {fileID: 611007879}
    m_Modifications:
    - target: {fileID: 400000, guid: 646b4ac0331f8e447bd20f06eba916a3, type: 3}
      propertyPath: m_LocalPosition.x
      value: -1.5272534
      objectReference: {fileID: 0}
    - target: {fileID: 400000, guid: 646b4ac0331f8e447bd20f06eba916a3, type: 3}
      propertyPath: m_LocalPosition.y
      value: 0.5193606
      objectReference: {fileID: 0}
    - target: {fileID: 400000, guid: 646b4ac0331f8e447bd20f06eba916a3, type: 3}
      propertyPath: m_LocalPosition.z
      value: 5.321316
      objectReference: {fileID: 0}
    - target: {fileID: 400000, guid: 646b4ac0331f8e447bd20f06eba916a3, type: 3}
      propertyPath: m_LocalRotation.x
      value: -0.666975
      objectReference: {fileID: 0}
    - target: {fileID: 400000, guid: 646b4ac0331f8e447bd20f06eba916a3, type: 3}
      propertyPath: m_LocalRotation.y
      value: -0.4277515
      objectReference: {fileID: 0}
    - target: {fileID: 400000, guid: 646b4ac0331f8e447bd20f06eba916a3, type: 3}
      propertyPath: m_LocalRotation.z
      value: 0.09285215
      objectReference: {fileID: 0}
    - target: {fileID: 400000, guid: 646b4ac0331f8e447bd20f06eba916a3, type: 3}
      propertyPath: m_LocalRotation.w
      value: 0.60295236
      objectReference: {fileID: 0}
    - target: {fileID: 400000, guid: 646b4ac0331f8e447bd20f06eba916a3, type: 3}
      propertyPath: m_RootOrder
      value: 1
      objectReference: {fileID: 0}
    - target: {fileID: 400000, guid: 646b4ac0331f8e447bd20f06eba916a3, type: 3}
      propertyPath: m_LocalEulerAnglesHint.x
      value: -55.099003
      objectReference: {fileID: 0}
    - target: {fileID: 400000, guid: 646b4ac0331f8e447bd20f06eba916a3, type: 3}
      propertyPath: m_LocalEulerAnglesHint.y
      value: -3.9160001
      objectReference: {fileID: 0}
    - target: {fileID: 400000, guid: 646b4ac0331f8e447bd20f06eba916a3, type: 3}
      propertyPath: m_LocalEulerAnglesHint.z
      value: 30.363
      objectReference: {fileID: 0}
    - target: {fileID: 400000, guid: 646b4ac0331f8e447bd20f06eba916a3, type: 3}
      propertyPath: m_LocalScale.x
      value: 2
      objectReference: {fileID: 0}
    - target: {fileID: 400000, guid: 646b4ac0331f8e447bd20f06eba916a3, type: 3}
      propertyPath: m_LocalScale.z
      value: 2
      objectReference: {fileID: 0}
    - target: {fileID: 2300000, guid: 646b4ac0331f8e447bd20f06eba916a3, type: 3}
      propertyPath: m_Materials.Array.data[0]
      value: 
      objectReference: {fileID: 2100000, guid: 943c7c930eb495d4486788572dc49a12, type: 2}
    - target: {fileID: 400000, guid: 646b4ac0331f8e447bd20f06eba916a3, type: 3}
      propertyPath: m_LocalScale.y
      value: 2
      objectReference: {fileID: 0}
    - target: {fileID: 100000, guid: 646b4ac0331f8e447bd20f06eba916a3, type: 3}
      propertyPath: m_Name
      value: GroundLeaf (1)
      objectReference: {fileID: 0}
    m_RemovedComponents: []
  m_ParentPrefab: {fileID: 100100000, guid: 646b4ac0331f8e447bd20f06eba916a3, type: 3}
  m_IsPrefabParent: 0
--- !u!4 &657758406 stripped
Transform:
  m_PrefabParentObject: {fileID: 400000, guid: 646b4ac0331f8e447bd20f06eba916a3, type: 3}
  m_PrefabInternal: {fileID: 657758405}
--- !u!1 &659590036
GameObject:
  m_ObjectHideFlags: 0
  m_PrefabParentObject: {fileID: 0}
  m_PrefabInternal: {fileID: 0}
  serializedVersion: 5
  m_Component:
  - component: {fileID: 659590037}
  - component: {fileID: 659590040}
  - component: {fileID: 659590039}
  - component: {fileID: 659590038}
  m_Layer: 0
  m_Name: Sphere (2)
  m_TagString: Untagged
  m_Icon: {fileID: 0}
  m_NavMeshLayer: 0
  m_StaticEditorFlags: 0
  m_IsActive: 1
--- !u!4 &659590037
Transform:
  m_ObjectHideFlags: 0
  m_PrefabParentObject: {fileID: 0}
  m_PrefabInternal: {fileID: 0}
  m_GameObject: {fileID: 659590036}
  m_LocalRotation: {x: -0, y: -0, z: -0, w: 1}
  m_LocalPosition: {x: 1.6774626, y: 0.767334, z: 2.448}
  m_LocalScale: {x: 1, y: 1, z: 1}
  m_Children: []
  m_Father: {fileID: 952562495}
  m_RootOrder: 3
  m_LocalEulerAnglesHint: {x: 0, y: 0, z: 0}
--- !u!23 &659590038
MeshRenderer:
  m_ObjectHideFlags: 0
  m_PrefabParentObject: {fileID: 0}
  m_PrefabInternal: {fileID: 0}
  m_GameObject: {fileID: 659590036}
  m_Enabled: 1
  m_CastShadows: 1
  m_ReceiveShadows: 1
  m_DynamicOccludee: 1
  m_MotionVectors: 1
  m_LightProbeUsage: 1
  m_ReflectionProbeUsage: 1
  m_Materials:
  - {fileID: 2100000, guid: 9b6a8236cdeed274584a59aeff1f980c, type: 2}
  m_StaticBatchInfo:
    firstSubMesh: 0
    subMeshCount: 0
  m_StaticBatchRoot: {fileID: 0}
  m_ProbeAnchor: {fileID: 0}
  m_LightProbeVolumeOverride: {fileID: 0}
  m_ScaleInLightmap: 1
  m_PreserveUVs: 1
  m_IgnoreNormalsForChartDetection: 0
  m_ImportantGI: 0
  m_StitchSeams: 0
  m_SelectedEditorRenderState: 3
  m_MinimumChartSize: 4
  m_AutoUVMaxDistance: 0.5
  m_AutoUVMaxAngle: 89
  m_LightmapParameters: {fileID: 0}
  m_SortingLayerID: 0
  m_SortingLayer: 0
  m_SortingOrder: 0
--- !u!135 &659590039
SphereCollider:
  m_ObjectHideFlags: 0
  m_PrefabParentObject: {fileID: 0}
  m_PrefabInternal: {fileID: 0}
  m_GameObject: {fileID: 659590036}
  m_Material: {fileID: 0}
  m_IsTrigger: 0
  m_Enabled: 1
  serializedVersion: 2
  m_Radius: 0.5
  m_Center: {x: 0, y: 0, z: 0}
--- !u!33 &659590040
MeshFilter:
  m_ObjectHideFlags: 0
  m_PrefabParentObject: {fileID: 0}
  m_PrefabInternal: {fileID: 0}
  m_GameObject: {fileID: 659590036}
  m_Mesh: {fileID: 10207, guid: 0000000000000000e000000000000000, type: 0}
--- !u!1 &663023701
GameObject:
  m_ObjectHideFlags: 0
  m_PrefabParentObject: {fileID: 1000014164875786, guid: 1faa212e4ad88f04a81c5ed019001de5,
    type: 2}
  m_PrefabInternal: {fileID: 0}
  serializedVersion: 5
  m_Component:
  - component: {fileID: 663023702}
  - component: {fileID: 663023705}
  - component: {fileID: 663023704}
  - component: {fileID: 663023703}
  m_Layer: 0
  m_Name: Sphere (65)
  m_TagString: Untagged
  m_Icon: {fileID: 0}
  m_NavMeshLayer: 0
  m_StaticEditorFlags: 0
  m_IsActive: 1
--- !u!4 &663023702
Transform:
  m_ObjectHideFlags: 0
  m_PrefabParentObject: {fileID: 4000011497627172, guid: 1faa212e4ad88f04a81c5ed019001de5,
    type: 2}
  m_PrefabInternal: {fileID: 0}
  m_GameObject: {fileID: 663023701}
  m_LocalRotation: {x: -0, y: -0, z: -0, w: 1}
  m_LocalPosition: {x: -7.5099945, y: 0, z: -6.5}
  m_LocalScale: {x: 1, y: 1, z: 1}
  m_Children:
  - {fileID: 492534236}
  m_Father: {fileID: 1689074024}
  m_RootOrder: 65
  m_LocalEulerAnglesHint: {x: 0, y: 0, z: 0}
--- !u!23 &663023703
MeshRenderer:
  m_ObjectHideFlags: 0
  m_PrefabParentObject: {fileID: 23000012110281398, guid: 1faa212e4ad88f04a81c5ed019001de5,
    type: 2}
  m_PrefabInternal: {fileID: 0}
  m_GameObject: {fileID: 663023701}
  m_Enabled: 1
  m_CastShadows: 1
  m_ReceiveShadows: 1
  m_DynamicOccludee: 1
  m_MotionVectors: 1
  m_LightProbeUsage: 1
  m_ReflectionProbeUsage: 1
  m_Materials:
  - {fileID: 2100000, guid: 31a5998ae90b33542963aca48e4dafd6, type: 2}
  m_StaticBatchInfo:
    firstSubMesh: 0
    subMeshCount: 0
  m_StaticBatchRoot: {fileID: 0}
  m_ProbeAnchor: {fileID: 0}
  m_LightProbeVolumeOverride: {fileID: 0}
  m_ScaleInLightmap: 1
  m_PreserveUVs: 1
  m_IgnoreNormalsForChartDetection: 0
  m_ImportantGI: 0
  m_StitchSeams: 0
  m_SelectedEditorRenderState: 3
  m_MinimumChartSize: 4
  m_AutoUVMaxDistance: 0.5
  m_AutoUVMaxAngle: 89
  m_LightmapParameters: {fileID: 0}
  m_SortingLayerID: 0
  m_SortingLayer: 0
  m_SortingOrder: 0
--- !u!135 &663023704
SphereCollider:
  m_ObjectHideFlags: 0
  m_PrefabParentObject: {fileID: 135000012111690070, guid: 1faa212e4ad88f04a81c5ed019001de5,
    type: 2}
  m_PrefabInternal: {fileID: 0}
  m_GameObject: {fileID: 663023701}
  m_Material: {fileID: 0}
  m_IsTrigger: 0
  m_Enabled: 1
  serializedVersion: 2
  m_Radius: 0.5
  m_Center: {x: 0, y: 0, z: 0}
--- !u!33 &663023705
MeshFilter:
  m_ObjectHideFlags: 0
  m_PrefabParentObject: {fileID: 33000013419629684, guid: 1faa212e4ad88f04a81c5ed019001de5,
    type: 2}
  m_PrefabInternal: {fileID: 0}
  m_GameObject: {fileID: 663023701}
  m_Mesh: {fileID: 10207, guid: 0000000000000000e000000000000000, type: 0}
--- !u!1 &682868816
GameObject:
  m_ObjectHideFlags: 0
  m_PrefabParentObject: {fileID: 0}
  m_PrefabInternal: {fileID: 0}
  serializedVersion: 5
  m_Component:
  - component: {fileID: 682868817}
  - component: {fileID: 682868819}
  - component: {fileID: 682868818}
  - component: {fileID: 682868820}
  m_Layer: 0
  m_Name: Point light
  m_TagString: Untagged
  m_Icon: {fileID: 0}
  m_NavMeshLayer: 0
  m_StaticEditorFlags: 0
  m_IsActive: 1
--- !u!4 &682868817
Transform:
  m_ObjectHideFlags: 0
  m_PrefabParentObject: {fileID: 0}
  m_PrefabInternal: {fileID: 0}
  m_GameObject: {fileID: 682868816}
  m_LocalRotation: {x: -0, y: -0, z: -0, w: 1}
  m_LocalPosition: {x: 13.8, y: 2.833, z: 1.9899979}
  m_LocalScale: {x: 1, y: 1, z: 1}
  m_Children: []
  m_Father: {fileID: 842652641}
  m_RootOrder: 7
  m_LocalEulerAnglesHint: {x: 0, y: 0, z: 0}
--- !u!114 &682868818
MonoBehaviour:
  m_ObjectHideFlags: 0
  m_PrefabParentObject: {fileID: 0}
  m_PrefabInternal: {fileID: 0}
  m_GameObject: {fileID: 682868816}
  m_Enabled: 1
  m_EditorHideFlags: 0
  m_Script: {fileID: 11500000, guid: 7a68c43fe1f2a47cfa234b5eeaa98012, type: 3}
  m_Name: 
  m_EditorClassIdentifier: 
  m_innerSpotPercent: 0
  lightDimmer: 1
  fadeDistance: 10000
  affectDiffuse: 1
  affectSpecular: 1
  archetype: 0
  spotLightShape: 0
  lightLength: 0
  lightWidth: 0
<<<<<<< HEAD
  shadowCascadeCount: 4
  shadowCascadeRatios:
  - 0.05
  - 0.2
  - 0.3
  shadowAlgorithm: 0
  shadowVariant: 0
  shadowPrecision: 0
  shadowData:
    format: 0
    data: 
  shadowDatas: []
=======
>>>>>>> fd6b24e8
--- !u!108 &682868819
Light:
  m_ObjectHideFlags: 0
  m_PrefabParentObject: {fileID: 0}
  m_PrefabInternal: {fileID: 0}
  m_GameObject: {fileID: 682868816}
  m_Enabled: 1
  serializedVersion: 8
  m_Type: 2
  m_Color: {r: 0.77205884, g: 0.3065528, b: 0.3065528, a: 1}
  m_Intensity: 32.29
  m_Range: 11.03
  m_SpotAngle: 30
  m_CookieSize: 10
  m_Shadows:
    m_Type: 0
    m_Resolution: -1
    m_CustomResolution: -1
    m_Strength: 1
    m_Bias: 0.05
    m_NormalBias: 0.4
    m_NearPlane: 0.2
  m_Cookie: {fileID: 0}
  m_DrawHalo: 0
  m_Flare: {fileID: 0}
  m_RenderMode: 0
  m_CullingMask:
    serializedVersion: 2
    m_Bits: 4294967295
  m_Lightmapping: 4
  m_AreaSize: {x: 1, y: 1}
  m_BounceIntensity: 1
  m_ColorTemperature: 6570
  m_UseColorTemperature: 0
  m_ShadowRadius: 0
  m_ShadowAngle: 0
--- !u!114 &682868820
MonoBehaviour:
  m_ObjectHideFlags: 0
  m_PrefabParentObject: {fileID: 0}
  m_PrefabInternal: {fileID: 0}
  m_GameObject: {fileID: 682868816}
  m_Enabled: 1
  m_EditorHideFlags: 0
  m_Script: {fileID: 11500000, guid: c6c2871f720b2af4e9210febdac74517, type: 3}
  m_Name: 
  m_EditorClassIdentifier: 
  shadowResolution: 512
  shadowDimmer: 1
  shadowFadeDistance: 10000
  shadowCascadeCount: 4
  shadowCascadeRatios:
  - 0.05
  - 0.2
  - 0.3
  shadowAlgorithm: 0
  shadowVariant: 0
  shadowPrecision: 0
  shadowData:
    format: 0
    data: 
  shadowDatas: []
--- !u!1 &686566038
GameObject:
  m_ObjectHideFlags: 0
  m_PrefabParentObject: {fileID: 1000011887723186, guid: 1faa212e4ad88f04a81c5ed019001de5,
    type: 2}
  m_PrefabInternal: {fileID: 0}
  serializedVersion: 5
  m_Component:
  - component: {fileID: 686566039}
  m_Layer: 0
  m_Name: GameObject
  m_TagString: Untagged
  m_Icon: {fileID: 0}
  m_NavMeshLayer: 0
  m_StaticEditorFlags: 0
  m_IsActive: 1
--- !u!4 &686566039
Transform:
  m_ObjectHideFlags: 0
  m_PrefabParentObject: {fileID: 4000014187209622, guid: 1faa212e4ad88f04a81c5ed019001de5,
    type: 2}
  m_PrefabInternal: {fileID: 0}
  m_GameObject: {fileID: 686566038}
  m_LocalRotation: {x: 0, y: 0, z: 0, w: 1}
  m_LocalPosition: {x: 0, y: 0, z: 0}
  m_LocalScale: {x: 1, y: 1, z: 1}
  m_Children: []
  m_Father: {fileID: 1683234571}
  m_RootOrder: 0
  m_LocalEulerAnglesHint: {x: 0, y: 0, z: 0}
--- !u!1 &704218176
GameObject:
  m_ObjectHideFlags: 0
  m_PrefabParentObject: {fileID: 0}
  m_PrefabInternal: {fileID: 0}
  serializedVersion: 5
  m_Component:
  - component: {fileID: 704218177}
  - component: {fileID: 704218180}
  - component: {fileID: 704218179}
  - component: {fileID: 704218178}
  m_Layer: 0
  m_Name: Plane (1)
  m_TagString: Untagged
  m_Icon: {fileID: 0}
  m_NavMeshLayer: 0
  m_StaticEditorFlags: 4294967295
  m_IsActive: 1
--- !u!4 &704218177
Transform:
  m_ObjectHideFlags: 0
  m_PrefabParentObject: {fileID: 0}
  m_PrefabInternal: {fileID: 0}
  m_GameObject: {fileID: 704218176}
  m_LocalRotation: {x: -0.50000006, y: -0.50000006, z: 0.5, w: 0.5}
  m_LocalPosition: {x: -0.10000141, y: 5.420001, z: 4.4800005}
  m_LocalScale: {x: 1, y: 1, z: 1}
  m_Children: []
  m_Father: {fileID: 1807687832}
  m_RootOrder: 0
  m_LocalEulerAnglesHint: {x: 0, y: 0, z: 0}
--- !u!23 &704218178
MeshRenderer:
  m_ObjectHideFlags: 0
  m_PrefabParentObject: {fileID: 0}
  m_PrefabInternal: {fileID: 0}
  m_GameObject: {fileID: 704218176}
  m_Enabled: 1
  m_CastShadows: 1
  m_ReceiveShadows: 1
  m_DynamicOccludee: 1
  m_MotionVectors: 1
  m_LightProbeUsage: 1
  m_ReflectionProbeUsage: 1
  m_Materials:
  - {fileID: 2100000, guid: 4709cba96526aa041abe1fb27397b28e, type: 2}
  m_StaticBatchInfo:
    firstSubMesh: 0
    subMeshCount: 0
  m_StaticBatchRoot: {fileID: 0}
  m_ProbeAnchor: {fileID: 0}
  m_LightProbeVolumeOverride: {fileID: 0}
  m_ScaleInLightmap: 1
  m_PreserveUVs: 1
  m_IgnoreNormalsForChartDetection: 0
  m_ImportantGI: 0
  m_StitchSeams: 0
  m_SelectedEditorRenderState: 3
  m_MinimumChartSize: 4
  m_AutoUVMaxDistance: 0.5
  m_AutoUVMaxAngle: 89
  m_LightmapParameters: {fileID: 0}
  m_SortingLayerID: 0
  m_SortingLayer: 0
  m_SortingOrder: 0
--- !u!64 &704218179
MeshCollider:
  m_ObjectHideFlags: 0
  m_PrefabParentObject: {fileID: 0}
  m_PrefabInternal: {fileID: 0}
  m_GameObject: {fileID: 704218176}
  m_Material: {fileID: 0}
  m_IsTrigger: 0
  m_Enabled: 1
  serializedVersion: 2
  m_Convex: 0
  m_InflateMesh: 0
  m_SkinWidth: 0.01
  m_Mesh: {fileID: 10209, guid: 0000000000000000e000000000000000, type: 0}
--- !u!33 &704218180
MeshFilter:
  m_ObjectHideFlags: 0
  m_PrefabParentObject: {fileID: 0}
  m_PrefabInternal: {fileID: 0}
  m_GameObject: {fileID: 704218176}
  m_Mesh: {fileID: 10209, guid: 0000000000000000e000000000000000, type: 0}
--- !u!1001 &708399756
Prefab:
  m_ObjectHideFlags: 0
  serializedVersion: 2
  m_Modification:
    m_TransformParent: {fileID: 842652641}
    m_Modifications:
    - target: {fileID: 400000, guid: 646b4ac0331f8e447bd20f06eba916a3, type: 3}
      propertyPath: m_LocalPosition.x
      value: 18.5
      objectReference: {fileID: 0}
    - target: {fileID: 400000, guid: 646b4ac0331f8e447bd20f06eba916a3, type: 3}
      propertyPath: m_LocalPosition.y
      value: 2.062
      objectReference: {fileID: 0}
    - target: {fileID: 400000, guid: 646b4ac0331f8e447bd20f06eba916a3, type: 3}
      propertyPath: m_LocalPosition.z
      value: 1.1689987
      objectReference: {fileID: 0}
    - target: {fileID: 400000, guid: 646b4ac0331f8e447bd20f06eba916a3, type: 3}
      propertyPath: m_LocalRotation.x
      value: -0
      objectReference: {fileID: 0}
    - target: {fileID: 400000, guid: 646b4ac0331f8e447bd20f06eba916a3, type: 3}
      propertyPath: m_LocalRotation.y
      value: -0.45621717
      objectReference: {fileID: 0}
    - target: {fileID: 400000, guid: 646b4ac0331f8e447bd20f06eba916a3, type: 3}
      propertyPath: m_LocalRotation.z
      value: -0
      objectReference: {fileID: 0}
    - target: {fileID: 400000, guid: 646b4ac0331f8e447bd20f06eba916a3, type: 3}
      propertyPath: m_LocalRotation.w
      value: 0.8898685
      objectReference: {fileID: 0}
    - target: {fileID: 400000, guid: 646b4ac0331f8e447bd20f06eba916a3, type: 3}
      propertyPath: m_RootOrder
      value: 5
      objectReference: {fileID: 0}
    - target: {fileID: 400000, guid: 646b4ac0331f8e447bd20f06eba916a3, type: 3}
      propertyPath: m_LocalEulerAnglesHint.x
      value: 0
      objectReference: {fileID: 0}
    - target: {fileID: 400000, guid: 646b4ac0331f8e447bd20f06eba916a3, type: 3}
      propertyPath: m_LocalEulerAnglesHint.y
      value: -54.287003
      objectReference: {fileID: 0}
    - target: {fileID: 400000, guid: 646b4ac0331f8e447bd20f06eba916a3, type: 3}
      propertyPath: m_LocalEulerAnglesHint.z
      value: 0
      objectReference: {fileID: 0}
    - target: {fileID: 400000, guid: 646b4ac0331f8e447bd20f06eba916a3, type: 3}
      propertyPath: m_LocalScale.x
      value: 2
      objectReference: {fileID: 0}
    - target: {fileID: 400000, guid: 646b4ac0331f8e447bd20f06eba916a3, type: 3}
      propertyPath: m_LocalScale.z
      value: 2
      objectReference: {fileID: 0}
    - target: {fileID: 2300000, guid: 646b4ac0331f8e447bd20f06eba916a3, type: 3}
      propertyPath: m_Materials.Array.data[0]
      value: 
      objectReference: {fileID: 2100000, guid: 6d35c0ba34dda264db86b7d5eeb657e5, type: 2}
    - target: {fileID: 400000, guid: 646b4ac0331f8e447bd20f06eba916a3, type: 3}
      propertyPath: m_LocalScale.y
      value: 2
      objectReference: {fileID: 0}
    - target: {fileID: 100000, guid: 646b4ac0331f8e447bd20f06eba916a3, type: 3}
      propertyPath: m_Name
      value: GroundLeaf (3)
      objectReference: {fileID: 0}
    m_RemovedComponents: []
  m_ParentPrefab: {fileID: 100100000, guid: 646b4ac0331f8e447bd20f06eba916a3, type: 3}
  m_IsPrefabParent: 0
--- !u!4 &708399757 stripped
Transform:
  m_PrefabParentObject: {fileID: 400000, guid: 646b4ac0331f8e447bd20f06eba916a3, type: 3}
  m_PrefabInternal: {fileID: 708399756}
--- !u!1 &710116620
GameObject:
  m_ObjectHideFlags: 0
  m_PrefabParentObject: {fileID: 0}
  m_PrefabInternal: {fileID: 0}
  serializedVersion: 5
  m_Component:
  - component: {fileID: 710116623}
  - component: {fileID: 710116622}
  - component: {fileID: 710116621}
  - component: {fileID: 710116624}
  m_Layer: 0
  m_Name: Test - LTC Line Light
  m_TagString: Untagged
  m_Icon: {fileID: 0}
  m_NavMeshLayer: 0
  m_StaticEditorFlags: 0
  m_IsActive: 1
--- !u!114 &710116621
MonoBehaviour:
  m_ObjectHideFlags: 0
  m_PrefabParentObject: {fileID: 0}
  m_PrefabInternal: {fileID: 0}
  m_GameObject: {fileID: 710116620}
  m_Enabled: 1
  m_EditorHideFlags: 0
  m_Script: {fileID: 11500000, guid: 7a68c43fe1f2a47cfa234b5eeaa98012, type: 3}
  m_Name: 
  m_EditorClassIdentifier: 
  m_innerSpotPercent: 0
  lightDimmer: 1
  fadeDistance: 10000
  affectDiffuse: 1
  affectSpecular: 1
  archetype: 1
  spotLightShape: 0
  lightLength: 16
  lightWidth: 0
<<<<<<< HEAD
  shadowCascadeCount: 4
  shadowCascadeRatios:
  - 0.05
  - 0.2
  - 0.3
  shadowAlgorithm: 0
  shadowVariant: 0
  shadowPrecision: 0
  shadowData:
    format: 0
    data: 
  shadowDatas: []
=======
>>>>>>> fd6b24e8
--- !u!108 &710116622
Light:
  m_ObjectHideFlags: 0
  m_PrefabParentObject: {fileID: 0}
  m_PrefabInternal: {fileID: 0}
  m_GameObject: {fileID: 710116620}
  m_Enabled: 1
  serializedVersion: 8
  m_Type: 2
  m_Color: {r: 1, g: 1, b: 1, a: 1}
  m_Intensity: 1
  m_Range: 12
  m_SpotAngle: 30
  m_CookieSize: 10
  m_Shadows:
    m_Type: 0
    m_Resolution: -1
    m_CustomResolution: -1
    m_Strength: 1
    m_Bias: 0.05
    m_NormalBias: 0.4
    m_NearPlane: 0.2
  m_Cookie: {fileID: 0}
  m_DrawHalo: 0
  m_Flare: {fileID: 0}
  m_RenderMode: 0
  m_CullingMask:
    serializedVersion: 2
    m_Bits: 4294967295
  m_Lightmapping: 4
  m_AreaSize: {x: 1, y: 1}
  m_BounceIntensity: 1
  m_ColorTemperature: 6570
  m_UseColorTemperature: 0
  m_ShadowRadius: 0
  m_ShadowAngle: 0
--- !u!4 &710116623
Transform:
  m_ObjectHideFlags: 0
  m_PrefabParentObject: {fileID: 0}
  m_PrefabInternal: {fileID: 0}
  m_GameObject: {fileID: 710116620}
  m_LocalRotation: {x: 0.7071068, y: 0, z: 0, w: 0.7071068}
  m_LocalPosition: {x: -125, y: 8, z: 15}
  m_LocalScale: {x: 1, y: 1, z: 1}
  m_Children:
  - {fileID: 740109895}
  - {fileID: 2110631287}
  - {fileID: 423936819}
  - {fileID: 782545121}
  - {fileID: 417938709}
  - {fileID: 393109613}
  - {fileID: 1126074680}
  m_Father: {fileID: 0}
  m_RootOrder: 9
  m_LocalEulerAnglesHint: {x: 90, y: 0, z: 0}
--- !u!114 &710116624
MonoBehaviour:
  m_ObjectHideFlags: 0
  m_PrefabParentObject: {fileID: 0}
  m_PrefabInternal: {fileID: 0}
  m_GameObject: {fileID: 710116620}
  m_Enabled: 1
  m_EditorHideFlags: 0
  m_Script: {fileID: 11500000, guid: c6c2871f720b2af4e9210febdac74517, type: 3}
  m_Name: 
  m_EditorClassIdentifier: 
  shadowResolution: 512
  shadowDimmer: 1
  shadowFadeDistance: 10000
  shadowCascadeCount: 4
  shadowCascadeRatios:
  - 0.05
  - 0.2
  - 0.3
  shadowAlgorithm: 0
  shadowVariant: 0
  shadowPrecision: 0
  shadowData:
    format: 0
    data: 
  shadowDatas: []
--- !u!1001 &718334046
Prefab:
  m_ObjectHideFlags: 0
  serializedVersion: 2
  m_Modification:
    m_TransformParent: {fileID: 611007879}
    m_Modifications:
    - target: {fileID: 400000, guid: 646b4ac0331f8e447bd20f06eba916a3, type: 3}
      propertyPath: m_LocalPosition.x
      value: -0.40548134
      objectReference: {fileID: 0}
    - target: {fileID: 400000, guid: 646b4ac0331f8e447bd20f06eba916a3, type: 3}
      propertyPath: m_LocalPosition.y
      value: -0.11376768
      objectReference: {fileID: 0}
    - target: {fileID: 400000, guid: 646b4ac0331f8e447bd20f06eba916a3, type: 3}
      propertyPath: m_LocalPosition.z
      value: 5.408798
      objectReference: {fileID: 0}
    - target: {fileID: 400000, guid: 646b4ac0331f8e447bd20f06eba916a3, type: 3}
      propertyPath: m_LocalRotation.x
      value: 0.7155401
      objectReference: {fileID: 0}
    - target: {fileID: 400000, guid: 646b4ac0331f8e447bd20f06eba916a3, type: 3}
      propertyPath: m_LocalRotation.y
      value: -0.5401765
      objectReference: {fileID: 0}
    - target: {fileID: 400000, guid: 646b4ac0331f8e447bd20f06eba916a3, type: 3}
      propertyPath: m_LocalRotation.z
      value: -0.29230756
      objectReference: {fileID: 0}
    - target: {fileID: 400000, guid: 646b4ac0331f8e447bd20f06eba916a3, type: 3}
      propertyPath: m_LocalRotation.w
      value: -0.3328183
      objectReference: {fileID: 0}
    - target: {fileID: 400000, guid: 646b4ac0331f8e447bd20f06eba916a3, type: 3}
      propertyPath: m_RootOrder
      value: 5
      objectReference: {fileID: 0}
    - target: {fileID: 400000, guid: 646b4ac0331f8e447bd20f06eba916a3, type: 3}
      propertyPath: m_LocalEulerAnglesHint.x
      value: -52.381004
      objectReference: {fileID: 0}
    - target: {fileID: 400000, guid: 646b4ac0331f8e447bd20f06eba916a3, type: 3}
      propertyPath: m_LocalEulerAnglesHint.y
      value: -174.477
      objectReference: {fileID: 0}
    - target: {fileID: 400000, guid: 646b4ac0331f8e447bd20f06eba916a3, type: 3}
      propertyPath: m_LocalEulerAnglesHint.z
      value: -108.618004
      objectReference: {fileID: 0}
    - target: {fileID: 400000, guid: 646b4ac0331f8e447bd20f06eba916a3, type: 3}
      propertyPath: m_LocalScale.x
      value: 2
      objectReference: {fileID: 0}
    - target: {fileID: 400000, guid: 646b4ac0331f8e447bd20f06eba916a3, type: 3}
      propertyPath: m_LocalScale.z
      value: 2
      objectReference: {fileID: 0}
    - target: {fileID: 2300000, guid: 646b4ac0331f8e447bd20f06eba916a3, type: 3}
      propertyPath: m_Materials.Array.data[0]
      value: 
      objectReference: {fileID: 2100000, guid: 943c7c930eb495d4486788572dc49a12, type: 2}
    - target: {fileID: 400000, guid: 646b4ac0331f8e447bd20f06eba916a3, type: 3}
      propertyPath: m_LocalScale.y
      value: 2
      objectReference: {fileID: 0}
    - target: {fileID: 100000, guid: 646b4ac0331f8e447bd20f06eba916a3, type: 3}
      propertyPath: m_Name
      value: GroundLeaf (5)
      objectReference: {fileID: 0}
    m_RemovedComponents: []
  m_ParentPrefab: {fileID: 100100000, guid: 646b4ac0331f8e447bd20f06eba916a3, type: 3}
  m_IsPrefabParent: 0
--- !u!4 &718334047 stripped
Transform:
  m_PrefabParentObject: {fileID: 400000, guid: 646b4ac0331f8e447bd20f06eba916a3, type: 3}
  m_PrefabInternal: {fileID: 718334046}
--- !u!1 &726298020
GameObject:
  m_ObjectHideFlags: 0
  m_PrefabParentObject: {fileID: 0}
  m_PrefabInternal: {fileID: 0}
  serializedVersion: 5
  m_Component:
  - component: {fileID: 726298021}
  - component: {fileID: 726298023}
  - component: {fileID: 726298022}
  - component: {fileID: 726298024}
  m_Layer: 0
  m_Name: Point light (1)
  m_TagString: Untagged
  m_Icon: {fileID: 0}
  m_NavMeshLayer: 0
  m_StaticEditorFlags: 0
  m_IsActive: 1
--- !u!4 &726298021
Transform:
  m_ObjectHideFlags: 0
  m_PrefabParentObject: {fileID: 0}
  m_PrefabInternal: {fileID: 0}
  m_GameObject: {fileID: 726298020}
  m_LocalRotation: {x: -0.0034919123, y: 0.0089843245, z: -0.007998787, w: 0.99992156}
  m_LocalPosition: {x: 0.699, y: 0.968, z: 2.042}
  m_LocalScale: {x: 1, y: 1, z: 1}
  m_Children: []
  m_Father: {fileID: 500408927}
  m_RootOrder: 2
  m_LocalEulerAnglesHint: {x: -0.39200002, y: 1.033, z: -0.92}
--- !u!114 &726298022
MonoBehaviour:
  m_ObjectHideFlags: 0
  m_PrefabParentObject: {fileID: 0}
  m_PrefabInternal: {fileID: 0}
  m_GameObject: {fileID: 726298020}
  m_Enabled: 1
  m_EditorHideFlags: 0
  m_Script: {fileID: 11500000, guid: 7a68c43fe1f2a47cfa234b5eeaa98012, type: 3}
  m_Name: 
  m_EditorClassIdentifier: 
  m_innerSpotPercent: 0
  lightDimmer: 1
  fadeDistance: 10000
  affectDiffuse: 1
  affectSpecular: 1
  archetype: 0
  spotLightShape: 0
  lightLength: 0
  lightWidth: 0
<<<<<<< HEAD
  shadowCascadeCount: 4
  shadowCascadeRatios:
  - 0.05
  - 0.2
  - 0.3
  shadowAlgorithm: 0
  shadowVariant: 4
  shadowPrecision: 0
  shadowData:
    format: 4
    data: 0bd7a33b0000803f
  shadowDatas:
  - format: 4
    data: 0bd7a33b0000803f
=======
>>>>>>> fd6b24e8
--- !u!108 &726298023
Light:
  m_ObjectHideFlags: 0
  m_PrefabParentObject: {fileID: 0}
  m_PrefabInternal: {fileID: 0}
  m_GameObject: {fileID: 726298020}
  m_Enabled: 1
  serializedVersion: 8
  m_Type: 2
  m_Color: {r: 1, g: 1, b: 1, a: 1}
  m_Intensity: 8
  m_Range: 6.01
  m_SpotAngle: 30
  m_CookieSize: 10
  m_Shadows:
    m_Type: 1
    m_Resolution: -1
    m_CustomResolution: -1
    m_Strength: 1
    m_Bias: 0.05
    m_NormalBias: 0.4
    m_NearPlane: 0.2
  m_Cookie: {fileID: 0}
  m_DrawHalo: 0
  m_Flare: {fileID: 0}
  m_RenderMode: 0
  m_CullingMask:
    serializedVersion: 2
    m_Bits: 4294967295
  m_Lightmapping: 4
  m_AreaSize: {x: 1, y: 1}
  m_BounceIntensity: 1
  m_ColorTemperature: 6570
  m_UseColorTemperature: 0
  m_ShadowRadius: 0
  m_ShadowAngle: 0
--- !u!114 &726298024
MonoBehaviour:
  m_ObjectHideFlags: 0
  m_PrefabParentObject: {fileID: 0}
  m_PrefabInternal: {fileID: 0}
  m_GameObject: {fileID: 726298020}
  m_Enabled: 1
  m_EditorHideFlags: 0
  m_Script: {fileID: 11500000, guid: c6c2871f720b2af4e9210febdac74517, type: 3}
  m_Name: 
  m_EditorClassIdentifier: 
  shadowResolution: 512
  shadowDimmer: 1
  shadowFadeDistance: 10000
  shadowCascadeCount: 4
  shadowCascadeRatios:
  - 0.05
  - 0.2
  - 0.3
  shadowAlgorithm: 0
  shadowVariant: 4
  shadowPrecision: 0
  shadowData:
    format: 4
    data: 0bd7a33b0000803f
  shadowDatas:
  - format: 4
    data: 0bd7a33b0000803f
--- !u!1 &733865593
GameObject:
  m_ObjectHideFlags: 0
  m_PrefabParentObject: {fileID: 0}
  m_PrefabInternal: {fileID: 0}
  serializedVersion: 5
  m_Component:
  - component: {fileID: 733865594}
  - component: {fileID: 733865595}
  - component: {fileID: 733865596}
  - component: {fileID: 733865597}
  m_Layer: 0
  m_Name: Spotlight
  m_TagString: Untagged
  m_Icon: {fileID: 0}
  m_NavMeshLayer: 0
  m_StaticEditorFlags: 0
  m_IsActive: 1
--- !u!4 &733865594
Transform:
  m_ObjectHideFlags: 0
  m_PrefabParentObject: {fileID: 0}
  m_PrefabInternal: {fileID: 0}
  m_GameObject: {fileID: 733865593}
  m_LocalRotation: {x: 0.7071068, y: -0, z: -0, w: 0.7071068}
  m_LocalPosition: {x: -15.023401, y: 19.980022, z: 20.6868}
  m_LocalScale: {x: 1, y: 1, z: 1}
  m_Children: []
  m_Father: {fileID: 645322208}
  m_RootOrder: 2
  m_LocalEulerAnglesHint: {x: 90, y: 0, z: 0}
--- !u!108 &733865595
Light:
  m_ObjectHideFlags: 0
  m_PrefabParentObject: {fileID: 0}
  m_PrefabInternal: {fileID: 0}
  m_GameObject: {fileID: 733865593}
  m_Enabled: 1
  serializedVersion: 8
  m_Type: 0
  m_Color: {r: 1, g: 1, b: 1, a: 1}
  m_Intensity: 8
  m_Range: 12.92
  m_SpotAngle: 79.1
  m_CookieSize: 10
  m_Shadows:
    m_Type: 1
    m_Resolution: -1
    m_CustomResolution: -1
    m_Strength: 1
    m_Bias: 0.05
    m_NormalBias: 0.4
    m_NearPlane: 0.2
  m_Cookie: {fileID: 0}
  m_DrawHalo: 0
  m_Flare: {fileID: 0}
  m_RenderMode: 0
  m_CullingMask:
    serializedVersion: 2
    m_Bits: 4294967295
  m_Lightmapping: 4
  m_AreaSize: {x: 1, y: 1}
  m_BounceIntensity: 1
  m_ColorTemperature: 6570
  m_UseColorTemperature: 0
  m_ShadowRadius: 0
  m_ShadowAngle: 0
--- !u!114 &733865596
MonoBehaviour:
  m_ObjectHideFlags: 0
  m_PrefabParentObject: {fileID: 0}
  m_PrefabInternal: {fileID: 0}
  m_GameObject: {fileID: 733865593}
  m_Enabled: 1
  m_EditorHideFlags: 0
  m_Script: {fileID: 11500000, guid: 7a68c43fe1f2a47cfa234b5eeaa98012, type: 3}
  m_Name: 
  m_EditorClassIdentifier: 
  m_innerSpotPercent: 0
  lightDimmer: 1
  fadeDistance: 10000
  affectDiffuse: 1
  affectSpecular: 1
  archetype: 0
  spotLightShape: 0
  lightLength: 0
  lightWidth: 0
<<<<<<< HEAD
=======
--- !u!114 &733865597
MonoBehaviour:
  m_ObjectHideFlags: 0
  m_PrefabParentObject: {fileID: 0}
  m_PrefabInternal: {fileID: 0}
  m_GameObject: {fileID: 733865593}
  m_Enabled: 1
  m_EditorHideFlags: 0
  m_Script: {fileID: 11500000, guid: c6c2871f720b2af4e9210febdac74517, type: 3}
  m_Name: 
  m_EditorClassIdentifier: 
  shadowResolution: 512
  shadowDimmer: 1
  shadowFadeDistance: 10000
>>>>>>> fd6b24e8
  shadowCascadeCount: 4
  shadowCascadeRatios:
  - 0.05
  - 0.2
  - 0.3
  shadowAlgorithm: 0
  shadowVariant: 0
  shadowPrecision: 0
  shadowData:
    format: 0
    data: 0bd7a33b0000803f
  shadowDatas:
  - format: 0
    data: 0bd7a33b0000803f
--- !u!1 &736659727
GameObject:
  m_ObjectHideFlags: 0
  m_PrefabParentObject: {fileID: 0}
  m_PrefabInternal: {fileID: 0}
  serializedVersion: 5
  m_Component:
  - component: {fileID: 736659728}
  - component: {fileID: 736659731}
  - component: {fileID: 736659730}
  - component: {fileID: 736659729}
  m_Layer: 0
  m_Name: Cube
  m_TagString: Untagged
  m_Icon: {fileID: 0}
  m_NavMeshLayer: 0
  m_StaticEditorFlags: 0
  m_IsActive: 1
--- !u!4 &736659728
Transform:
  m_ObjectHideFlags: 0
  m_PrefabParentObject: {fileID: 0}
  m_PrefabInternal: {fileID: 0}
  m_GameObject: {fileID: 736659727}
  m_LocalRotation: {x: -0, y: 0.7071068, z: -0, w: 0.7071068}
  m_LocalPosition: {x: -6.37, y: 3.4, z: 2.88}
  m_LocalScale: {x: 10, y: 10, z: 10}
  m_Children: []
  m_Father: {fileID: 1460908097}
  m_RootOrder: 0
  m_LocalEulerAnglesHint: {x: 0, y: 0, z: 0}
--- !u!23 &736659729
MeshRenderer:
  m_ObjectHideFlags: 0
  m_PrefabParentObject: {fileID: 0}
  m_PrefabInternal: {fileID: 0}
  m_GameObject: {fileID: 736659727}
  m_Enabled: 1
  m_CastShadows: 1
  m_ReceiveShadows: 1
  m_DynamicOccludee: 1
  m_MotionVectors: 1
  m_LightProbeUsage: 1
  m_ReflectionProbeUsage: 1
  m_Materials:
  - {fileID: 2100000, guid: 0089cd1f6067ec9449d0340daddfc68a, type: 2}
  m_StaticBatchInfo:
    firstSubMesh: 0
    subMeshCount: 0
  m_StaticBatchRoot: {fileID: 0}
  m_ProbeAnchor: {fileID: 0}
  m_LightProbeVolumeOverride: {fileID: 0}
  m_ScaleInLightmap: 1
  m_PreserveUVs: 1
  m_IgnoreNormalsForChartDetection: 0
  m_ImportantGI: 0
  m_StitchSeams: 0
  m_SelectedEditorRenderState: 3
  m_MinimumChartSize: 4
  m_AutoUVMaxDistance: 0.5
  m_AutoUVMaxAngle: 89
  m_LightmapParameters: {fileID: 0}
  m_SortingLayerID: 0
  m_SortingLayer: 0
  m_SortingOrder: 0
--- !u!65 &736659730
BoxCollider:
  m_ObjectHideFlags: 0
  m_PrefabParentObject: {fileID: 0}
  m_PrefabInternal: {fileID: 0}
  m_GameObject: {fileID: 736659727}
  m_Material: {fileID: 0}
  m_IsTrigger: 0
  m_Enabled: 1
  serializedVersion: 2
  m_Size: {x: 1, y: 1, z: 1}
  m_Center: {x: 0, y: 0, z: 0}
--- !u!33 &736659731
MeshFilter:
  m_ObjectHideFlags: 0
  m_PrefabParentObject: {fileID: 0}
  m_PrefabInternal: {fileID: 0}
  m_GameObject: {fileID: 736659727}
  m_Mesh: {fileID: 10202, guid: 0000000000000000e000000000000000, type: 0}
--- !u!1 &740109894
GameObject:
  m_ObjectHideFlags: 0
  m_PrefabParentObject: {fileID: 0}
  m_PrefabInternal: {fileID: 0}
  serializedVersion: 5
  m_Component:
  - component: {fileID: 740109895}
  - component: {fileID: 740109900}
  - component: {fileID: 740109899}
  - component: {fileID: 740109898}
  m_Layer: 0
  m_Name: LightQuad
  m_TagString: Untagged
  m_Icon: {fileID: 0}
  m_NavMeshLayer: 0
  m_StaticEditorFlags: 0
  m_IsActive: 1
--- !u!4 &740109895
Transform:
  m_ObjectHideFlags: 0
  m_PrefabParentObject: {fileID: 0}
  m_PrefabInternal: {fileID: 0}
  m_GameObject: {fileID: 740109894}
  m_LocalRotation: {x: 0, y: 0, z: 0, w: 1}
  m_LocalPosition: {x: 0, y: 0, z: 0}
  m_LocalScale: {x: 16, y: 0.1, z: 1}
  m_Children: []
  m_Father: {fileID: 710116623}
  m_RootOrder: 0
  m_LocalEulerAnglesHint: {x: 0, y: 0, z: 0}
--- !u!23 &740109898
MeshRenderer:
  m_ObjectHideFlags: 0
  m_PrefabParentObject: {fileID: 0}
  m_PrefabInternal: {fileID: 0}
  m_GameObject: {fileID: 740109894}
  m_Enabled: 1
  m_CastShadows: 0
  m_ReceiveShadows: 1
  m_DynamicOccludee: 1
  m_MotionVectors: 1
  m_LightProbeUsage: 1
  m_ReflectionProbeUsage: 1
  m_Materials:
  - {fileID: 2100000, guid: 492d83e00e5c35841bcdbcea025f2c50, type: 2}
  m_StaticBatchInfo:
    firstSubMesh: 0
    subMeshCount: 0
  m_StaticBatchRoot: {fileID: 0}
  m_ProbeAnchor: {fileID: 0}
  m_LightProbeVolumeOverride: {fileID: 0}
  m_ScaleInLightmap: 1
  m_PreserveUVs: 1
  m_IgnoreNormalsForChartDetection: 0
  m_ImportantGI: 0
  m_StitchSeams: 0
  m_SelectedEditorRenderState: 3
  m_MinimumChartSize: 4
  m_AutoUVMaxDistance: 0.5
  m_AutoUVMaxAngle: 89
  m_LightmapParameters: {fileID: 0}
  m_SortingLayerID: 0
  m_SortingLayer: 0
  m_SortingOrder: 0
--- !u!64 &740109899
MeshCollider:
  m_ObjectHideFlags: 0
  m_PrefabParentObject: {fileID: 0}
  m_PrefabInternal: {fileID: 0}
  m_GameObject: {fileID: 740109894}
  m_Material: {fileID: 0}
  m_IsTrigger: 0
  m_Enabled: 1
  serializedVersion: 2
  m_Convex: 0
  m_InflateMesh: 0
  m_SkinWidth: 0.01
  m_Mesh: {fileID: 10210, guid: 0000000000000000e000000000000000, type: 0}
--- !u!33 &740109900
MeshFilter:
  m_ObjectHideFlags: 0
  m_PrefabParentObject: {fileID: 0}
  m_PrefabInternal: {fileID: 0}
  m_GameObject: {fileID: 740109894}
  m_Mesh: {fileID: 10210, guid: 0000000000000000e000000000000000, type: 0}
--- !u!1001 &744696321
Prefab:
  m_ObjectHideFlags: 0
  serializedVersion: 2
  m_Modification:
    m_TransformParent: {fileID: 144382660}
    m_Modifications:
    - target: {fileID: 485392, guid: e641a36bceddbf24a89656e94dafb3e5, type: 2}
      propertyPath: m_LocalPosition.x
      value: 3.6074123
      objectReference: {fileID: 0}
    - target: {fileID: 485392, guid: e641a36bceddbf24a89656e94dafb3e5, type: 2}
      propertyPath: m_LocalPosition.y
      value: 0.032
      objectReference: {fileID: 0}
    - target: {fileID: 485392, guid: e641a36bceddbf24a89656e94dafb3e5, type: 2}
      propertyPath: m_LocalPosition.z
      value: 1.482
      objectReference: {fileID: 0}
    - target: {fileID: 485392, guid: e641a36bceddbf24a89656e94dafb3e5, type: 2}
      propertyPath: m_LocalRotation.x
      value: -0
      objectReference: {fileID: 0}
    - target: {fileID: 485392, guid: e641a36bceddbf24a89656e94dafb3e5, type: 2}
      propertyPath: m_LocalRotation.y
      value: -0
      objectReference: {fileID: 0}
    - target: {fileID: 485392, guid: e641a36bceddbf24a89656e94dafb3e5, type: 2}
      propertyPath: m_LocalRotation.z
      value: -0
      objectReference: {fileID: 0}
    - target: {fileID: 485392, guid: e641a36bceddbf24a89656e94dafb3e5, type: 2}
      propertyPath: m_LocalRotation.w
      value: 1
      objectReference: {fileID: 0}
    - target: {fileID: 485392, guid: e641a36bceddbf24a89656e94dafb3e5, type: 2}
      propertyPath: m_RootOrder
      value: 12
      objectReference: {fileID: 0}
    - target: {fileID: 115764, guid: e641a36bceddbf24a89656e94dafb3e5, type: 2}
      propertyPath: m_Name
      value: rcgRock012_LODs (6)
      objectReference: {fileID: 0}
    - target: {fileID: 2374582, guid: e641a36bceddbf24a89656e94dafb3e5, type: 2}
      propertyPath: m_Materials.Array.data[0]
      value: 
      objectReference: {fileID: 2100000, guid: c666d363b658c91468e5d881a9c5e051, type: 2}
    m_RemovedComponents: []
  m_ParentPrefab: {fileID: 100100000, guid: e641a36bceddbf24a89656e94dafb3e5, type: 2}
  m_IsPrefabParent: 0
--- !u!4 &744696322 stripped
Transform:
  m_PrefabParentObject: {fileID: 485392, guid: e641a36bceddbf24a89656e94dafb3e5, type: 2}
  m_PrefabInternal: {fileID: 744696321}
--- !u!1 &745410966
GameObject:
  m_ObjectHideFlags: 0
  m_PrefabParentObject: {fileID: 0}
  m_PrefabInternal: {fileID: 0}
  serializedVersion: 5
  m_Component:
  - component: {fileID: 745410967}
  - component: {fileID: 745410970}
  - component: {fileID: 745410969}
  - component: {fileID: 745410968}
  m_Layer: 0
  m_Name: Quad (3)
  m_TagString: Untagged
  m_Icon: {fileID: 0}
  m_NavMeshLayer: 0
  m_StaticEditorFlags: 0
  m_IsActive: 1
--- !u!4 &745410967
Transform:
  m_ObjectHideFlags: 0
  m_PrefabParentObject: {fileID: 0}
  m_PrefabInternal: {fileID: 0}
  m_GameObject: {fileID: 745410966}
  m_LocalRotation: {x: 0, y: -0.13052624, z: 0, w: 0.9914449}
  m_LocalPosition: {x: 0, y: 0, z: 6.9}
  m_LocalScale: {x: 2, y: 10.000004, z: 1.0000005}
  m_Children: []
  m_Father: {fileID: 827169276}
  m_RootOrder: 4
  m_LocalEulerAnglesHint: {x: 0, y: -15, z: 0}
--- !u!23 &745410968
MeshRenderer:
  m_ObjectHideFlags: 0
  m_PrefabParentObject: {fileID: 0}
  m_PrefabInternal: {fileID: 0}
  m_GameObject: {fileID: 745410966}
  m_Enabled: 1
  m_CastShadows: 1
  m_ReceiveShadows: 1
  m_DynamicOccludee: 1
  m_MotionVectors: 1
  m_LightProbeUsage: 1
  m_ReflectionProbeUsage: 1
  m_Materials:
  - {fileID: 2100000, guid: 1a5c63b3aa502e6419f403dd3f0f0410, type: 2}
  m_StaticBatchInfo:
    firstSubMesh: 0
    subMeshCount: 0
  m_StaticBatchRoot: {fileID: 0}
  m_ProbeAnchor: {fileID: 0}
  m_LightProbeVolumeOverride: {fileID: 0}
  m_ScaleInLightmap: 1
  m_PreserveUVs: 1
  m_IgnoreNormalsForChartDetection: 0
  m_ImportantGI: 0
  m_StitchSeams: 0
  m_SelectedEditorRenderState: 3
  m_MinimumChartSize: 4
  m_AutoUVMaxDistance: 0.5
  m_AutoUVMaxAngle: 89
  m_LightmapParameters: {fileID: 0}
  m_SortingLayerID: 0
  m_SortingLayer: 0
  m_SortingOrder: 0
--- !u!64 &745410969
MeshCollider:
  m_ObjectHideFlags: 0
  m_PrefabParentObject: {fileID: 0}
  m_PrefabInternal: {fileID: 0}
  m_GameObject: {fileID: 745410966}
  m_Material: {fileID: 0}
  m_IsTrigger: 0
  m_Enabled: 1
  serializedVersion: 2
  m_Convex: 0
  m_InflateMesh: 0
  m_SkinWidth: 0.01
  m_Mesh: {fileID: 10210, guid: 0000000000000000e000000000000000, type: 0}
--- !u!33 &745410970
MeshFilter:
  m_ObjectHideFlags: 0
  m_PrefabParentObject: {fileID: 0}
  m_PrefabInternal: {fileID: 0}
  m_GameObject: {fileID: 745410966}
  m_Mesh: {fileID: 10210, guid: 0000000000000000e000000000000000, type: 0}
--- !u!1001 &747111529
Prefab:
  m_ObjectHideFlags: 0
  serializedVersion: 2
  m_Modification:
    m_TransformParent: {fileID: 842652641}
    m_Modifications:
    - target: {fileID: 400000, guid: 646b4ac0331f8e447bd20f06eba916a3, type: 3}
      propertyPath: m_LocalPosition.x
      value: 15.92
      objectReference: {fileID: 0}
    - target: {fileID: 400000, guid: 646b4ac0331f8e447bd20f06eba916a3, type: 3}
      propertyPath: m_LocalPosition.y
      value: 2.68
      objectReference: {fileID: 0}
    - target: {fileID: 400000, guid: 646b4ac0331f8e447bd20f06eba916a3, type: 3}
      propertyPath: m_LocalPosition.z
      value: 2.3100014
      objectReference: {fileID: 0}
    - target: {fileID: 400000, guid: 646b4ac0331f8e447bd20f06eba916a3, type: 3}
      propertyPath: m_LocalRotation.x
      value: -0
      objectReference: {fileID: 0}
    - target: {fileID: 400000, guid: 646b4ac0331f8e447bd20f06eba916a3, type: 3}
      propertyPath: m_LocalRotation.y
      value: 0.54069984
      objectReference: {fileID: 0}
    - target: {fileID: 400000, guid: 646b4ac0331f8e447bd20f06eba916a3, type: 3}
      propertyPath: m_LocalRotation.z
      value: -0
      objectReference: {fileID: 0}
    - target: {fileID: 400000, guid: 646b4ac0331f8e447bd20f06eba916a3, type: 3}
      propertyPath: m_LocalRotation.w
      value: 0.84121567
      objectReference: {fileID: 0}
    - target: {fileID: 400000, guid: 646b4ac0331f8e447bd20f06eba916a3, type: 3}
      propertyPath: m_RootOrder
      value: 4
      objectReference: {fileID: 0}
    - target: {fileID: 400000, guid: 646b4ac0331f8e447bd20f06eba916a3, type: 3}
      propertyPath: m_LocalEulerAnglesHint.x
      value: 0
      objectReference: {fileID: 0}
    - target: {fileID: 400000, guid: 646b4ac0331f8e447bd20f06eba916a3, type: 3}
      propertyPath: m_LocalEulerAnglesHint.y
      value: 65.463005
      objectReference: {fileID: 0}
    - target: {fileID: 400000, guid: 646b4ac0331f8e447bd20f06eba916a3, type: 3}
      propertyPath: m_LocalEulerAnglesHint.z
      value: 0
      objectReference: {fileID: 0}
    - target: {fileID: 400000, guid: 646b4ac0331f8e447bd20f06eba916a3, type: 3}
      propertyPath: m_LocalScale.x
      value: 2
      objectReference: {fileID: 0}
    - target: {fileID: 400000, guid: 646b4ac0331f8e447bd20f06eba916a3, type: 3}
      propertyPath: m_LocalScale.z
      value: 2
      objectReference: {fileID: 0}
    - target: {fileID: 2300000, guid: 646b4ac0331f8e447bd20f06eba916a3, type: 3}
      propertyPath: m_Materials.Array.data[0]
      value: 
      objectReference: {fileID: 2100000, guid: 6d35c0ba34dda264db86b7d5eeb657e5, type: 2}
    - target: {fileID: 400000, guid: 646b4ac0331f8e447bd20f06eba916a3, type: 3}
      propertyPath: m_LocalScale.y
      value: 2
      objectReference: {fileID: 0}
    - target: {fileID: 100000, guid: 646b4ac0331f8e447bd20f06eba916a3, type: 3}
      propertyPath: m_Name
      value: GroundLeaf (2)
      objectReference: {fileID: 0}
    m_RemovedComponents: []
  m_ParentPrefab: {fileID: 100100000, guid: 646b4ac0331f8e447bd20f06eba916a3, type: 3}
  m_IsPrefabParent: 0
--- !u!4 &747111530 stripped
Transform:
  m_PrefabParentObject: {fileID: 400000, guid: 646b4ac0331f8e447bd20f06eba916a3, type: 3}
  m_PrefabInternal: {fileID: 747111529}
--- !u!1 &747895456
GameObject:
  m_ObjectHideFlags: 0
  m_PrefabParentObject: {fileID: 1000012848132142, guid: 1faa212e4ad88f04a81c5ed019001de5,
    type: 2}
  m_PrefabInternal: {fileID: 0}
  serializedVersion: 5
  m_Component:
  - component: {fileID: 747895457}
  - component: {fileID: 747895460}
  - component: {fileID: 747895459}
  - component: {fileID: 747895458}
  m_Layer: 0
  m_Name: Sphere (49)
  m_TagString: Untagged
  m_Icon: {fileID: 0}
  m_NavMeshLayer: 0
  m_StaticEditorFlags: 0
  m_IsActive: 1
--- !u!4 &747895457
Transform:
  m_ObjectHideFlags: 0
  m_PrefabParentObject: {fileID: 4000011224780184, guid: 1faa212e4ad88f04a81c5ed019001de5,
    type: 2}
  m_PrefabInternal: {fileID: 0}
  m_GameObject: {fileID: 747895456}
  m_LocalRotation: {x: -0, y: -0, z: -0, w: 1}
  m_LocalPosition: {x: 2.960003, y: 0, z: -5}
  m_LocalScale: {x: 1, y: 1, z: 1}
  m_Children: []
  m_Father: {fileID: 1689074024}
  m_RootOrder: 49
  m_LocalEulerAnglesHint: {x: 0, y: 0, z: 0}
--- !u!23 &747895458
MeshRenderer:
  m_ObjectHideFlags: 0
  m_PrefabParentObject: {fileID: 23000013421624772, guid: 1faa212e4ad88f04a81c5ed019001de5,
    type: 2}
  m_PrefabInternal: {fileID: 0}
  m_GameObject: {fileID: 747895456}
  m_Enabled: 1
  m_CastShadows: 1
  m_ReceiveShadows: 1
  m_DynamicOccludee: 1
  m_MotionVectors: 1
  m_LightProbeUsage: 1
  m_ReflectionProbeUsage: 1
  m_Materials:
  - {fileID: 2100000, guid: 907e0fb19413c8a4694446e9d4f8aaec, type: 2}
  m_StaticBatchInfo:
    firstSubMesh: 0
    subMeshCount: 0
  m_StaticBatchRoot: {fileID: 0}
  m_ProbeAnchor: {fileID: 0}
  m_LightProbeVolumeOverride: {fileID: 0}
  m_ScaleInLightmap: 1
  m_PreserveUVs: 1
  m_IgnoreNormalsForChartDetection: 0
  m_ImportantGI: 0
  m_StitchSeams: 0
  m_SelectedEditorRenderState: 3
  m_MinimumChartSize: 4
  m_AutoUVMaxDistance: 0.5
  m_AutoUVMaxAngle: 89
  m_LightmapParameters: {fileID: 0}
  m_SortingLayerID: 0
  m_SortingLayer: 0
  m_SortingOrder: 0
--- !u!135 &747895459
SphereCollider:
  m_ObjectHideFlags: 0
  m_PrefabParentObject: {fileID: 135000010906751980, guid: 1faa212e4ad88f04a81c5ed019001de5,
    type: 2}
  m_PrefabInternal: {fileID: 0}
  m_GameObject: {fileID: 747895456}
  m_Material: {fileID: 0}
  m_IsTrigger: 0
  m_Enabled: 1
  serializedVersion: 2
  m_Radius: 0.5
  m_Center: {x: 0, y: 0, z: 0}
--- !u!33 &747895460
MeshFilter:
  m_ObjectHideFlags: 0
  m_PrefabParentObject: {fileID: 33000011098133760, guid: 1faa212e4ad88f04a81c5ed019001de5,
    type: 2}
  m_PrefabInternal: {fileID: 0}
  m_GameObject: {fileID: 747895456}
  m_Mesh: {fileID: 10207, guid: 0000000000000000e000000000000000, type: 0}
--- !u!1 &770738433
GameObject:
  m_ObjectHideFlags: 0
  m_PrefabParentObject: {fileID: 0}
  m_PrefabInternal: {fileID: 0}
  serializedVersion: 5
  m_Component:
  - component: {fileID: 770738434}
  - component: {fileID: 770738437}
  - component: {fileID: 770738436}
  - component: {fileID: 770738435}
  m_Layer: 0
  m_Name: Plane (3)
  m_TagString: Untagged
  m_Icon: {fileID: 0}
  m_NavMeshLayer: 0
  m_StaticEditorFlags: 4294967295
  m_IsActive: 1
--- !u!4 &770738434
Transform:
  m_ObjectHideFlags: 0
  m_PrefabParentObject: {fileID: 0}
  m_PrefabInternal: {fileID: 0}
  m_GameObject: {fileID: 770738433}
  m_LocalRotation: {x: -0.7071068, y: -0.7071068, z: -0.000000029802322, w: -0.000000029802322}
  m_LocalPosition: {x: -5.2800016, y: 5.2200007, z: -0}
  m_LocalScale: {x: 1, y: 1, z: 1}
  m_Children: []
  m_Father: {fileID: 1807687832}
  m_RootOrder: 2
  m_LocalEulerAnglesHint: {x: -90, y: 0, z: 0}
--- !u!23 &770738435
MeshRenderer:
  m_ObjectHideFlags: 0
  m_PrefabParentObject: {fileID: 0}
  m_PrefabInternal: {fileID: 0}
  m_GameObject: {fileID: 770738433}
  m_Enabled: 1
  m_CastShadows: 1
  m_ReceiveShadows: 1
  m_DynamicOccludee: 1
  m_MotionVectors: 1
  m_LightProbeUsage: 1
  m_ReflectionProbeUsage: 1
  m_Materials:
  - {fileID: 2100000, guid: c0b044e8d3bb04947bd559a0964cff2b, type: 2}
  m_StaticBatchInfo:
    firstSubMesh: 0
    subMeshCount: 0
  m_StaticBatchRoot: {fileID: 0}
  m_ProbeAnchor: {fileID: 0}
  m_LightProbeVolumeOverride: {fileID: 0}
  m_ScaleInLightmap: 1
  m_PreserveUVs: 1
  m_IgnoreNormalsForChartDetection: 0
  m_ImportantGI: 0
  m_StitchSeams: 0
  m_SelectedEditorRenderState: 3
  m_MinimumChartSize: 4
  m_AutoUVMaxDistance: 0.5
  m_AutoUVMaxAngle: 89
  m_LightmapParameters: {fileID: 0}
  m_SortingLayerID: 0
  m_SortingLayer: 0
  m_SortingOrder: 0
--- !u!64 &770738436
MeshCollider:
  m_ObjectHideFlags: 0
  m_PrefabParentObject: {fileID: 0}
  m_PrefabInternal: {fileID: 0}
  m_GameObject: {fileID: 770738433}
  m_Material: {fileID: 0}
  m_IsTrigger: 0
  m_Enabled: 1
  serializedVersion: 2
  m_Convex: 0
  m_InflateMesh: 0
  m_SkinWidth: 0.01
  m_Mesh: {fileID: 10209, guid: 0000000000000000e000000000000000, type: 0}
--- !u!33 &770738437
MeshFilter:
  m_ObjectHideFlags: 0
  m_PrefabParentObject: {fileID: 0}
  m_PrefabInternal: {fileID: 0}
  m_GameObject: {fileID: 770738433}
  m_Mesh: {fileID: 10209, guid: 0000000000000000e000000000000000, type: 0}
--- !u!1001 &771937532
Prefab:
  m_ObjectHideFlags: 0
  serializedVersion: 2
  m_Modification:
    m_TransformParent: {fileID: 144382660}
    m_Modifications:
    - target: {fileID: 485392, guid: e641a36bceddbf24a89656e94dafb3e5, type: 2}
      propertyPath: m_LocalPosition.x
      value: -0.49
      objectReference: {fileID: 0}
    - target: {fileID: 485392, guid: e641a36bceddbf24a89656e94dafb3e5, type: 2}
      propertyPath: m_LocalPosition.y
      value: 0.60660255
      objectReference: {fileID: 0}
    - target: {fileID: 485392, guid: e641a36bceddbf24a89656e94dafb3e5, type: 2}
      propertyPath: m_LocalPosition.z
      value: 0.67
      objectReference: {fileID: 0}
    - target: {fileID: 485392, guid: e641a36bceddbf24a89656e94dafb3e5, type: 2}
      propertyPath: m_LocalRotation.x
      value: -0
      objectReference: {fileID: 0}
    - target: {fileID: 485392, guid: e641a36bceddbf24a89656e94dafb3e5, type: 2}
      propertyPath: m_LocalRotation.y
      value: -0
      objectReference: {fileID: 0}
    - target: {fileID: 485392, guid: e641a36bceddbf24a89656e94dafb3e5, type: 2}
      propertyPath: m_LocalRotation.z
      value: -0
      objectReference: {fileID: 0}
    - target: {fileID: 485392, guid: e641a36bceddbf24a89656e94dafb3e5, type: 2}
      propertyPath: m_LocalRotation.w
      value: 1
      objectReference: {fileID: 0}
    - target: {fileID: 485392, guid: e641a36bceddbf24a89656e94dafb3e5, type: 2}
      propertyPath: m_RootOrder
      value: 11
      objectReference: {fileID: 0}
    - target: {fileID: 2374582, guid: e641a36bceddbf24a89656e94dafb3e5, type: 2}
      propertyPath: m_Materials.Array.data[0]
      value: 
      objectReference: {fileID: 2100000, guid: c666d363b658c91468e5d881a9c5e051, type: 2}
    - target: {fileID: 115764, guid: e641a36bceddbf24a89656e94dafb3e5, type: 2}
      propertyPath: m_Name
      value: rcgRock012_LODs (5)
      objectReference: {fileID: 0}
    m_RemovedComponents: []
  m_ParentPrefab: {fileID: 100100000, guid: e641a36bceddbf24a89656e94dafb3e5, type: 2}
  m_IsPrefabParent: 0
--- !u!4 &771937533 stripped
Transform:
  m_PrefabParentObject: {fileID: 485392, guid: e641a36bceddbf24a89656e94dafb3e5, type: 2}
  m_PrefabInternal: {fileID: 771937532}
--- !u!1 &779296982
GameObject:
  m_ObjectHideFlags: 0
  m_PrefabParentObject: {fileID: 0}
  m_PrefabInternal: {fileID: 0}
  serializedVersion: 5
  m_Component:
  - component: {fileID: 779296983}
  - component: {fileID: 779296986}
  - component: {fileID: 779296985}
  - component: {fileID: 779296984}
  m_Layer: 0
  m_Name: Plane (1)
  m_TagString: Untagged
  m_Icon: {fileID: 0}
  m_NavMeshLayer: 0
  m_StaticEditorFlags: 0
  m_IsActive: 1
--- !u!4 &779296983
Transform:
  m_ObjectHideFlags: 0
  m_PrefabParentObject: {fileID: 0}
  m_PrefabInternal: {fileID: 0}
  m_GameObject: {fileID: 779296982}
  m_LocalRotation: {x: -0, y: -0, z: -0, w: 1}
  m_LocalPosition: {x: 0, y: 0, z: 0}
  m_LocalScale: {x: 1, y: 1, z: 1}
  m_Children: []
  m_Father: {fileID: 952562495}
  m_RootOrder: 0
  m_LocalEulerAnglesHint: {x: 0, y: 0, z: 0}
--- !u!23 &779296984
MeshRenderer:
  m_ObjectHideFlags: 0
  m_PrefabParentObject: {fileID: 0}
  m_PrefabInternal: {fileID: 0}
  m_GameObject: {fileID: 779296982}
  m_Enabled: 1
  m_CastShadows: 1
  m_ReceiveShadows: 1
  m_DynamicOccludee: 1
  m_MotionVectors: 1
  m_LightProbeUsage: 1
  m_ReflectionProbeUsage: 1
  m_Materials:
  - {fileID: 2100000, guid: 9d65ced14251eb743ba9702a6f3c2ce8, type: 2}
  m_StaticBatchInfo:
    firstSubMesh: 0
    subMeshCount: 0
  m_StaticBatchRoot: {fileID: 0}
  m_ProbeAnchor: {fileID: 0}
  m_LightProbeVolumeOverride: {fileID: 0}
  m_ScaleInLightmap: 1
  m_PreserveUVs: 1
  m_IgnoreNormalsForChartDetection: 0
  m_ImportantGI: 0
  m_StitchSeams: 0
  m_SelectedEditorRenderState: 3
  m_MinimumChartSize: 4
  m_AutoUVMaxDistance: 0.5
  m_AutoUVMaxAngle: 89
  m_LightmapParameters: {fileID: 0}
  m_SortingLayerID: 0
  m_SortingLayer: 0
  m_SortingOrder: 0
--- !u!64 &779296985
MeshCollider:
  m_ObjectHideFlags: 0
  m_PrefabParentObject: {fileID: 0}
  m_PrefabInternal: {fileID: 0}
  m_GameObject: {fileID: 779296982}
  m_Material: {fileID: 0}
  m_IsTrigger: 0
  m_Enabled: 1
  serializedVersion: 2
  m_Convex: 0
  m_InflateMesh: 0
  m_SkinWidth: 0.01
  m_Mesh: {fileID: 10209, guid: 0000000000000000e000000000000000, type: 0}
--- !u!33 &779296986
MeshFilter:
  m_ObjectHideFlags: 0
  m_PrefabParentObject: {fileID: 0}
  m_PrefabInternal: {fileID: 0}
  m_GameObject: {fileID: 779296982}
  m_Mesh: {fileID: 10209, guid: 0000000000000000e000000000000000, type: 0}
--- !u!1 &782545120
GameObject:
  m_ObjectHideFlags: 0
  m_PrefabParentObject: {fileID: 0}
  m_PrefabInternal: {fileID: 0}
  serializedVersion: 5
  m_Component:
  - component: {fileID: 782545121}
  - component: {fileID: 782545124}
  - component: {fileID: 782545123}
  - component: {fileID: 782545122}
  m_Layer: 0
  m_Name: Quad (2)
  m_TagString: Untagged
  m_Icon: {fileID: 0}
  m_NavMeshLayer: 0
  m_StaticEditorFlags: 0
  m_IsActive: 1
--- !u!4 &782545121
Transform:
  m_ObjectHideFlags: 0
  m_PrefabParentObject: {fileID: 0}
  m_PrefabInternal: {fileID: 0}
  m_GameObject: {fileID: 782545120}
  m_LocalRotation: {x: 0, y: -0.08715578, z: 0, w: 0.9961947}
  m_LocalPosition: {x: 2.5, y: 0, z: 7.5}
  m_LocalScale: {x: 2, y: 10.000004, z: 1.0000005}
  m_Children: []
  m_Father: {fileID: 710116623}
  m_RootOrder: 3
  m_LocalEulerAnglesHint: {x: 0, y: -10, z: 0}
--- !u!23 &782545122
MeshRenderer:
  m_ObjectHideFlags: 0
  m_PrefabParentObject: {fileID: 0}
  m_PrefabInternal: {fileID: 0}
  m_GameObject: {fileID: 782545120}
  m_Enabled: 1
  m_CastShadows: 1
  m_ReceiveShadows: 1
  m_DynamicOccludee: 1
  m_MotionVectors: 1
  m_LightProbeUsage: 1
  m_ReflectionProbeUsage: 1
  m_Materials:
  - {fileID: 2100000, guid: dcad493d968f31e4ba561145c394919b, type: 2}
  m_StaticBatchInfo:
    firstSubMesh: 0
    subMeshCount: 0
  m_StaticBatchRoot: {fileID: 0}
  m_ProbeAnchor: {fileID: 0}
  m_LightProbeVolumeOverride: {fileID: 0}
  m_ScaleInLightmap: 1
  m_PreserveUVs: 1
  m_IgnoreNormalsForChartDetection: 0
  m_ImportantGI: 0
  m_StitchSeams: 0
  m_SelectedEditorRenderState: 3
  m_MinimumChartSize: 4
  m_AutoUVMaxDistance: 0.5
  m_AutoUVMaxAngle: 89
  m_LightmapParameters: {fileID: 0}
  m_SortingLayerID: 0
  m_SortingLayer: 0
  m_SortingOrder: 0
--- !u!64 &782545123
MeshCollider:
  m_ObjectHideFlags: 0
  m_PrefabParentObject: {fileID: 0}
  m_PrefabInternal: {fileID: 0}
  m_GameObject: {fileID: 782545120}
  m_Material: {fileID: 0}
  m_IsTrigger: 0
  m_Enabled: 1
  serializedVersion: 2
  m_Convex: 0
  m_InflateMesh: 0
  m_SkinWidth: 0.01
  m_Mesh: {fileID: 10210, guid: 0000000000000000e000000000000000, type: 0}
--- !u!33 &782545124
MeshFilter:
  m_ObjectHideFlags: 0
  m_PrefabParentObject: {fileID: 0}
  m_PrefabInternal: {fileID: 0}
  m_GameObject: {fileID: 782545120}
  m_Mesh: {fileID: 10210, guid: 0000000000000000e000000000000000, type: 0}
--- !u!1 &785457124
GameObject:
  m_ObjectHideFlags: 0
  m_PrefabParentObject: {fileID: 0}
  m_PrefabInternal: {fileID: 0}
  serializedVersion: 5
  m_Component:
  - component: {fileID: 785457126}
  - component: {fileID: 785457125}
  - component: {fileID: 785457127}
  - component: {fileID: 785457128}
  m_Layer: 0
  m_Name: Point light (2)
  m_TagString: Untagged
  m_Icon: {fileID: 0}
  m_NavMeshLayer: 0
  m_StaticEditorFlags: 0
  m_IsActive: 1
--- !u!108 &785457125
Light:
  m_ObjectHideFlags: 0
  m_PrefabParentObject: {fileID: 0}
  m_PrefabInternal: {fileID: 0}
  m_GameObject: {fileID: 785457124}
  m_Enabled: 1
  serializedVersion: 8
  m_Type: 2
  m_Color: {r: 0.3784602, g: 0.7352941, b: 0.4842799, a: 1}
  m_Intensity: 8
  m_Range: 8.65
  m_SpotAngle: 30
  m_CookieSize: 10
  m_Shadows:
    m_Type: 0
    m_Resolution: -1
    m_CustomResolution: -1
    m_Strength: 1
    m_Bias: 0.05
    m_NormalBias: 0.4
    m_NearPlane: 0.2
  m_Cookie: {fileID: 0}
  m_DrawHalo: 0
  m_Flare: {fileID: 0}
  m_RenderMode: 0
  m_CullingMask:
    serializedVersion: 2
    m_Bits: 4294967295
  m_Lightmapping: 4
  m_AreaSize: {x: 1, y: 1}
  m_BounceIntensity: 1
  m_ColorTemperature: 6570
  m_UseColorTemperature: 0
  m_ShadowRadius: 0
  m_ShadowAngle: 0
--- !u!4 &785457126
Transform:
  m_ObjectHideFlags: 0
  m_PrefabParentObject: {fileID: 0}
  m_PrefabInternal: {fileID: 0}
  m_GameObject: {fileID: 785457124}
  m_LocalRotation: {x: -0.0034919123, y: 0.0089843245, z: -0.007998787, w: 0.99992156}
  m_LocalPosition: {x: 4.38, y: 1.87, z: 6.11}
  m_LocalScale: {x: 1, y: 1, z: 1}
  m_Children: []
  m_Father: {fileID: 144382660}
  m_RootOrder: 10
  m_LocalEulerAnglesHint: {x: -0.39200002, y: 1.033, z: -0.92}
--- !u!114 &785457127
MonoBehaviour:
  m_ObjectHideFlags: 0
  m_PrefabParentObject: {fileID: 0}
  m_PrefabInternal: {fileID: 0}
  m_GameObject: {fileID: 785457124}
  m_Enabled: 1
  m_EditorHideFlags: 0
  m_Script: {fileID: 11500000, guid: 7a68c43fe1f2a47cfa234b5eeaa98012, type: 3}
  m_Name: 
  m_EditorClassIdentifier: 
  m_innerSpotPercent: 0
  lightDimmer: 1
  fadeDistance: 10000
  affectDiffuse: 1
  affectSpecular: 1
  archetype: 0
  spotLightShape: 0
  lightLength: 0
  lightWidth: 0
<<<<<<< HEAD
=======
--- !u!114 &785457128
MonoBehaviour:
  m_ObjectHideFlags: 0
  m_PrefabParentObject: {fileID: 0}
  m_PrefabInternal: {fileID: 0}
  m_GameObject: {fileID: 785457124}
  m_Enabled: 1
  m_EditorHideFlags: 0
  m_Script: {fileID: 11500000, guid: c6c2871f720b2af4e9210febdac74517, type: 3}
  m_Name: 
  m_EditorClassIdentifier: 
  shadowResolution: 512
  shadowDimmer: 1
  shadowFadeDistance: 10000
>>>>>>> fd6b24e8
  shadowCascadeCount: 4
  shadowCascadeRatios:
  - 0.05
  - 0.2
  - 0.3
  shadowAlgorithm: 0
  shadowVariant: 0
  shadowPrecision: 0
  shadowData:
    format: 0
    data: 
  shadowDatas: []
--- !u!1 &818701168
GameObject:
  m_ObjectHideFlags: 0
  m_PrefabParentObject: {fileID: 1000014164875786, guid: 1faa212e4ad88f04a81c5ed019001de5,
    type: 2}
  m_PrefabInternal: {fileID: 0}
  serializedVersion: 5
  m_Component:
  - component: {fileID: 818701169}
  - component: {fileID: 818701172}
  - component: {fileID: 818701171}
  - component: {fileID: 818701170}
  m_Layer: 0
  m_Name: Sphere (32)
  m_TagString: Untagged
  m_Icon: {fileID: 0}
  m_NavMeshLayer: 0
  m_StaticEditorFlags: 0
  m_IsActive: 1
--- !u!4 &818701169
Transform:
  m_ObjectHideFlags: 0
  m_PrefabParentObject: {fileID: 4000011497627172, guid: 1faa212e4ad88f04a81c5ed019001de5,
    type: 2}
  m_PrefabInternal: {fileID: 0}
  m_GameObject: {fileID: 818701168}
  m_LocalRotation: {x: -0, y: -0, z: -0, w: 1}
  m_LocalPosition: {x: -7.539997, y: 0, z: -2}
  m_LocalScale: {x: 1, y: 1, z: 1}
  m_Children:
  - {fileID: 1783054164}
  m_Father: {fileID: 1689074024}
  m_RootOrder: 32
  m_LocalEulerAnglesHint: {x: 0, y: 0, z: 0}
--- !u!23 &818701170
MeshRenderer:
  m_ObjectHideFlags: 0
  m_PrefabParentObject: {fileID: 23000012110281398, guid: 1faa212e4ad88f04a81c5ed019001de5,
    type: 2}
  m_PrefabInternal: {fileID: 0}
  m_GameObject: {fileID: 818701168}
  m_Enabled: 1
  m_CastShadows: 1
  m_ReceiveShadows: 1
  m_DynamicOccludee: 1
  m_MotionVectors: 1
  m_LightProbeUsage: 1
  m_ReflectionProbeUsage: 1
  m_Materials:
  - {fileID: 2100000, guid: f4086acc73d85f34e939aa60d7c36d5d, type: 2}
  m_StaticBatchInfo:
    firstSubMesh: 0
    subMeshCount: 0
  m_StaticBatchRoot: {fileID: 0}
  m_ProbeAnchor: {fileID: 0}
  m_LightProbeVolumeOverride: {fileID: 0}
  m_ScaleInLightmap: 1
  m_PreserveUVs: 1
  m_IgnoreNormalsForChartDetection: 0
  m_ImportantGI: 0
  m_StitchSeams: 0
  m_SelectedEditorRenderState: 3
  m_MinimumChartSize: 4
  m_AutoUVMaxDistance: 0.5
  m_AutoUVMaxAngle: 89
  m_LightmapParameters: {fileID: 0}
  m_SortingLayerID: 0
  m_SortingLayer: 0
  m_SortingOrder: 0
--- !u!135 &818701171
SphereCollider:
  m_ObjectHideFlags: 0
  m_PrefabParentObject: {fileID: 135000012111690070, guid: 1faa212e4ad88f04a81c5ed019001de5,
    type: 2}
  m_PrefabInternal: {fileID: 0}
  m_GameObject: {fileID: 818701168}
  m_Material: {fileID: 0}
  m_IsTrigger: 0
  m_Enabled: 1
  serializedVersion: 2
  m_Radius: 0.5
  m_Center: {x: 0, y: 0, z: 0}
--- !u!33 &818701172
MeshFilter:
  m_ObjectHideFlags: 0
  m_PrefabParentObject: {fileID: 33000013419629684, guid: 1faa212e4ad88f04a81c5ed019001de5,
    type: 2}
  m_PrefabInternal: {fileID: 0}
  m_GameObject: {fileID: 818701168}
  m_Mesh: {fileID: 10207, guid: 0000000000000000e000000000000000, type: 0}
--- !u!1 &827169273
GameObject:
  m_ObjectHideFlags: 0
  m_PrefabParentObject: {fileID: 0}
  m_PrefabInternal: {fileID: 0}
  serializedVersion: 5
  m_Component:
  - component: {fileID: 827169276}
  - component: {fileID: 827169275}
  - component: {fileID: 827169274}
  - component: {fileID: 827169277}
  m_Layer: 0
  m_Name: Test - LTC Area Light
  m_TagString: Untagged
  m_Icon: {fileID: 0}
  m_NavMeshLayer: 0
  m_StaticEditorFlags: 0
  m_IsActive: 1
--- !u!114 &827169274
MonoBehaviour:
  m_ObjectHideFlags: 0
  m_PrefabParentObject: {fileID: 0}
  m_PrefabInternal: {fileID: 0}
  m_GameObject: {fileID: 827169273}
  m_Enabled: 1
  m_EditorHideFlags: 0
  m_Script: {fileID: 11500000, guid: 7a68c43fe1f2a47cfa234b5eeaa98012, type: 3}
  m_Name: 
  m_EditorClassIdentifier: 
  m_innerSpotPercent: 0
  lightDimmer: 1
  fadeDistance: 10000
  affectDiffuse: 1
  affectSpecular: 1
  archetype: 1
  spotLightShape: 0
  lightLength: 16
  lightWidth: 2
<<<<<<< HEAD
  shadowCascadeCount: 4
  shadowCascadeRatios:
  - 0.05
  - 0.2
  - 0.3
  shadowAlgorithm: 0
  shadowVariant: 0
  shadowPrecision: 0
  shadowData:
    format: 0
    data: 
  shadowDatas: []
=======
>>>>>>> fd6b24e8
--- !u!108 &827169275
Light:
  m_ObjectHideFlags: 0
  m_PrefabParentObject: {fileID: 0}
  m_PrefabInternal: {fileID: 0}
  m_GameObject: {fileID: 827169273}
  m_Enabled: 1
  serializedVersion: 8
  m_Type: 1
  m_Color: {r: 1, g: 1, b: 1, a: 1}
  m_Intensity: 1
  m_Range: 12
  m_SpotAngle: 30
  m_CookieSize: 10
  m_Shadows:
    m_Type: 0
    m_Resolution: -1
    m_CustomResolution: -1
    m_Strength: 1
    m_Bias: 0.05
    m_NormalBias: 0.4
    m_NearPlane: 0.2
  m_Cookie: {fileID: 0}
  m_DrawHalo: 0
  m_Flare: {fileID: 0}
  m_RenderMode: 0
  m_CullingMask:
    serializedVersion: 2
    m_Bits: 4294967295
  m_Lightmapping: 4
  m_AreaSize: {x: 1, y: 1}
  m_BounceIntensity: 1
  m_ColorTemperature: 6570
  m_UseColorTemperature: 0
  m_ShadowRadius: 0
  m_ShadowAngle: 0
--- !u!4 &827169276
Transform:
  m_ObjectHideFlags: 0
  m_PrefabParentObject: {fileID: 0}
  m_PrefabInternal: {fileID: 0}
  m_GameObject: {fileID: 827169273}
  m_LocalRotation: {x: 0.7071068, y: 0, z: 0, w: 0.7071068}
  m_LocalPosition: {x: -100, y: 8, z: 15}
  m_LocalScale: {x: 1, y: 1, z: 1}
  m_Children:
  - {fileID: 925222274}
  - {fileID: 1035351686}
  - {fileID: 1883914491}
  - {fileID: 1907476404}
  - {fileID: 745410967}
  - {fileID: 146321728}
  - {fileID: 291640077}
  m_Father: {fileID: 0}
  m_RootOrder: 7
  m_LocalEulerAnglesHint: {x: 90, y: 0, z: 0}
--- !u!114 &827169277
MonoBehaviour:
  m_ObjectHideFlags: 0
  m_PrefabParentObject: {fileID: 0}
  m_PrefabInternal: {fileID: 0}
  m_GameObject: {fileID: 827169273}
  m_Enabled: 1
  m_EditorHideFlags: 0
  m_Script: {fileID: 11500000, guid: c6c2871f720b2af4e9210febdac74517, type: 3}
  m_Name: 
  m_EditorClassIdentifier: 
  shadowResolution: 512
  shadowDimmer: 1
  shadowFadeDistance: 10000
  shadowCascadeCount: 4
  shadowCascadeRatios:
  - 0.05
  - 0.2
  - 0.3
  shadowAlgorithm: 0
  shadowVariant: 0
  shadowPrecision: 0
  shadowData:
    format: 0
    data: 
  shadowDatas: []
--- !u!1 &831940004
GameObject:
  m_ObjectHideFlags: 0
  m_PrefabParentObject: {fileID: 0}
  m_PrefabInternal: {fileID: 0}
  serializedVersion: 5
  m_Component:
  - component: {fileID: 831940005}
  - component: {fileID: 831940008}
  - component: {fileID: 831940007}
  - component: {fileID: 831940006}
  m_Layer: 0
  m_Name: PlaneWood
  m_TagString: Untagged
  m_Icon: {fileID: 0}
  m_NavMeshLayer: 0
  m_StaticEditorFlags: 0
  m_IsActive: 1
--- !u!4 &831940005
Transform:
  m_ObjectHideFlags: 0
  m_PrefabParentObject: {fileID: 0}
  m_PrefabInternal: {fileID: 0}
  m_GameObject: {fileID: 831940004}
  m_LocalRotation: {x: -0, y: -0, z: -0, w: 1}
  m_LocalPosition: {x: 0, y: 0, z: 0}
  m_LocalScale: {x: 1, y: 1, z: 1}
  m_Children: []
  m_Father: {fileID: 1226270485}
  m_RootOrder: 1
  m_LocalEulerAnglesHint: {x: 0, y: 0, z: 0}
--- !u!23 &831940006
MeshRenderer:
  m_ObjectHideFlags: 0
  m_PrefabParentObject: {fileID: 0}
  m_PrefabInternal: {fileID: 0}
  m_GameObject: {fileID: 831940004}
  m_Enabled: 1
  m_CastShadows: 1
  m_ReceiveShadows: 1
  m_DynamicOccludee: 1
  m_MotionVectors: 1
  m_LightProbeUsage: 1
  m_ReflectionProbeUsage: 1
  m_Materials:
  - {fileID: 2100000, guid: f6dfdaa6d241dc94bb8816edbe111721, type: 2}
  m_StaticBatchInfo:
    firstSubMesh: 0
    subMeshCount: 0
  m_StaticBatchRoot: {fileID: 0}
  m_ProbeAnchor: {fileID: 0}
  m_LightProbeVolumeOverride: {fileID: 0}
  m_ScaleInLightmap: 1
  m_PreserveUVs: 1
  m_IgnoreNormalsForChartDetection: 0
  m_ImportantGI: 0
  m_StitchSeams: 0
  m_SelectedEditorRenderState: 3
  m_MinimumChartSize: 4
  m_AutoUVMaxDistance: 0.5
  m_AutoUVMaxAngle: 89
  m_LightmapParameters: {fileID: 0}
  m_SortingLayerID: 0
  m_SortingLayer: 0
  m_SortingOrder: 0
--- !u!64 &831940007
MeshCollider:
  m_ObjectHideFlags: 0
  m_PrefabParentObject: {fileID: 0}
  m_PrefabInternal: {fileID: 0}
  m_GameObject: {fileID: 831940004}
  m_Material: {fileID: 0}
  m_IsTrigger: 0
  m_Enabled: 1
  serializedVersion: 2
  m_Convex: 0
  m_InflateMesh: 0
  m_SkinWidth: 0.01
  m_Mesh: {fileID: 10209, guid: 0000000000000000e000000000000000, type: 0}
--- !u!33 &831940008
MeshFilter:
  m_ObjectHideFlags: 0
  m_PrefabParentObject: {fileID: 0}
  m_PrefabInternal: {fileID: 0}
  m_GameObject: {fileID: 831940004}
  m_Mesh: {fileID: 10209, guid: 0000000000000000e000000000000000, type: 0}
--- !u!1 &833213341
GameObject:
  m_ObjectHideFlags: 0
  m_PrefabParentObject: {fileID: 0}
  m_PrefabInternal: {fileID: 0}
  serializedVersion: 5
  m_Component:
  - component: {fileID: 833213342}
  - component: {fileID: 833213345}
  - component: {fileID: 833213344}
  - component: {fileID: 833213343}
  m_Layer: 0
  m_Name: PlaneRock
  m_TagString: Untagged
  m_Icon: {fileID: 0}
  m_NavMeshLayer: 0
  m_StaticEditorFlags: 0
  m_IsActive: 1
--- !u!4 &833213342
Transform:
  m_ObjectHideFlags: 0
  m_PrefabParentObject: {fileID: 0}
  m_PrefabInternal: {fileID: 0}
  m_GameObject: {fileID: 833213341}
  m_LocalRotation: {x: -0.7071068, y: 0, z: -0, w: 0.7071068}
  m_LocalPosition: {x: 0, y: 10, z: 0}
  m_LocalScale: {x: 1, y: 1, z: 1}
  m_Children: []
  m_Father: {fileID: 325784430}
  m_RootOrder: 0
  m_LocalEulerAnglesHint: {x: 0, y: 0, z: 0}
--- !u!23 &833213343
MeshRenderer:
  m_ObjectHideFlags: 0
  m_PrefabParentObject: {fileID: 0}
  m_PrefabInternal: {fileID: 0}
  m_GameObject: {fileID: 833213341}
  m_Enabled: 1
  m_CastShadows: 1
  m_ReceiveShadows: 1
  m_DynamicOccludee: 1
  m_MotionVectors: 1
  m_LightProbeUsage: 1
  m_ReflectionProbeUsage: 1
  m_Materials:
  - {fileID: 2100000, guid: 1f7b8b008c12d2546b81392e26255cc7, type: 2}
  m_StaticBatchInfo:
    firstSubMesh: 0
    subMeshCount: 0
  m_StaticBatchRoot: {fileID: 0}
  m_ProbeAnchor: {fileID: 0}
  m_LightProbeVolumeOverride: {fileID: 0}
  m_ScaleInLightmap: 1
  m_PreserveUVs: 1
  m_IgnoreNormalsForChartDetection: 0
  m_ImportantGI: 0
  m_StitchSeams: 0
  m_SelectedEditorRenderState: 3
  m_MinimumChartSize: 4
  m_AutoUVMaxDistance: 0.5
  m_AutoUVMaxAngle: 89
  m_LightmapParameters: {fileID: 0}
  m_SortingLayerID: 0
  m_SortingLayer: 0
  m_SortingOrder: 0
--- !u!64 &833213344
MeshCollider:
  m_ObjectHideFlags: 0
  m_PrefabParentObject: {fileID: 0}
  m_PrefabInternal: {fileID: 0}
  m_GameObject: {fileID: 833213341}
  m_Material: {fileID: 0}
  m_IsTrigger: 0
  m_Enabled: 1
  serializedVersion: 2
  m_Convex: 0
  m_InflateMesh: 0
  m_SkinWidth: 0.01
  m_Mesh: {fileID: 10209, guid: 0000000000000000e000000000000000, type: 0}
--- !u!33 &833213345
MeshFilter:
  m_ObjectHideFlags: 0
  m_PrefabParentObject: {fileID: 0}
  m_PrefabInternal: {fileID: 0}
  m_GameObject: {fileID: 833213341}
  m_Mesh: {fileID: 10209, guid: 0000000000000000e000000000000000, type: 0}
--- !u!1 &834722895
GameObject:
  m_ObjectHideFlags: 0
  m_PrefabParentObject: {fileID: 0}
  m_PrefabInternal: {fileID: 0}
  serializedVersion: 5
  m_Component:
  - component: {fileID: 834722896}
  - component: {fileID: 834722897}
  - component: {fileID: 834722898}
  - component: {fileID: 834722899}
  m_Layer: 0
  m_Name: Point light
  m_TagString: Untagged
  m_Icon: {fileID: 0}
  m_NavMeshLayer: 0
  m_StaticEditorFlags: 0
  m_IsActive: 1
--- !u!4 &834722896
Transform:
  m_ObjectHideFlags: 0
  m_PrefabParentObject: {fileID: 0}
  m_PrefabInternal: {fileID: 0}
  m_GameObject: {fileID: 834722895}
  m_LocalRotation: {x: 0, y: 0, z: 0, w: 1}
  m_LocalPosition: {x: 0.283, y: 3.68, z: -1.3}
  m_LocalScale: {x: 1, y: 1, z: 1}
  m_Children: []
  m_Father: {fileID: 1078778473}
  m_RootOrder: 1
  m_LocalEulerAnglesHint: {x: 0, y: 0, z: 0}
--- !u!108 &834722897
Light:
  m_ObjectHideFlags: 0
  m_PrefabParentObject: {fileID: 0}
  m_PrefabInternal: {fileID: 0}
  m_GameObject: {fileID: 834722895}
  m_Enabled: 1
  serializedVersion: 8
  m_Type: 2
  m_Color: {r: 1, g: 1, b: 1, a: 1}
  m_Intensity: 37.77
  m_Range: 7.2
  m_SpotAngle: 30
  m_CookieSize: 10
  m_Shadows:
    m_Type: 0
    m_Resolution: -1
    m_CustomResolution: -1
    m_Strength: 1
    m_Bias: 0.05
    m_NormalBias: 0.4
    m_NearPlane: 0.2
  m_Cookie: {fileID: 0}
  m_DrawHalo: 0
  m_Flare: {fileID: 0}
  m_RenderMode: 0
  m_CullingMask:
    serializedVersion: 2
    m_Bits: 4294967295
  m_Lightmapping: 4
  m_AreaSize: {x: 1, y: 1}
  m_BounceIntensity: 1
  m_ColorTemperature: 6570
  m_UseColorTemperature: 0
  m_ShadowRadius: 0
  m_ShadowAngle: 0
--- !u!114 &834722898
MonoBehaviour:
  m_ObjectHideFlags: 0
  m_PrefabParentObject: {fileID: 0}
  m_PrefabInternal: {fileID: 0}
  m_GameObject: {fileID: 834722895}
  m_Enabled: 1
  m_EditorHideFlags: 0
  m_Script: {fileID: 11500000, guid: 7a68c43fe1f2a47cfa234b5eeaa98012, type: 3}
  m_Name: 
  m_EditorClassIdentifier: 
  m_innerSpotPercent: 0
  lightDimmer: 1
  fadeDistance: 10000
  affectDiffuse: 1
  affectSpecular: 1
  archetype: 0
  spotLightShape: 0
  lightLength: 0
  lightWidth: 0
<<<<<<< HEAD
=======
--- !u!114 &834722899
MonoBehaviour:
  m_ObjectHideFlags: 0
  m_PrefabParentObject: {fileID: 0}
  m_PrefabInternal: {fileID: 0}
  m_GameObject: {fileID: 834722895}
  m_Enabled: 1
  m_EditorHideFlags: 0
  m_Script: {fileID: 11500000, guid: c6c2871f720b2af4e9210febdac74517, type: 3}
  m_Name: 
  m_EditorClassIdentifier: 
  shadowResolution: 512
  shadowDimmer: 1
  shadowFadeDistance: 10000
>>>>>>> fd6b24e8
  shadowCascadeCount: 4
  shadowCascadeRatios:
  - 0.05
  - 0.2
  - 0.3
  shadowAlgorithm: 0
  shadowVariant: 0
  shadowPrecision: 0
  shadowData:
    format: 0
    data: 
  shadowDatas: []
--- !u!1 &835886985
GameObject:
  m_ObjectHideFlags: 0
  m_PrefabParentObject: {fileID: 0}
  m_PrefabInternal: {fileID: 0}
  serializedVersion: 5
  m_Component:
  - component: {fileID: 835886986}
  - component: {fileID: 835886989}
  - component: {fileID: 835886988}
  - component: {fileID: 835886987}
  m_Layer: 0
  m_Name: Plane (1)
  m_TagString: Untagged
  m_Icon: {fileID: 0}
  m_NavMeshLayer: 0
  m_StaticEditorFlags: 0
  m_IsActive: 1
--- !u!4 &835886986
Transform:
  m_ObjectHideFlags: 0
  m_PrefabParentObject: {fileID: 0}
  m_PrefabInternal: {fileID: 0}
  m_GameObject: {fileID: 835886985}
  m_LocalRotation: {x: -0, y: -0, z: -0, w: 1}
  m_LocalPosition: {x: 0, y: 0, z: 0}
  m_LocalScale: {x: 1, y: 1, z: 1}
  m_Children: []
  m_Father: {fileID: 1078778473}
  m_RootOrder: 0
  m_LocalEulerAnglesHint: {x: 0, y: 0, z: 0}
--- !u!23 &835886987
MeshRenderer:
  m_ObjectHideFlags: 0
  m_PrefabParentObject: {fileID: 0}
  m_PrefabInternal: {fileID: 0}
  m_GameObject: {fileID: 835886985}
  m_Enabled: 1
  m_CastShadows: 1
  m_ReceiveShadows: 1
  m_DynamicOccludee: 1
  m_MotionVectors: 1
  m_LightProbeUsage: 1
  m_ReflectionProbeUsage: 1
  m_Materials:
  - {fileID: 2100000, guid: 2ebfc83bd8b60ca479682b22f411906a, type: 2}
  m_StaticBatchInfo:
    firstSubMesh: 0
    subMeshCount: 0
  m_StaticBatchRoot: {fileID: 0}
  m_ProbeAnchor: {fileID: 0}
  m_LightProbeVolumeOverride: {fileID: 0}
  m_ScaleInLightmap: 1
  m_PreserveUVs: 1
  m_IgnoreNormalsForChartDetection: 0
  m_ImportantGI: 0
  m_StitchSeams: 0
  m_SelectedEditorRenderState: 3
  m_MinimumChartSize: 4
  m_AutoUVMaxDistance: 0.5
  m_AutoUVMaxAngle: 89
  m_LightmapParameters: {fileID: 0}
  m_SortingLayerID: 0
  m_SortingLayer: 0
  m_SortingOrder: 0
--- !u!64 &835886988
MeshCollider:
  m_ObjectHideFlags: 0
  m_PrefabParentObject: {fileID: 0}
  m_PrefabInternal: {fileID: 0}
  m_GameObject: {fileID: 835886985}
  m_Material: {fileID: 0}
  m_IsTrigger: 0
  m_Enabled: 1
  serializedVersion: 2
  m_Convex: 0
  m_InflateMesh: 0
  m_SkinWidth: 0.01
  m_Mesh: {fileID: 10209, guid: 0000000000000000e000000000000000, type: 0}
--- !u!33 &835886989
MeshFilter:
  m_ObjectHideFlags: 0
  m_PrefabParentObject: {fileID: 0}
  m_PrefabInternal: {fileID: 0}
  m_GameObject: {fileID: 835886985}
  m_Mesh: {fileID: 10209, guid: 0000000000000000e000000000000000, type: 0}
--- !u!1 &842652640
GameObject:
  m_ObjectHideFlags: 0
  m_PrefabParentObject: {fileID: 0}
  m_PrefabInternal: {fileID: 0}
  serializedVersion: 5
  m_Component:
  - component: {fileID: 842652641}
  m_Layer: 0
  m_Name: Test - Two sided
  m_TagString: Untagged
  m_Icon: {fileID: 0}
  m_NavMeshLayer: 0
  m_StaticEditorFlags: 0
  m_IsActive: 1
--- !u!4 &842652641
Transform:
  m_ObjectHideFlags: 0
  m_PrefabParentObject: {fileID: 0}
  m_PrefabInternal: {fileID: 0}
  m_GameObject: {fileID: 842652640}
  m_LocalRotation: {x: -0, y: -0, z: -0, w: 1}
  m_LocalPosition: {x: -12, y: 0, z: -53.21}
  m_LocalScale: {x: 1, y: 1, z: 1}
  m_Children:
  - {fileID: 607757510}
  - {fileID: 191688571}
  - {fileID: 1614424514}
  - {fileID: 2018525355}
  - {fileID: 747111530}
  - {fileID: 708399757}
  - {fileID: 1377603837}
  - {fileID: 682868817}
  - {fileID: 1148469244}
  m_Father: {fileID: 0}
  m_RootOrder: 15
  m_LocalEulerAnglesHint: {x: 0, y: 0, z: 0}
--- !u!1 &851265586
GameObject:
  m_ObjectHideFlags: 0
  m_PrefabParentObject: {fileID: 1000010434065936, guid: 1faa212e4ad88f04a81c5ed019001de5,
    type: 2}
  m_PrefabInternal: {fileID: 0}
  serializedVersion: 5
  m_Component:
  - component: {fileID: 851265587}
  m_Layer: 0
  m_Name: GameObject
  m_TagString: Untagged
  m_Icon: {fileID: 0}
  m_NavMeshLayer: 0
  m_StaticEditorFlags: 0
  m_IsActive: 1
--- !u!4 &851265587
Transform:
  m_ObjectHideFlags: 0
  m_PrefabParentObject: {fileID: 4000010178680272, guid: 1faa212e4ad88f04a81c5ed019001de5,
    type: 2}
  m_PrefabInternal: {fileID: 0}
  m_GameObject: {fileID: 851265586}
  m_LocalRotation: {x: 0, y: 0, z: 0, w: 1}
  m_LocalPosition: {x: 0, y: 0, z: 0}
  m_LocalScale: {x: 1, y: 1, z: 1}
  m_Children: []
  m_Father: {fileID: 1586360512}
  m_RootOrder: 0
  m_LocalEulerAnglesHint: {x: 0, y: 0, z: 0}
--- !u!1 &858501138
GameObject:
  m_ObjectHideFlags: 0
  m_PrefabParentObject: {fileID: 0}
  m_PrefabInternal: {fileID: 0}
  serializedVersion: 5
  m_Component:
  - component: {fileID: 858501139}
  - component: {fileID: 858501141}
  - component: {fileID: 858501140}
  - component: {fileID: 858501142}
  m_Layer: 0
  m_Name: Point Light
  m_TagString: Untagged
  m_Icon: {fileID: 0}
  m_NavMeshLayer: 0
  m_StaticEditorFlags: 0
  m_IsActive: 1
--- !u!4 &858501139
Transform:
  m_ObjectHideFlags: 0
  m_PrefabParentObject: {fileID: 0}
  m_PrefabInternal: {fileID: 0}
  m_GameObject: {fileID: 858501138}
  m_LocalRotation: {x: -0, y: 0, z: -0, w: 1}
  m_LocalPosition: {x: 0.25, y: -0, z: -2.72}
  m_LocalScale: {x: 0, y: 0, z: 1}
  m_Children: []
  m_Father: {fileID: 2026378394}
  m_RootOrder: 0
  m_LocalEulerAnglesHint: {x: 90, y: 0, z: 0}
--- !u!114 &858501140
MonoBehaviour:
  m_ObjectHideFlags: 0
  m_PrefabParentObject: {fileID: 0}
  m_PrefabInternal: {fileID: 0}
  m_GameObject: {fileID: 858501138}
  m_Enabled: 1
  m_EditorHideFlags: 0
  m_Script: {fileID: 11500000, guid: 7a68c43fe1f2a47cfa234b5eeaa98012, type: 3}
  m_Name: 
  m_EditorClassIdentifier: 
  m_innerSpotPercent: 0
  lightDimmer: 1
  fadeDistance: 10000
  affectDiffuse: 1
  affectSpecular: 1
  archetype: 0
  spotLightShape: 0
  lightLength: 0
  lightWidth: 0
<<<<<<< HEAD
  shadowCascadeCount: 4
  shadowCascadeRatios:
  - 0.05
  - 0.2
  - 0.3
  shadowAlgorithm: 0
  shadowVariant: 0
  shadowPrecision: 0
  shadowData:
    format: 0
    data: 
  shadowDatas: []
=======
>>>>>>> fd6b24e8
--- !u!108 &858501141
Light:
  m_ObjectHideFlags: 0
  m_PrefabParentObject: {fileID: 0}
  m_PrefabInternal: {fileID: 0}
  m_GameObject: {fileID: 858501138}
  m_Enabled: 1
  serializedVersion: 8
  m_Type: 2
  m_Color: {r: 1, g: 1, b: 1, a: 1}
  m_Intensity: 50
  m_Range: 6
  m_SpotAngle: 30
  m_CookieSize: 10
  m_Shadows:
    m_Type: 0
    m_Resolution: -1
    m_CustomResolution: -1
    m_Strength: 1
    m_Bias: 0.05
    m_NormalBias: 0.4
    m_NearPlane: 0.2
  m_Cookie: {fileID: 8900000, guid: 7daac0a2e2877f94fb9990a7e09d9691, type: 3}
  m_DrawHalo: 0
  m_Flare: {fileID: 0}
  m_RenderMode: 0
  m_CullingMask:
    serializedVersion: 2
    m_Bits: 4294967295
  m_Lightmapping: 4
  m_AreaSize: {x: 1, y: 1}
  m_BounceIntensity: 1
  m_ColorTemperature: 6570
  m_UseColorTemperature: 0
  m_ShadowRadius: 0
  m_ShadowAngle: 0
--- !u!114 &858501142
MonoBehaviour:
  m_ObjectHideFlags: 0
  m_PrefabParentObject: {fileID: 0}
  m_PrefabInternal: {fileID: 0}
  m_GameObject: {fileID: 858501138}
  m_Enabled: 1
  m_EditorHideFlags: 0
  m_Script: {fileID: 11500000, guid: c6c2871f720b2af4e9210febdac74517, type: 3}
  m_Name: 
  m_EditorClassIdentifier: 
  shadowResolution: 512
  shadowDimmer: 1
  shadowFadeDistance: 10000
  shadowCascadeCount: 4
  shadowCascadeRatios:
  - 0.05
  - 0.2
  - 0.3
  shadowAlgorithm: 0
  shadowVariant: 0
  shadowPrecision: 0
  shadowData:
    format: 0
    data: 
  shadowDatas: []
--- !u!1 &891124079
GameObject:
  m_ObjectHideFlags: 0
  m_PrefabParentObject: {fileID: 1000012862413288, guid: 1faa212e4ad88f04a81c5ed019001de5,
    type: 2}
  m_PrefabInternal: {fileID: 0}
  serializedVersion: 5
  m_Component:
  - component: {fileID: 891124080}
  - component: {fileID: 891124083}
  - component: {fileID: 891124082}
  - component: {fileID: 891124081}
  m_Layer: 0
  m_Name: Sphere (61)
  m_TagString: Untagged
  m_Icon: {fileID: 0}
  m_NavMeshLayer: 0
  m_StaticEditorFlags: 0
  m_IsActive: 1
--- !u!4 &891124080
Transform:
  m_ObjectHideFlags: 0
  m_PrefabParentObject: {fileID: 4000011920970476, guid: 1faa212e4ad88f04a81c5ed019001de5,
    type: 2}
  m_PrefabInternal: {fileID: 0}
  m_GameObject: {fileID: 891124079}
  m_LocalRotation: {x: -0, y: -0, z: -0, w: 1}
  m_LocalPosition: {x: 4.4900055, y: 0, z: -6.5}
  m_LocalScale: {x: 1, y: 1, z: 1}
  m_Children:
  - {fileID: 473569564}
  m_Father: {fileID: 1689074024}
  m_RootOrder: 61
  m_LocalEulerAnglesHint: {x: 0, y: 0, z: 0}
--- !u!23 &891124081
MeshRenderer:
  m_ObjectHideFlags: 0
  m_PrefabParentObject: {fileID: 23000013898528828, guid: 1faa212e4ad88f04a81c5ed019001de5,
    type: 2}
  m_PrefabInternal: {fileID: 0}
  m_GameObject: {fileID: 891124079}
  m_Enabled: 1
  m_CastShadows: 1
  m_ReceiveShadows: 1
  m_DynamicOccludee: 1
  m_MotionVectors: 1
  m_LightProbeUsage: 1
  m_ReflectionProbeUsage: 1
  m_Materials:
  - {fileID: 2100000, guid: b0351f8229c54ef4594d9f8f7a95ea10, type: 2}
  m_StaticBatchInfo:
    firstSubMesh: 0
    subMeshCount: 0
  m_StaticBatchRoot: {fileID: 0}
  m_ProbeAnchor: {fileID: 0}
  m_LightProbeVolumeOverride: {fileID: 0}
  m_ScaleInLightmap: 1
  m_PreserveUVs: 1
  m_IgnoreNormalsForChartDetection: 0
  m_ImportantGI: 0
  m_StitchSeams: 0
  m_SelectedEditorRenderState: 3
  m_MinimumChartSize: 4
  m_AutoUVMaxDistance: 0.5
  m_AutoUVMaxAngle: 89
  m_LightmapParameters: {fileID: 0}
  m_SortingLayerID: 0
  m_SortingLayer: 0
  m_SortingOrder: 0
--- !u!135 &891124082
SphereCollider:
  m_ObjectHideFlags: 0
  m_PrefabParentObject: {fileID: 135000012222279098, guid: 1faa212e4ad88f04a81c5ed019001de5,
    type: 2}
  m_PrefabInternal: {fileID: 0}
  m_GameObject: {fileID: 891124079}
  m_Material: {fileID: 0}
  m_IsTrigger: 0
  m_Enabled: 1
  serializedVersion: 2
  m_Radius: 0.5
  m_Center: {x: 0, y: 0, z: 0}
--- !u!33 &891124083
MeshFilter:
  m_ObjectHideFlags: 0
  m_PrefabParentObject: {fileID: 33000014221939320, guid: 1faa212e4ad88f04a81c5ed019001de5,
    type: 2}
  m_PrefabInternal: {fileID: 0}
  m_GameObject: {fileID: 891124079}
  m_Mesh: {fileID: 10207, guid: 0000000000000000e000000000000000, type: 0}
--- !u!1 &903116309
GameObject:
  m_ObjectHideFlags: 0
  m_PrefabParentObject: {fileID: 0}
  m_PrefabInternal: {fileID: 0}
  serializedVersion: 5
  m_Component:
  - component: {fileID: 903116310}
  - component: {fileID: 903116312}
  - component: {fileID: 903116311}
  - component: {fileID: 903116313}
  m_Layer: 0
  m_Name: Projector Light (Pyramid/Projective)
  m_TagString: Untagged
  m_Icon: {fileID: 0}
  m_NavMeshLayer: 0
  m_StaticEditorFlags: 0
  m_IsActive: 1
--- !u!4 &903116310
Transform:
  m_ObjectHideFlags: 0
  m_PrefabParentObject: {fileID: 0}
  m_PrefabInternal: {fileID: 0}
  m_GameObject: {fileID: 903116309}
  m_LocalRotation: {x: -0.08715578, y: 0, z: 0, w: 0.9961947}
  m_LocalPosition: {x: -0.3008, y: 0.212, z: -1.5}
  m_LocalScale: {x: 1, y: 1, z: 0}
  m_Children: []
  m_Father: {fileID: 2026378394}
  m_RootOrder: 6
  m_LocalEulerAnglesHint: {x: -10, y: 0, z: 0}
--- !u!114 &903116311
MonoBehaviour:
  m_ObjectHideFlags: 0
  m_PrefabParentObject: {fileID: 0}
  m_PrefabInternal: {fileID: 0}
  m_GameObject: {fileID: 903116309}
  m_Enabled: 1
  m_EditorHideFlags: 0
  m_Script: {fileID: 11500000, guid: 7a68c43fe1f2a47cfa234b5eeaa98012, type: 3}
  m_Name: 
  m_EditorClassIdentifier: 
  m_innerSpotPercent: 0
  lightDimmer: 1
  fadeDistance: 10000
  affectDiffuse: 1
  affectSpecular: 1
  archetype: 0
  spotLightShape: 1
  lightLength: 4
  lightWidth: 2
<<<<<<< HEAD
  shadowCascadeCount: 4
  shadowCascadeRatios:
  - 0.05
  - 0.2
  - 0.3
  shadowAlgorithm: 0
  shadowVariant: 0
  shadowPrecision: 0
  shadowData:
    format: 0
    data: 
  shadowDatas: []
=======
>>>>>>> fd6b24e8
--- !u!108 &903116312
Light:
  m_ObjectHideFlags: 0
  m_PrefabParentObject: {fileID: 0}
  m_PrefabInternal: {fileID: 0}
  m_GameObject: {fileID: 903116309}
  m_Enabled: 1
  serializedVersion: 8
  m_Type: 0
  m_Color: {r: 1, g: 1, b: 1, a: 1}
  m_Intensity: 50
  m_Range: 53.4
  m_SpotAngle: 64.6
  m_CookieSize: 10
  m_Shadows:
    m_Type: 0
    m_Resolution: -1
    m_CustomResolution: -1
    m_Strength: 1
    m_Bias: 0.05
    m_NormalBias: 0.4
    m_NearPlane: 0.2
  m_Cookie: {fileID: 2800000, guid: a5f5ba3665c610f469d392e02dadb3bd, type: 3}
  m_DrawHalo: 0
  m_Flare: {fileID: 0}
  m_RenderMode: 0
  m_CullingMask:
    serializedVersion: 2
    m_Bits: 4294967295
  m_Lightmapping: 4
  m_AreaSize: {x: 1, y: 1}
  m_BounceIntensity: 1
  m_ColorTemperature: 6570
  m_UseColorTemperature: 0
  m_ShadowRadius: 0
  m_ShadowAngle: 0
--- !u!114 &903116313
MonoBehaviour:
  m_ObjectHideFlags: 0
  m_PrefabParentObject: {fileID: 0}
  m_PrefabInternal: {fileID: 0}
  m_GameObject: {fileID: 903116309}
  m_Enabled: 1
  m_EditorHideFlags: 0
  m_Script: {fileID: 11500000, guid: c6c2871f720b2af4e9210febdac74517, type: 3}
  m_Name: 
  m_EditorClassIdentifier: 
  shadowResolution: 512
  shadowDimmer: 1
  shadowFadeDistance: 10000
  shadowCascadeCount: 4
  shadowCascadeRatios:
  - 0.05
  - 0.2
  - 0.3
  shadowAlgorithm: 0
  shadowVariant: 0
  shadowPrecision: 0
  shadowData:
    format: 0
    data: 
  shadowDatas: []
--- !u!1 &912798235
GameObject:
  m_ObjectHideFlags: 0
  m_PrefabParentObject: {fileID: 1000012112892728, guid: 1faa212e4ad88f04a81c5ed019001de5,
    type: 2}
  m_PrefabInternal: {fileID: 0}
  serializedVersion: 5
  m_Component:
  - component: {fileID: 912798236}
  m_Layer: 0
  m_Name: GameObject
  m_TagString: Untagged
  m_Icon: {fileID: 0}
  m_NavMeshLayer: 0
  m_StaticEditorFlags: 0
  m_IsActive: 1
--- !u!4 &912798236
Transform:
  m_ObjectHideFlags: 0
  m_PrefabParentObject: {fileID: 4000011685292612, guid: 1faa212e4ad88f04a81c5ed019001de5,
    type: 2}
  m_PrefabInternal: {fileID: 0}
  m_GameObject: {fileID: 912798235}
  m_LocalRotation: {x: 0, y: 0, z: 0, w: 1}
  m_LocalPosition: {x: 0, y: 0, z: 0}
  m_LocalScale: {x: 1, y: 1, z: 1}
  m_Children: []
  m_Father: {fileID: 1363055975}
  m_RootOrder: 0
  m_LocalEulerAnglesHint: {x: 0, y: 0, z: 0}
--- !u!1 &925222273
GameObject:
  m_ObjectHideFlags: 0
  m_PrefabParentObject: {fileID: 0}
  m_PrefabInternal: {fileID: 0}
  serializedVersion: 5
  m_Component:
  - component: {fileID: 925222274}
  - component: {fileID: 925222277}
  - component: {fileID: 925222276}
  - component: {fileID: 925222275}
  m_Layer: 0
  m_Name: LightQuad
  m_TagString: Untagged
  m_Icon: {fileID: 0}
  m_NavMeshLayer: 0
  m_StaticEditorFlags: 0
  m_IsActive: 1
--- !u!4 &925222274
Transform:
  m_ObjectHideFlags: 0
  m_PrefabParentObject: {fileID: 0}
  m_PrefabInternal: {fileID: 0}
  m_GameObject: {fileID: 925222273}
  m_LocalRotation: {x: 0, y: 0, z: 0, w: 1}
  m_LocalPosition: {x: 0, y: 0, z: 0}
  m_LocalScale: {x: 16, y: 2, z: 1}
  m_Children: []
  m_Father: {fileID: 827169276}
  m_RootOrder: 0
  m_LocalEulerAnglesHint: {x: 0, y: 0, z: 0}
--- !u!23 &925222275
MeshRenderer:
  m_ObjectHideFlags: 0
  m_PrefabParentObject: {fileID: 0}
  m_PrefabInternal: {fileID: 0}
  m_GameObject: {fileID: 925222273}
  m_Enabled: 1
  m_CastShadows: 0
  m_ReceiveShadows: 1
  m_DynamicOccludee: 1
  m_MotionVectors: 1
  m_LightProbeUsage: 1
  m_ReflectionProbeUsage: 1
  m_Materials:
  - {fileID: 2100000, guid: 492d83e00e5c35841bcdbcea025f2c50, type: 2}
  m_StaticBatchInfo:
    firstSubMesh: 0
    subMeshCount: 0
  m_StaticBatchRoot: {fileID: 0}
  m_ProbeAnchor: {fileID: 0}
  m_LightProbeVolumeOverride: {fileID: 0}
  m_ScaleInLightmap: 1
  m_PreserveUVs: 1
  m_IgnoreNormalsForChartDetection: 0
  m_ImportantGI: 0
  m_StitchSeams: 0
  m_SelectedEditorRenderState: 3
  m_MinimumChartSize: 4
  m_AutoUVMaxDistance: 0.5
  m_AutoUVMaxAngle: 89
  m_LightmapParameters: {fileID: 0}
  m_SortingLayerID: 0
  m_SortingLayer: 0
  m_SortingOrder: 0
--- !u!64 &925222276
MeshCollider:
  m_ObjectHideFlags: 0
  m_PrefabParentObject: {fileID: 0}
  m_PrefabInternal: {fileID: 0}
  m_GameObject: {fileID: 925222273}
  m_Material: {fileID: 0}
  m_IsTrigger: 0
  m_Enabled: 1
  serializedVersion: 2
  m_Convex: 0
  m_InflateMesh: 0
  m_SkinWidth: 0.01
  m_Mesh: {fileID: 10210, guid: 0000000000000000e000000000000000, type: 0}
--- !u!33 &925222277
MeshFilter:
  m_ObjectHideFlags: 0
  m_PrefabParentObject: {fileID: 0}
  m_PrefabInternal: {fileID: 0}
  m_GameObject: {fileID: 925222273}
  m_Mesh: {fileID: 10210, guid: 0000000000000000e000000000000000, type: 0}
--- !u!1 &928571527
GameObject:
  m_ObjectHideFlags: 0
  m_PrefabParentObject: {fileID: 1000013055705134, guid: 1faa212e4ad88f04a81c5ed019001de5,
    type: 2}
  m_PrefabInternal: {fileID: 0}
  serializedVersion: 5
  m_Component:
  - component: {fileID: 928571528}
  m_Layer: 0
  m_Name: GameObject
  m_TagString: Untagged
  m_Icon: {fileID: 0}
  m_NavMeshLayer: 0
  m_StaticEditorFlags: 0
  m_IsActive: 1
--- !u!4 &928571528
Transform:
  m_ObjectHideFlags: 0
  m_PrefabParentObject: {fileID: 4000011256059824, guid: 1faa212e4ad88f04a81c5ed019001de5,
    type: 2}
  m_PrefabInternal: {fileID: 0}
  m_GameObject: {fileID: 928571527}
  m_LocalRotation: {x: 0, y: 0, z: 0, w: 1}
  m_LocalPosition: {x: 0, y: 0, z: 0}
  m_LocalScale: {x: 1, y: 1, z: 1}
  m_Children: []
  m_Father: {fileID: 1899786478}
  m_RootOrder: 0
  m_LocalEulerAnglesHint: {x: 0, y: 0, z: 0}
--- !u!1 &933047654
GameObject:
  m_ObjectHideFlags: 0
  m_PrefabParentObject: {fileID: 1000011887723186, guid: 1faa212e4ad88f04a81c5ed019001de5,
    type: 2}
  m_PrefabInternal: {fileID: 0}
  serializedVersion: 5
  m_Component:
  - component: {fileID: 933047655}
  m_Layer: 0
  m_Name: GameObject
  m_TagString: Untagged
  m_Icon: {fileID: 0}
  m_NavMeshLayer: 0
  m_StaticEditorFlags: 0
  m_IsActive: 1
--- !u!4 &933047655
Transform:
  m_ObjectHideFlags: 0
  m_PrefabParentObject: {fileID: 4000014187209622, guid: 1faa212e4ad88f04a81c5ed019001de5,
    type: 2}
  m_PrefabInternal: {fileID: 0}
  m_GameObject: {fileID: 933047654}
  m_LocalRotation: {x: 0, y: 0, z: 0, w: 1}
  m_LocalPosition: {x: 0, y: 0, z: 0}
  m_LocalScale: {x: 1, y: 1, z: 1}
  m_Children: []
  m_Father: {fileID: 1538518948}
  m_RootOrder: 0
  m_LocalEulerAnglesHint: {x: 0, y: 0, z: 0}
--- !u!1 &933267877
GameObject:
  m_ObjectHideFlags: 0
  m_PrefabParentObject: {fileID: 0}
  m_PrefabInternal: {fileID: 0}
  serializedVersion: 5
  m_Component:
  - component: {fileID: 933267878}
  m_Layer: 0
  m_Name: Test - ReflectionProbe -OBB
  m_TagString: Untagged
  m_Icon: {fileID: 0}
  m_NavMeshLayer: 0
  m_StaticEditorFlags: 0
  m_IsActive: 1
--- !u!4 &933267878
Transform:
  m_ObjectHideFlags: 0
  m_PrefabParentObject: {fileID: 0}
  m_PrefabInternal: {fileID: 0}
  m_GameObject: {fileID: 933267877}
  m_LocalRotation: {x: -0, y: -0, z: -0, w: 1}
  m_LocalPosition: {x: -71.56, y: 0, z: 14.23}
  m_LocalScale: {x: 1, y: 1, z: 1}
  m_Children:
  - {fileID: 1737318548}
  - {fileID: 1035518233}
  - {fileID: 559905038}
  m_Father: {fileID: 0}
  m_RootOrder: 3
  m_LocalEulerAnglesHint: {x: 0, y: 0, z: 0}
--- !u!1 &951305959
GameObject:
  m_ObjectHideFlags: 0
  m_PrefabParentObject: {fileID: 0}
  m_PrefabInternal: {fileID: 0}
  serializedVersion: 5
  m_Component:
  - component: {fileID: 951305960}
  - component: {fileID: 951305963}
  - component: {fileID: 951305962}
  - component: {fileID: 951305961}
  m_Layer: 0
  m_Name: PlaneWood
  m_TagString: Untagged
  m_Icon: {fileID: 0}
  m_NavMeshLayer: 0
  m_StaticEditorFlags: 0
  m_IsActive: 1
--- !u!4 &951305960
Transform:
  m_ObjectHideFlags: 0
  m_PrefabParentObject: {fileID: 0}
  m_PrefabInternal: {fileID: 0}
  m_GameObject: {fileID: 951305959}
  m_LocalRotation: {x: -0.50000006, y: -0.5, z: 0.50000006, w: 0.5}
  m_LocalPosition: {x: 0, y: 0, z: 0}
  m_LocalScale: {x: 1, y: 1.0000002, z: 1}
  m_Children: []
  m_Father: {fileID: 325784430}
  m_RootOrder: 1
  m_LocalEulerAnglesHint: {x: 0, y: -90.00001, z: 90.00001}
--- !u!23 &951305961
MeshRenderer:
  m_ObjectHideFlags: 0
  m_PrefabParentObject: {fileID: 0}
  m_PrefabInternal: {fileID: 0}
  m_GameObject: {fileID: 951305959}
  m_Enabled: 1
  m_CastShadows: 1
  m_ReceiveShadows: 1
  m_DynamicOccludee: 1
  m_MotionVectors: 1
  m_LightProbeUsage: 1
  m_ReflectionProbeUsage: 1
  m_Materials:
  - {fileID: 2100000, guid: 066ad54931fe38b4fa252c05cede10e1, type: 2}
  m_StaticBatchInfo:
    firstSubMesh: 0
    subMeshCount: 0
  m_StaticBatchRoot: {fileID: 0}
  m_ProbeAnchor: {fileID: 0}
  m_LightProbeVolumeOverride: {fileID: 0}
  m_ScaleInLightmap: 1
  m_PreserveUVs: 1
  m_IgnoreNormalsForChartDetection: 0
  m_ImportantGI: 0
  m_StitchSeams: 0
  m_SelectedEditorRenderState: 3
  m_MinimumChartSize: 4
  m_AutoUVMaxDistance: 0.5
  m_AutoUVMaxAngle: 89
  m_LightmapParameters: {fileID: 0}
  m_SortingLayerID: 0
  m_SortingLayer: 0
  m_SortingOrder: 0
--- !u!64 &951305962
MeshCollider:
  m_ObjectHideFlags: 0
  m_PrefabParentObject: {fileID: 0}
  m_PrefabInternal: {fileID: 0}
  m_GameObject: {fileID: 951305959}
  m_Material: {fileID: 0}
  m_IsTrigger: 0
  m_Enabled: 1
  serializedVersion: 2
  m_Convex: 0
  m_InflateMesh: 0
  m_SkinWidth: 0.01
  m_Mesh: {fileID: 10209, guid: 0000000000000000e000000000000000, type: 0}
--- !u!33 &951305963
MeshFilter:
  m_ObjectHideFlags: 0
  m_PrefabParentObject: {fileID: 0}
  m_PrefabInternal: {fileID: 0}
  m_GameObject: {fileID: 951305959}
  m_Mesh: {fileID: 10209, guid: 0000000000000000e000000000000000, type: 0}
--- !u!1 &952562494
GameObject:
  m_ObjectHideFlags: 0
  m_PrefabParentObject: {fileID: 0}
  m_PrefabInternal: {fileID: 0}
  serializedVersion: 5
  m_Component:
  - component: {fileID: 952562495}
  m_Layer: 0
  m_Name: Test - Unlit
  m_TagString: Untagged
  m_Icon: {fileID: 0}
  m_NavMeshLayer: 0
  m_StaticEditorFlags: 0
  m_IsActive: 1
--- !u!4 &952562495
Transform:
  m_ObjectHideFlags: 0
  m_PrefabParentObject: {fileID: 0}
  m_PrefabInternal: {fileID: 0}
  m_GameObject: {fileID: 952562494}
  m_LocalRotation: {x: -0, y: -0, z: -0, w: 1}
  m_LocalPosition: {x: 4.8500004, y: 0, z: -68.92}
  m_LocalScale: {x: 1, y: 1, z: 1}
  m_Children:
  - {fileID: 779296983}
  - {fileID: 1435860839}
  - {fileID: 2145183178}
  - {fileID: 659590037}
  m_Father: {fileID: 0}
  m_RootOrder: 19
  m_LocalEulerAnglesHint: {x: 0, y: 0, z: 0}
--- !u!1 &970745596
GameObject:
  m_ObjectHideFlags: 0
  m_PrefabParentObject: {fileID: 0}
  m_PrefabInternal: {fileID: 0}
  serializedVersion: 5
  m_Component:
  - component: {fileID: 970745597}
  - component: {fileID: 970745599}
  - component: {fileID: 970745598}
  - component: {fileID: 970745600}
  m_Layer: 0
  m_Name: Spotlight (1)
  m_TagString: Untagged
  m_Icon: {fileID: 0}
  m_NavMeshLayer: 0
  m_StaticEditorFlags: 0
  m_IsActive: 1
--- !u!4 &970745597
Transform:
  m_ObjectHideFlags: 0
  m_PrefabParentObject: {fileID: 0}
  m_PrefabInternal: {fileID: 0}
  m_GameObject: {fileID: 970745596}
  m_LocalRotation: {x: 0.31429112, y: 0.005978446, z: -0.010438241, w: 0.94925046}
  m_LocalPosition: {x: 3.576, y: 2.75, z: -3.662}
  m_LocalScale: {x: 1, y: 1, z: 1}
  m_Children: []
  m_Father: {fileID: 144382660}
  m_RootOrder: 8
  m_LocalEulerAnglesHint: {x: 37.039, y: 0, z: 0}
--- !u!114 &970745598
MonoBehaviour:
  m_ObjectHideFlags: 0
  m_PrefabParentObject: {fileID: 0}
  m_PrefabInternal: {fileID: 0}
  m_GameObject: {fileID: 970745596}
  m_Enabled: 1
  m_EditorHideFlags: 0
  m_Script: {fileID: 11500000, guid: 7a68c43fe1f2a47cfa234b5eeaa98012, type: 3}
  m_Name: 
  m_EditorClassIdentifier: 
  m_innerSpotPercent: 0
  lightDimmer: 1
  fadeDistance: 10000
  affectDiffuse: 1
  affectSpecular: 1
  archetype: 0
  spotLightShape: 0
  lightLength: 0
  lightWidth: 0
<<<<<<< HEAD
  shadowCascadeCount: 4
  shadowCascadeRatios:
  - 0.05
  - 0.2
  - 0.3
  shadowAlgorithm: 0
  shadowVariant: 0
  shadowPrecision: 0
  shadowData:
    format: 0
    data: 
  shadowDatas: []
=======
>>>>>>> fd6b24e8
--- !u!108 &970745599
Light:
  m_ObjectHideFlags: 0
  m_PrefabParentObject: {fileID: 0}
  m_PrefabInternal: {fileID: 0}
  m_GameObject: {fileID: 970745596}
  m_Enabled: 1
  serializedVersion: 8
  m_Type: 0
  m_Color: {r: 1, g: 1, b: 1, a: 1}
  m_Intensity: 8
  m_Range: 40.6
  m_SpotAngle: 80
  m_CookieSize: 10
  m_Shadows:
    m_Type: 0
    m_Resolution: -1
    m_CustomResolution: -1
    m_Strength: 1
    m_Bias: 0.05
    m_NormalBias: 0.4
    m_NearPlane: 0.2
  m_Cookie: {fileID: 0}
  m_DrawHalo: 0
  m_Flare: {fileID: 0}
  m_RenderMode: 0
  m_CullingMask:
    serializedVersion: 2
    m_Bits: 4294967295
  m_Lightmapping: 4
  m_AreaSize: {x: 1, y: 1}
  m_BounceIntensity: 1
  m_ColorTemperature: 6570
  m_UseColorTemperature: 0
  m_ShadowRadius: 0
  m_ShadowAngle: 0
--- !u!114 &970745600
MonoBehaviour:
  m_ObjectHideFlags: 0
  m_PrefabParentObject: {fileID: 0}
  m_PrefabInternal: {fileID: 0}
  m_GameObject: {fileID: 970745596}
  m_Enabled: 1
  m_EditorHideFlags: 0
  m_Script: {fileID: 11500000, guid: c6c2871f720b2af4e9210febdac74517, type: 3}
  m_Name: 
  m_EditorClassIdentifier: 
  shadowResolution: 512
  shadowDimmer: 1
  shadowFadeDistance: 10000
  shadowCascadeCount: 4
  shadowCascadeRatios:
  - 0.05
  - 0.2
  - 0.3
  shadowAlgorithm: 0
  shadowVariant: 0
  shadowPrecision: 0
  shadowData:
    format: 0
    data: 
  shadowDatas: []
--- !u!1 &970922731
GameObject:
  m_ObjectHideFlags: 0
  m_PrefabParentObject: {fileID: 1000011498593814, guid: 1faa212e4ad88f04a81c5ed019001de5,
    type: 2}
  m_PrefabInternal: {fileID: 0}
  serializedVersion: 5
  m_Component:
  - component: {fileID: 970922732}
  m_Layer: 0
  m_Name: GameObject
  m_TagString: Untagged
  m_Icon: {fileID: 0}
  m_NavMeshLayer: 0
  m_StaticEditorFlags: 0
  m_IsActive: 1
--- !u!4 &970922732
Transform:
  m_ObjectHideFlags: 0
  m_PrefabParentObject: {fileID: 4000013798480240, guid: 1faa212e4ad88f04a81c5ed019001de5,
    type: 2}
  m_PrefabInternal: {fileID: 0}
  m_GameObject: {fileID: 970922731}
  m_LocalRotation: {x: 0, y: 0, z: 0, w: 1}
  m_LocalPosition: {x: 0, y: 0, z: 0}
  m_LocalScale: {x: 1, y: 1, z: 1}
  m_Children: []
  m_Father: {fileID: 1514376230}
  m_RootOrder: 0
  m_LocalEulerAnglesHint: {x: 0, y: 0, z: 0}
--- !u!1 &977219679
GameObject:
  m_ObjectHideFlags: 0
  m_PrefabParentObject: {fileID: 1000012862413288, guid: 1faa212e4ad88f04a81c5ed019001de5,
    type: 2}
  m_PrefabInternal: {fileID: 0}
  serializedVersion: 5
  m_Component:
  - component: {fileID: 977219680}
  - component: {fileID: 977219683}
  - component: {fileID: 977219682}
  - component: {fileID: 977219681}
  m_Layer: 0
  m_Name: Sphere (28)
  m_TagString: Untagged
  m_Icon: {fileID: 0}
  m_NavMeshLayer: 0
  m_StaticEditorFlags: 0
  m_IsActive: 1
--- !u!4 &977219680
Transform:
  m_ObjectHideFlags: 0
  m_PrefabParentObject: {fileID: 4000011920970476, guid: 1faa212e4ad88f04a81c5ed019001de5,
    type: 2}
  m_PrefabInternal: {fileID: 0}
  m_GameObject: {fileID: 977219679}
  m_LocalRotation: {x: -0, y: -0, z: -0, w: 1}
  m_LocalPosition: {x: 4.460003, y: 0, z: -2}
  m_LocalScale: {x: 1, y: 1, z: 1}
  m_Children:
  - {fileID: 1045149340}
  m_Father: {fileID: 1689074024}
  m_RootOrder: 28
  m_LocalEulerAnglesHint: {x: 0, y: 0, z: 0}
--- !u!23 &977219681
MeshRenderer:
  m_ObjectHideFlags: 0
  m_PrefabParentObject: {fileID: 23000013898528828, guid: 1faa212e4ad88f04a81c5ed019001de5,
    type: 2}
  m_PrefabInternal: {fileID: 0}
  m_GameObject: {fileID: 977219679}
  m_Enabled: 1
  m_CastShadows: 1
  m_ReceiveShadows: 1
  m_DynamicOccludee: 1
  m_MotionVectors: 1
  m_LightProbeUsage: 1
  m_ReflectionProbeUsage: 1
  m_Materials:
  - {fileID: 2100000, guid: c6ebad3335e08a942b039e9cf23aa539, type: 2}
  m_StaticBatchInfo:
    firstSubMesh: 0
    subMeshCount: 0
  m_StaticBatchRoot: {fileID: 0}
  m_ProbeAnchor: {fileID: 0}
  m_LightProbeVolumeOverride: {fileID: 0}
  m_ScaleInLightmap: 1
  m_PreserveUVs: 1
  m_IgnoreNormalsForChartDetection: 0
  m_ImportantGI: 0
  m_StitchSeams: 0
  m_SelectedEditorRenderState: 3
  m_MinimumChartSize: 4
  m_AutoUVMaxDistance: 0.5
  m_AutoUVMaxAngle: 89
  m_LightmapParameters: {fileID: 0}
  m_SortingLayerID: 0
  m_SortingLayer: 0
  m_SortingOrder: 0
--- !u!135 &977219682
SphereCollider:
  m_ObjectHideFlags: 0
  m_PrefabParentObject: {fileID: 135000012222279098, guid: 1faa212e4ad88f04a81c5ed019001de5,
    type: 2}
  m_PrefabInternal: {fileID: 0}
  m_GameObject: {fileID: 977219679}
  m_Material: {fileID: 0}
  m_IsTrigger: 0
  m_Enabled: 1
  serializedVersion: 2
  m_Radius: 0.5
  m_Center: {x: 0, y: 0, z: 0}
--- !u!33 &977219683
MeshFilter:
  m_ObjectHideFlags: 0
  m_PrefabParentObject: {fileID: 33000014221939320, guid: 1faa212e4ad88f04a81c5ed019001de5,
    type: 2}
  m_PrefabInternal: {fileID: 0}
  m_GameObject: {fileID: 977219679}
  m_Mesh: {fileID: 10207, guid: 0000000000000000e000000000000000, type: 0}
--- !u!1 &990293188
GameObject:
  m_ObjectHideFlags: 0
  m_PrefabParentObject: {fileID: 0}
  m_PrefabInternal: {fileID: 0}
  serializedVersion: 5
  m_Component:
  - component: {fileID: 990293189}
  - component: {fileID: 990293191}
  - component: {fileID: 990293190}
  - component: {fileID: 990293192}
  m_Layer: 0
  m_Name: Point light down
  m_TagString: Untagged
  m_Icon: {fileID: 0}
  m_NavMeshLayer: 0
  m_StaticEditorFlags: 0
  m_IsActive: 1
--- !u!4 &990293189
Transform:
  m_ObjectHideFlags: 0
  m_PrefabParentObject: {fileID: 0}
  m_PrefabInternal: {fileID: 0}
  m_GameObject: {fileID: 990293188}
  m_LocalRotation: {x: -0, y: 0.7071068, z: -0, w: 0.7071068}
  m_LocalPosition: {x: -7.21, y: -1.74, z: 2.29}
  m_LocalScale: {x: 1.0000002, y: 1, z: 1.0000002}
  m_Children: []
  m_Father: {fileID: 1634702262}
  m_RootOrder: 2
  m_LocalEulerAnglesHint: {x: 0, y: 0, z: 0}
--- !u!114 &990293190
MonoBehaviour:
  m_ObjectHideFlags: 0
  m_PrefabParentObject: {fileID: 0}
  m_PrefabInternal: {fileID: 0}
  m_GameObject: {fileID: 990293188}
  m_Enabled: 1
  m_EditorHideFlags: 0
  m_Script: {fileID: 11500000, guid: 7a68c43fe1f2a47cfa234b5eeaa98012, type: 3}
  m_Name: 
  m_EditorClassIdentifier: 
  m_innerSpotPercent: 0
  lightDimmer: 1
  fadeDistance: 10000
  affectDiffuse: 1
  affectSpecular: 1
  archetype: 0
  spotLightShape: 0
  lightLength: 0
  lightWidth: 0
<<<<<<< HEAD
  shadowCascadeCount: 4
  shadowCascadeRatios:
  - 0.05
  - 0.2
  - 0.3
  shadowAlgorithm: 0
  shadowVariant: 0
  shadowPrecision: 0
  shadowData:
    format: 0
    data: 
  shadowDatas: []
=======
>>>>>>> fd6b24e8
--- !u!108 &990293191
Light:
  m_ObjectHideFlags: 0
  m_PrefabParentObject: {fileID: 0}
  m_PrefabInternal: {fileID: 0}
  m_GameObject: {fileID: 990293188}
  m_Enabled: 1
  serializedVersion: 8
  m_Type: 2
  m_Color: {r: 1, g: 1, b: 1, a: 1}
  m_Intensity: 10
  m_Range: 10
  m_SpotAngle: 30
  m_CookieSize: 10
  m_Shadows:
    m_Type: 0
    m_Resolution: -1
    m_CustomResolution: -1
    m_Strength: 1
    m_Bias: 0.05
    m_NormalBias: 0.4
    m_NearPlane: 0.2
  m_Cookie: {fileID: 0}
  m_DrawHalo: 0
  m_Flare: {fileID: 0}
  m_RenderMode: 0
  m_CullingMask:
    serializedVersion: 2
    m_Bits: 4294967295
  m_Lightmapping: 4
  m_AreaSize: {x: 1, y: 1}
  m_BounceIntensity: 1
  m_ColorTemperature: 6570
  m_UseColorTemperature: 0
  m_ShadowRadius: 0
  m_ShadowAngle: 0
--- !u!114 &990293192
MonoBehaviour:
  m_ObjectHideFlags: 0
  m_PrefabParentObject: {fileID: 0}
  m_PrefabInternal: {fileID: 0}
  m_GameObject: {fileID: 990293188}
  m_Enabled: 1
  m_EditorHideFlags: 0
  m_Script: {fileID: 11500000, guid: c6c2871f720b2af4e9210febdac74517, type: 3}
  m_Name: 
  m_EditorClassIdentifier: 
  shadowResolution: 512
  shadowDimmer: 1
  shadowFadeDistance: 10000
  shadowCascadeCount: 4
  shadowCascadeRatios:
  - 0.05
  - 0.2
  - 0.3
  shadowAlgorithm: 0
  shadowVariant: 0
  shadowPrecision: 0
  shadowData:
    format: 0
    data: 
  shadowDatas: []
--- !u!1001 &993420840
Prefab:
  m_ObjectHideFlags: 0
  serializedVersion: 2
  m_Modification:
    m_TransformParent: {fileID: 611007879}
    m_Modifications:
    - target: {fileID: 400000, guid: 646b4ac0331f8e447bd20f06eba916a3, type: 3}
      propertyPath: m_LocalPosition.x
      value: -0.508
      objectReference: {fileID: 0}
    - target: {fileID: 400000, guid: 646b4ac0331f8e447bd20f06eba916a3, type: 3}
      propertyPath: m_LocalPosition.y
      value: 0.606
      objectReference: {fileID: 0}
    - target: {fileID: 400000, guid: 646b4ac0331f8e447bd20f06eba916a3, type: 3}
      propertyPath: m_LocalPosition.z
      value: 4.923
      objectReference: {fileID: 0}
    - target: {fileID: 400000, guid: 646b4ac0331f8e447bd20f06eba916a3, type: 3}
      propertyPath: m_LocalRotation.x
      value: 0.7117383
      objectReference: {fileID: 0}
    - target: {fileID: 400000, guid: 646b4ac0331f8e447bd20f06eba916a3, type: 3}
      propertyPath: m_LocalRotation.y
      value: -0.4927711
      objectReference: {fileID: 0}
    - target: {fileID: 400000, guid: 646b4ac0331f8e447bd20f06eba916a3, type: 3}
      propertyPath: m_LocalRotation.z
      value: -0.24550696
      objectReference: {fileID: 0}
    - target: {fileID: 400000, guid: 646b4ac0331f8e447bd20f06eba916a3, type: 3}
      propertyPath: m_LocalRotation.w
      value: -0.4362701
      objectReference: {fileID: 0}
    - target: {fileID: 400000, guid: 646b4ac0331f8e447bd20f06eba916a3, type: 3}
      propertyPath: m_RootOrder
      value: 3
      objectReference: {fileID: 0}
    - target: {fileID: 400000, guid: 646b4ac0331f8e447bd20f06eba916a3, type: 3}
      propertyPath: m_LocalEulerAnglesHint.x
      value: -78.25101
      objectReference: {fileID: 0}
    - target: {fileID: 400000, guid: 646b4ac0331f8e447bd20f06eba916a3, type: 3}
      propertyPath: m_LocalEulerAnglesHint.y
      value: -213.43799
      objectReference: {fileID: 0}
    - target: {fileID: 400000, guid: 646b4ac0331f8e447bd20f06eba916a3, type: 3}
      propertyPath: m_LocalEulerAnglesHint.z
      value: -11.410001
      objectReference: {fileID: 0}
    - target: {fileID: 400000, guid: 646b4ac0331f8e447bd20f06eba916a3, type: 3}
      propertyPath: m_LocalScale.x
      value: 2
      objectReference: {fileID: 0}
    - target: {fileID: 400000, guid: 646b4ac0331f8e447bd20f06eba916a3, type: 3}
      propertyPath: m_LocalScale.z
      value: 2
      objectReference: {fileID: 0}
    - target: {fileID: 2300000, guid: 646b4ac0331f8e447bd20f06eba916a3, type: 3}
      propertyPath: m_Materials.Array.data[0]
      value: 
      objectReference: {fileID: 2100000, guid: 943c7c930eb495d4486788572dc49a12, type: 2}
    - target: {fileID: 400000, guid: 646b4ac0331f8e447bd20f06eba916a3, type: 3}
      propertyPath: m_LocalScale.y
      value: 2
      objectReference: {fileID: 0}
    - target: {fileID: 100000, guid: 646b4ac0331f8e447bd20f06eba916a3, type: 3}
      propertyPath: m_Name
      value: GroundLeaf (3)
      objectReference: {fileID: 0}
    m_RemovedComponents: []
  m_ParentPrefab: {fileID: 100100000, guid: 646b4ac0331f8e447bd20f06eba916a3, type: 3}
  m_IsPrefabParent: 0
--- !u!4 &993420841 stripped
Transform:
  m_PrefabParentObject: {fileID: 400000, guid: 646b4ac0331f8e447bd20f06eba916a3, type: 3}
  m_PrefabInternal: {fileID: 993420840}
--- !u!1 &993426560
GameObject:
  m_ObjectHideFlags: 0
  m_PrefabParentObject: {fileID: 0}
  m_PrefabInternal: {fileID: 0}
  serializedVersion: 5
  m_Component:
  - component: {fileID: 993426561}
  - component: {fileID: 993426564}
  - component: {fileID: 993426563}
  - component: {fileID: 993426562}
  m_Layer: 0
  m_Name: Sphere
  m_TagString: Untagged
  m_Icon: {fileID: 0}
  m_NavMeshLayer: 0
  m_StaticEditorFlags: 0
  m_IsActive: 0
--- !u!4 &993426561
Transform:
  m_ObjectHideFlags: 0
  m_PrefabParentObject: {fileID: 0}
  m_PrefabInternal: {fileID: 0}
  m_GameObject: {fileID: 993426560}
  m_LocalRotation: {x: -0.50000006, y: -0.50000006, z: 0.5, w: 0.5}
  m_LocalPosition: {x: -0.09, y: 7.06, z: -0.68}
  m_LocalScale: {x: 5, y: 5, z: 5}
  m_Children: []
  m_Father: {fileID: 1807687832}
  m_RootOrder: 4
  m_LocalEulerAnglesHint: {x: 0, y: 0, z: 0}
--- !u!23 &993426562
MeshRenderer:
  m_ObjectHideFlags: 0
  m_PrefabParentObject: {fileID: 0}
  m_PrefabInternal: {fileID: 0}
  m_GameObject: {fileID: 993426560}
  m_Enabled: 1
  m_CastShadows: 1
  m_ReceiveShadows: 1
  m_DynamicOccludee: 1
  m_MotionVectors: 1
  m_LightProbeUsage: 1
  m_ReflectionProbeUsage: 1
  m_Materials:
  - {fileID: 2100000, guid: 61f42391dbd7154448c0045c536e1d65, type: 2}
  m_StaticBatchInfo:
    firstSubMesh: 0
    subMeshCount: 0
  m_StaticBatchRoot: {fileID: 0}
  m_ProbeAnchor: {fileID: 0}
  m_LightProbeVolumeOverride: {fileID: 0}
  m_ScaleInLightmap: 1
  m_PreserveUVs: 1
  m_IgnoreNormalsForChartDetection: 0
  m_ImportantGI: 0
  m_StitchSeams: 0
  m_SelectedEditorRenderState: 3
  m_MinimumChartSize: 4
  m_AutoUVMaxDistance: 0.5
  m_AutoUVMaxAngle: 89
  m_LightmapParameters: {fileID: 0}
  m_SortingLayerID: 0
  m_SortingLayer: 0
  m_SortingOrder: 0
--- !u!135 &993426563
SphereCollider:
  m_ObjectHideFlags: 0
  m_PrefabParentObject: {fileID: 0}
  m_PrefabInternal: {fileID: 0}
  m_GameObject: {fileID: 993426560}
  m_Material: {fileID: 0}
  m_IsTrigger: 0
  m_Enabled: 1
  serializedVersion: 2
  m_Radius: 0.5
  m_Center: {x: 0, y: 0, z: 0}
--- !u!33 &993426564
MeshFilter:
  m_ObjectHideFlags: 0
  m_PrefabParentObject: {fileID: 0}
  m_PrefabInternal: {fileID: 0}
  m_GameObject: {fileID: 993426560}
  m_Mesh: {fileID: 10207, guid: 0000000000000000e000000000000000, type: 0}
--- !u!1 &995139621
GameObject:
  m_ObjectHideFlags: 0
  m_PrefabParentObject: {fileID: 0}
  m_PrefabInternal: {fileID: 0}
  serializedVersion: 5
  m_Component:
  - component: {fileID: 995139622}
  - component: {fileID: 995139625}
  - component: {fileID: 995139624}
  - component: {fileID: 995139623}
  m_Layer: 0
  m_Name: Plane (2)
  m_TagString: Untagged
  m_Icon: {fileID: 0}
  m_NavMeshLayer: 0
  m_StaticEditorFlags: 4294967295
  m_IsActive: 1
--- !u!4 &995139622
Transform:
  m_ObjectHideFlags: 0
  m_PrefabParentObject: {fileID: 0}
  m_PrefabInternal: {fileID: 0}
  m_GameObject: {fileID: 995139621}
  m_LocalRotation: {x: -0.000000029802322, y: -0.000000029802322, z: 0.7071068, w: 0.7071068}
  m_LocalPosition: {x: 5.16, y: 5.2200007, z: 0}
  m_LocalScale: {x: 1, y: 1, z: 1}
  m_Children: []
  m_Father: {fileID: 1807687832}
  m_RootOrder: 1
  m_LocalEulerAnglesHint: {x: 90, y: 0, z: 0}
--- !u!23 &995139623
MeshRenderer:
  m_ObjectHideFlags: 0
  m_PrefabParentObject: {fileID: 0}
  m_PrefabInternal: {fileID: 0}
  m_GameObject: {fileID: 995139621}
  m_Enabled: 1
  m_CastShadows: 1
  m_ReceiveShadows: 1
  m_DynamicOccludee: 1
  m_MotionVectors: 1
  m_LightProbeUsage: 1
  m_ReflectionProbeUsage: 1
  m_Materials:
  - {fileID: 2100000, guid: 2cd5a13366cb5a646a6f3881edeb0d38, type: 2}
  m_StaticBatchInfo:
    firstSubMesh: 0
    subMeshCount: 0
  m_StaticBatchRoot: {fileID: 0}
  m_ProbeAnchor: {fileID: 0}
  m_LightProbeVolumeOverride: {fileID: 0}
  m_ScaleInLightmap: 1
  m_PreserveUVs: 1
  m_IgnoreNormalsForChartDetection: 0
  m_ImportantGI: 0
  m_StitchSeams: 0
  m_SelectedEditorRenderState: 3
  m_MinimumChartSize: 4
  m_AutoUVMaxDistance: 0.5
  m_AutoUVMaxAngle: 89
  m_LightmapParameters: {fileID: 0}
  m_SortingLayerID: 0
  m_SortingLayer: 0
  m_SortingOrder: 0
--- !u!64 &995139624
MeshCollider:
  m_ObjectHideFlags: 0
  m_PrefabParentObject: {fileID: 0}
  m_PrefabInternal: {fileID: 0}
  m_GameObject: {fileID: 995139621}
  m_Material: {fileID: 0}
  m_IsTrigger: 0
  m_Enabled: 1
  serializedVersion: 2
  m_Convex: 0
  m_InflateMesh: 0
  m_SkinWidth: 0.01
  m_Mesh: {fileID: 10209, guid: 0000000000000000e000000000000000, type: 0}
--- !u!33 &995139625
MeshFilter:
  m_ObjectHideFlags: 0
  m_PrefabParentObject: {fileID: 0}
  m_PrefabInternal: {fileID: 0}
  m_GameObject: {fileID: 995139621}
  m_Mesh: {fileID: 10209, guid: 0000000000000000e000000000000000, type: 0}
--- !u!1 &999598268
GameObject:
  m_ObjectHideFlags: 0
  m_PrefabParentObject: {fileID: 1000011973232756, guid: 1faa212e4ad88f04a81c5ed019001de5,
    type: 2}
  m_PrefabInternal: {fileID: 0}
  serializedVersion: 5
  m_Component:
  - component: {fileID: 999598269}
  m_Layer: 0
  m_Name: GameObject
  m_TagString: Untagged
  m_Icon: {fileID: 0}
  m_NavMeshLayer: 0
  m_StaticEditorFlags: 0
  m_IsActive: 1
--- !u!4 &999598269
Transform:
  m_ObjectHideFlags: 0
  m_PrefabParentObject: {fileID: 4000010163547154, guid: 1faa212e4ad88f04a81c5ed019001de5,
    type: 2}
  m_PrefabInternal: {fileID: 0}
  m_GameObject: {fileID: 999598268}
  m_LocalRotation: {x: 0, y: 0, z: 0, w: 1}
  m_LocalPosition: {x: 0, y: 0, z: 0}
  m_LocalScale: {x: 1, y: 1, z: 1}
  m_Children: []
  m_Father: {fileID: 179154810}
  m_RootOrder: 0
  m_LocalEulerAnglesHint: {x: 0, y: 0, z: 0}
--- !u!1 &1013563951
GameObject:
  m_ObjectHideFlags: 0
  m_PrefabParentObject: {fileID: 0}
  m_PrefabInternal: {fileID: 0}
  serializedVersion: 5
  m_Component:
  - component: {fileID: 1013563952}
  - component: {fileID: 1013563954}
  - component: {fileID: 1013563953}
  - component: {fileID: 1013563955}
  m_Layer: 0
  m_Name: Point light up
  m_TagString: Untagged
  m_Icon: {fileID: 0}
  m_NavMeshLayer: 0
  m_StaticEditorFlags: 0
  m_IsActive: 1
--- !u!4 &1013563952
Transform:
  m_ObjectHideFlags: 0
  m_PrefabParentObject: {fileID: 0}
  m_PrefabInternal: {fileID: 0}
  m_GameObject: {fileID: 1013563951}
  m_LocalRotation: {x: -0, y: 0.7071068, z: -0, w: 0.7071068}
  m_LocalPosition: {x: -6.36, y: 10.09, z: 2.89}
  m_LocalScale: {x: 1, y: 1, z: 1}
  m_Children: []
  m_Father: {fileID: 1460908097}
  m_RootOrder: 1
  m_LocalEulerAnglesHint: {x: 0, y: 0, z: 0}
--- !u!114 &1013563953
MonoBehaviour:
  m_ObjectHideFlags: 0
  m_PrefabParentObject: {fileID: 0}
  m_PrefabInternal: {fileID: 0}
  m_GameObject: {fileID: 1013563951}
  m_Enabled: 1
  m_EditorHideFlags: 0
  m_Script: {fileID: 11500000, guid: 7a68c43fe1f2a47cfa234b5eeaa98012, type: 3}
  m_Name: 
  m_EditorClassIdentifier: 
  m_innerSpotPercent: 0
  lightDimmer: 1
  fadeDistance: 10000
  affectDiffuse: 1
  affectSpecular: 1
  archetype: 0
  spotLightShape: 0
  lightLength: 0
  lightWidth: 0
<<<<<<< HEAD
  shadowCascadeCount: 4
  shadowCascadeRatios:
  - 0.05
  - 0.2
  - 0.3
  shadowAlgorithm: 0
  shadowVariant: 0
  shadowPrecision: 0
  shadowData:
    format: 0
    data: 
  shadowDatas: []
=======
>>>>>>> fd6b24e8
--- !u!108 &1013563954
Light:
  m_ObjectHideFlags: 0
  m_PrefabParentObject: {fileID: 0}
  m_PrefabInternal: {fileID: 0}
  m_GameObject: {fileID: 1013563951}
  m_Enabled: 1
  serializedVersion: 8
  m_Type: 2
  m_Color: {r: 1, g: 1, b: 1, a: 1}
  m_Intensity: 10
  m_Range: 10
  m_SpotAngle: 30
  m_CookieSize: 10
  m_Shadows:
    m_Type: 0
    m_Resolution: -1
    m_CustomResolution: -1
    m_Strength: 1
    m_Bias: 0.05
    m_NormalBias: 0.4
    m_NearPlane: 0.2
  m_Cookie: {fileID: 0}
  m_DrawHalo: 0
  m_Flare: {fileID: 0}
  m_RenderMode: 0
  m_CullingMask:
    serializedVersion: 2
    m_Bits: 4294967295
  m_Lightmapping: 4
  m_AreaSize: {x: 1, y: 1}
  m_BounceIntensity: 1
  m_ColorTemperature: 6570
  m_UseColorTemperature: 0
  m_ShadowRadius: 0
  m_ShadowAngle: 0
--- !u!114 &1013563955
MonoBehaviour:
  m_ObjectHideFlags: 0
  m_PrefabParentObject: {fileID: 0}
  m_PrefabInternal: {fileID: 0}
  m_GameObject: {fileID: 1013563951}
  m_Enabled: 1
  m_EditorHideFlags: 0
  m_Script: {fileID: 11500000, guid: c6c2871f720b2af4e9210febdac74517, type: 3}
  m_Name: 
  m_EditorClassIdentifier: 
  shadowResolution: 512
  shadowDimmer: 1
  shadowFadeDistance: 10000
  shadowCascadeCount: 4
  shadowCascadeRatios:
  - 0.05
  - 0.2
  - 0.3
  shadowAlgorithm: 0
  shadowVariant: 0
  shadowPrecision: 0
  shadowData:
    format: 0
    data: 
  shadowDatas: []
--- !u!1 &1016495509
GameObject:
  m_ObjectHideFlags: 0
  m_PrefabParentObject: {fileID: 1000014164875786, guid: 1faa212e4ad88f04a81c5ed019001de5,
    type: 2}
  m_PrefabInternal: {fileID: 0}
  serializedVersion: 5
  m_Component:
  - component: {fileID: 1016495510}
  - component: {fileID: 1016495513}
  - component: {fileID: 1016495512}
  - component: {fileID: 1016495511}
  m_Layer: 0
  m_Name: Sphere (43)
  m_TagString: Untagged
  m_Icon: {fileID: 0}
  m_NavMeshLayer: 0
  m_StaticEditorFlags: 0
  m_IsActive: 1
--- !u!4 &1016495510
Transform:
  m_ObjectHideFlags: 0
  m_PrefabParentObject: {fileID: 4000011497627172, guid: 1faa212e4ad88f04a81c5ed019001de5,
    type: 2}
  m_PrefabInternal: {fileID: 0}
  m_GameObject: {fileID: 1016495509}
  m_LocalRotation: {x: -0, y: -0, z: -0, w: 1}
  m_LocalPosition: {x: -7.539997, y: 0, z: -3.5}
  m_LocalScale: {x: 1, y: 1, z: 1}
  m_Children:
  - {fileID: 87618438}
  m_Father: {fileID: 1689074024}
  m_RootOrder: 43
  m_LocalEulerAnglesHint: {x: 0, y: 0, z: 0}
--- !u!23 &1016495511
MeshRenderer:
  m_ObjectHideFlags: 0
  m_PrefabParentObject: {fileID: 23000012110281398, guid: 1faa212e4ad88f04a81c5ed019001de5,
    type: 2}
  m_PrefabInternal: {fileID: 0}
  m_GameObject: {fileID: 1016495509}
  m_Enabled: 1
  m_CastShadows: 1
  m_ReceiveShadows: 1
  m_DynamicOccludee: 1
  m_MotionVectors: 1
  m_LightProbeUsage: 1
  m_ReflectionProbeUsage: 1
  m_Materials:
  - {fileID: 2100000, guid: 01db715c5f6edd8469b0f2ebaee2f1c6, type: 2}
  m_StaticBatchInfo:
    firstSubMesh: 0
    subMeshCount: 0
  m_StaticBatchRoot: {fileID: 0}
  m_ProbeAnchor: {fileID: 0}
  m_LightProbeVolumeOverride: {fileID: 0}
  m_ScaleInLightmap: 1
  m_PreserveUVs: 1
  m_IgnoreNormalsForChartDetection: 0
  m_ImportantGI: 0
  m_StitchSeams: 0
  m_SelectedEditorRenderState: 3
  m_MinimumChartSize: 4
  m_AutoUVMaxDistance: 0.5
  m_AutoUVMaxAngle: 89
  m_LightmapParameters: {fileID: 0}
  m_SortingLayerID: 0
  m_SortingLayer: 0
  m_SortingOrder: 0
--- !u!135 &1016495512
SphereCollider:
  m_ObjectHideFlags: 0
  m_PrefabParentObject: {fileID: 135000012111690070, guid: 1faa212e4ad88f04a81c5ed019001de5,
    type: 2}
  m_PrefabInternal: {fileID: 0}
  m_GameObject: {fileID: 1016495509}
  m_Material: {fileID: 0}
  m_IsTrigger: 0
  m_Enabled: 1
  serializedVersion: 2
  m_Radius: 0.5
  m_Center: {x: 0, y: 0, z: 0}
--- !u!33 &1016495513
MeshFilter:
  m_ObjectHideFlags: 0
  m_PrefabParentObject: {fileID: 33000013419629684, guid: 1faa212e4ad88f04a81c5ed019001de5,
    type: 2}
  m_PrefabInternal: {fileID: 0}
  m_GameObject: {fileID: 1016495509}
  m_Mesh: {fileID: 10207, guid: 0000000000000000e000000000000000, type: 0}
--- !u!1 &1031432421
GameObject:
  m_ObjectHideFlags: 0
  m_PrefabParentObject: {fileID: 0}
  m_PrefabInternal: {fileID: 0}
  serializedVersion: 5
  m_Component:
  - component: {fileID: 1031432422}
  m_Layer: 0
  m_Name: Test - Object space normal map
  m_TagString: Untagged
  m_Icon: {fileID: 0}
  m_NavMeshLayer: 0
  m_StaticEditorFlags: 0
  m_IsActive: 1
--- !u!4 &1031432422
Transform:
  m_ObjectHideFlags: 0
  m_PrefabParentObject: {fileID: 0}
  m_PrefabInternal: {fileID: 0}
  m_GameObject: {fileID: 1031432421}
  m_LocalRotation: {x: -0, y: -0, z: -0, w: 1}
  m_LocalPosition: {x: 4.97, y: 0, z: -150.43}
  m_LocalScale: {x: 1, y: 1, z: 1}
  m_Children:
  - {fileID: 232324228}
  - {fileID: 1314434839}
  - {fileID: 1413658393}
  m_Father: {fileID: 0}
  m_RootOrder: 25
  m_LocalEulerAnglesHint: {x: 0, y: 0, z: 0}
--- !u!1 &1035351685
GameObject:
  m_ObjectHideFlags: 0
  m_PrefabParentObject: {fileID: 0}
  m_PrefabInternal: {fileID: 0}
  serializedVersion: 5
  m_Component:
  - component: {fileID: 1035351686}
  - component: {fileID: 1035351689}
  - component: {fileID: 1035351688}
  - component: {fileID: 1035351687}
  m_Layer: 0
  m_Name: Quad
  m_TagString: Untagged
  m_Icon: {fileID: 0}
  m_NavMeshLayer: 0
  m_StaticEditorFlags: 0
  m_IsActive: 1
--- !u!4 &1035351686
Transform:
  m_ObjectHideFlags: 0
  m_PrefabParentObject: {fileID: 0}
  m_PrefabInternal: {fileID: 0}
  m_GameObject: {fileID: 1035351685}
  m_LocalRotation: {x: 0, y: 0, z: 0, w: 1}
  m_LocalPosition: {x: 7.5, y: 0, z: 8}
  m_LocalScale: {x: 2, y: 10, z: 1}
  m_Children: []
  m_Father: {fileID: 827169276}
  m_RootOrder: 1
  m_LocalEulerAnglesHint: {x: 0, y: 0, z: 0}
--- !u!23 &1035351687
MeshRenderer:
  m_ObjectHideFlags: 0
  m_PrefabParentObject: {fileID: 0}
  m_PrefabInternal: {fileID: 0}
  m_GameObject: {fileID: 1035351685}
  m_Enabled: 1
  m_CastShadows: 1
  m_ReceiveShadows: 1
  m_DynamicOccludee: 1
  m_MotionVectors: 1
  m_LightProbeUsage: 1
  m_ReflectionProbeUsage: 1
  m_Materials:
  - {fileID: 2100000, guid: 7af9798eeefeae34c83aca56762a2938, type: 2}
  m_StaticBatchInfo:
    firstSubMesh: 0
    subMeshCount: 0
  m_StaticBatchRoot: {fileID: 0}
  m_ProbeAnchor: {fileID: 0}
  m_LightProbeVolumeOverride: {fileID: 0}
  m_ScaleInLightmap: 1
  m_PreserveUVs: 1
  m_IgnoreNormalsForChartDetection: 0
  m_ImportantGI: 0
  m_StitchSeams: 0
  m_SelectedEditorRenderState: 3
  m_MinimumChartSize: 4
  m_AutoUVMaxDistance: 0.5
  m_AutoUVMaxAngle: 89
  m_LightmapParameters: {fileID: 0}
  m_SortingLayerID: 0
  m_SortingLayer: 0
  m_SortingOrder: 0
--- !u!64 &1035351688
MeshCollider:
  m_ObjectHideFlags: 0
  m_PrefabParentObject: {fileID: 0}
  m_PrefabInternal: {fileID: 0}
  m_GameObject: {fileID: 1035351685}
  m_Material: {fileID: 0}
  m_IsTrigger: 0
  m_Enabled: 1
  serializedVersion: 2
  m_Convex: 0
  m_InflateMesh: 0
  m_SkinWidth: 0.01
  m_Mesh: {fileID: 10210, guid: 0000000000000000e000000000000000, type: 0}
--- !u!33 &1035351689
MeshFilter:
  m_ObjectHideFlags: 0
  m_PrefabParentObject: {fileID: 0}
  m_PrefabInternal: {fileID: 0}
  m_GameObject: {fileID: 1035351685}
  m_Mesh: {fileID: 10210, guid: 0000000000000000e000000000000000, type: 0}
--- !u!1 &1035518232
GameObject:
  m_ObjectHideFlags: 0
  m_PrefabParentObject: {fileID: 0}
  m_PrefabInternal: {fileID: 0}
  serializedVersion: 5
  m_Component:
  - component: {fileID: 1035518233}
  - component: {fileID: 1035518234}
  m_Layer: 0
  m_Name: Reflection Probe
  m_TagString: Untagged
  m_Icon: {fileID: 0}
  m_NavMeshLayer: 0
  m_StaticEditorFlags: 0
  m_IsActive: 1
--- !u!4 &1035518233
Transform:
  m_ObjectHideFlags: 0
  m_PrefabParentObject: {fileID: 0}
  m_PrefabInternal: {fileID: 0}
  m_GameObject: {fileID: 1035518232}
  m_LocalRotation: {x: -0, y: 0.51840013, z: -0, w: 0.8551382}
  m_LocalPosition: {x: -0.7599983, y: 1.8, z: -1.5999994}
  m_LocalScale: {x: 1, y: 1, z: 1}
  m_Children: []
  m_Father: {fileID: 933267878}
  m_RootOrder: 1
  m_LocalEulerAnglesHint: {x: 0, y: 62.450005, z: 0}
--- !u!215 &1035518234
ReflectionProbe:
  m_ObjectHideFlags: 0
  m_PrefabParentObject: {fileID: 0}
  m_PrefabInternal: {fileID: 0}
  m_GameObject: {fileID: 1035518232}
  m_Enabled: 1
  serializedVersion: 2
  m_Type: 0
  m_Mode: 2
  m_RefreshMode: 0
  m_TimeSlicingMode: 0
  m_Resolution: 128
  m_UpdateFrequency: 0
  m_BoxSize: {x: 18.908352, y: 12.292334, z: 10}
  m_BoxOffset: {x: 0, y: 0, z: 0}
  m_NearClip: 0.3
  m_FarClip: 1000
  m_ShadowDistance: 100
  m_ClearFlags: 1
  m_BackGroundColor: {r: 0.19215687, g: 0.3019608, b: 0.4745098, a: 0}
  m_CullingMask:
    serializedVersion: 2
    m_Bits: 4294967295
  m_IntensityMultiplier: 1
  m_BlendDistance: 0
  m_HDR: 1
  m_BoxProjection: 1
  m_RenderDynamicObjects: 0
  m_UseOcclusionCulling: 1
  m_Importance: 1
  m_CustomBakedTexture: {fileID: 8900000, guid: a6bda31e5e5c82a40b8e91ad0be087e8,
    type: 3}
--- !u!1 &1045149339
GameObject:
  m_ObjectHideFlags: 0
  m_PrefabParentObject: {fileID: 1000013308341636, guid: 1faa212e4ad88f04a81c5ed019001de5,
    type: 2}
  m_PrefabInternal: {fileID: 0}
  serializedVersion: 5
  m_Component:
  - component: {fileID: 1045149340}
  m_Layer: 0
  m_Name: GameObject
  m_TagString: Untagged
  m_Icon: {fileID: 0}
  m_NavMeshLayer: 0
  m_StaticEditorFlags: 0
  m_IsActive: 1
--- !u!4 &1045149340
Transform:
  m_ObjectHideFlags: 0
  m_PrefabParentObject: {fileID: 4000013466806034, guid: 1faa212e4ad88f04a81c5ed019001de5,
    type: 2}
  m_PrefabInternal: {fileID: 0}
  m_GameObject: {fileID: 1045149339}
  m_LocalRotation: {x: 0, y: 0, z: 0, w: 1}
  m_LocalPosition: {x: 0, y: 0, z: 0}
  m_LocalScale: {x: 1, y: 1, z: 1}
  m_Children: []
  m_Father: {fileID: 977219680}
  m_RootOrder: 0
  m_LocalEulerAnglesHint: {x: 0, y: 0, z: 0}
--- !u!1 &1046252900
GameObject:
  m_ObjectHideFlags: 0
  m_PrefabParentObject: {fileID: 0}
  m_PrefabInternal: {fileID: 0}
  serializedVersion: 5
  m_Component:
  - component: {fileID: 1046252903}
  - component: {fileID: 1046252902}
  - component: {fileID: 1046252901}
  - component: {fileID: 1046252904}
  m_Layer: 0
  m_Name: Directional light
  m_TagString: Untagged
  m_Icon: {fileID: 0}
  m_NavMeshLayer: 0
  m_StaticEditorFlags: 0
  m_IsActive: 1
--- !u!114 &1046252901
MonoBehaviour:
  m_ObjectHideFlags: 0
  m_PrefabParentObject: {fileID: 0}
  m_PrefabInternal: {fileID: 0}
  m_GameObject: {fileID: 1046252900}
  m_Enabled: 1
  m_EditorHideFlags: 0
  m_Script: {fileID: 11500000, guid: 7a68c43fe1f2a47cfa234b5eeaa98012, type: 3}
  m_Name: 
  m_EditorClassIdentifier: 
  m_innerSpotPercent: 0
  lightDimmer: 1
  fadeDistance: 10000
  affectDiffuse: 1
  affectSpecular: 1
  archetype: 0
  spotLightShape: 0
  lightLength: 0
  lightWidth: 0
<<<<<<< HEAD
  shadowCascadeCount: 4
  shadowCascadeRatios:
  - 0.05
  - 0.2
  - 0.3
  shadowAlgorithm: 0
  shadowVariant: 0
  shadowPrecision: 0
  shadowData:
    format: 0
    data: 
  shadowDatas: []
=======
>>>>>>> fd6b24e8
--- !u!108 &1046252902
Light:
  m_ObjectHideFlags: 0
  m_PrefabParentObject: {fileID: 0}
  m_PrefabInternal: {fileID: 0}
  m_GameObject: {fileID: 1046252900}
  m_Enabled: 1
  serializedVersion: 8
  m_Type: 1
  m_Color: {r: 1, g: 1, b: 1, a: 1}
  m_Intensity: 0.5
  m_Range: 10
  m_SpotAngle: 30
  m_CookieSize: 10
  m_Shadows:
    m_Type: 0
    m_Resolution: -1
    m_CustomResolution: -1
    m_Strength: 1
    m_Bias: 0.05
    m_NormalBias: 0.4
    m_NearPlane: 0.2
  m_Cookie: {fileID: 0}
  m_DrawHalo: 0
  m_Flare: {fileID: 0}
  m_RenderMode: 0
  m_CullingMask:
    serializedVersion: 2
    m_Bits: 4294967295
  m_Lightmapping: 4
  m_AreaSize: {x: 1, y: 1}
  m_BounceIntensity: 1
  m_ColorTemperature: 6570
  m_UseColorTemperature: 0
  m_ShadowRadius: 0
  m_ShadowAngle: 0
--- !u!4 &1046252903
Transform:
  m_ObjectHideFlags: 0
  m_PrefabParentObject: {fileID: 0}
  m_PrefabInternal: {fileID: 0}
  m_GameObject: {fileID: 1046252900}
  m_LocalRotation: {x: 0.3770173, y: -0.5818947, z: 0.09819014, w: 0.71387345}
  m_LocalPosition: {x: 4.8500004, y: 17.4, z: -81.31}
  m_LocalScale: {x: 1, y: 1, z: 1}
  m_Children: []
  m_Father: {fileID: 0}
  m_RootOrder: 2
  m_LocalEulerAnglesHint: {x: 40.735, y: -87.087006, z: -23.206001}
--- !u!114 &1046252904
MonoBehaviour:
  m_ObjectHideFlags: 0
  m_PrefabParentObject: {fileID: 0}
  m_PrefabInternal: {fileID: 0}
  m_GameObject: {fileID: 1046252900}
  m_Enabled: 1
  m_EditorHideFlags: 0
  m_Script: {fileID: 11500000, guid: c6c2871f720b2af4e9210febdac74517, type: 3}
  m_Name: 
  m_EditorClassIdentifier: 
  shadowResolution: 512
  shadowDimmer: 1
  shadowFadeDistance: 10000
  shadowCascadeCount: 4
  shadowCascadeRatios:
  - 0.05
  - 0.2
  - 0.3
  shadowAlgorithm: 0
  shadowVariant: 0
  shadowPrecision: 0
  shadowData:
    format: 0
    data: 
  shadowDatas: []
--- !u!1001 &1062558345
Prefab:
  m_ObjectHideFlags: 0
  serializedVersion: 2
  m_Modification:
    m_TransformParent: {fileID: 1247488470}
    m_Modifications:
    - target: {fileID: 4000010760374938, guid: 1faa212e4ad88f04a81c5ed019001de5, type: 2}
      propertyPath: m_LocalPosition.x
      value: 23.689999
      objectReference: {fileID: 0}
    - target: {fileID: 4000010760374938, guid: 1faa212e4ad88f04a81c5ed019001de5, type: 2}
      propertyPath: m_LocalPosition.y
      value: 0.89
      objectReference: {fileID: 0}
    - target: {fileID: 4000010760374938, guid: 1faa212e4ad88f04a81c5ed019001de5, type: 2}
      propertyPath: m_LocalPosition.z
      value: 0.37000084
      objectReference: {fileID: 0}
    - target: {fileID: 4000010760374938, guid: 1faa212e4ad88f04a81c5ed019001de5, type: 2}
      propertyPath: m_LocalRotation.x
      value: -0
      objectReference: {fileID: 0}
    - target: {fileID: 4000010760374938, guid: 1faa212e4ad88f04a81c5ed019001de5, type: 2}
      propertyPath: m_LocalRotation.y
      value: -0
      objectReference: {fileID: 0}
    - target: {fileID: 4000010760374938, guid: 1faa212e4ad88f04a81c5ed019001de5, type: 2}
      propertyPath: m_LocalRotation.z
      value: -0
      objectReference: {fileID: 0}
    - target: {fileID: 4000010760374938, guid: 1faa212e4ad88f04a81c5ed019001de5, type: 2}
      propertyPath: m_LocalRotation.w
      value: 1
      objectReference: {fileID: 0}
    - target: {fileID: 4000010760374938, guid: 1faa212e4ad88f04a81c5ed019001de5, type: 2}
      propertyPath: m_RootOrder
      value: 2
      objectReference: {fileID: 0}
    - target: {fileID: 4000010760374938, guid: 1faa212e4ad88f04a81c5ed019001de5, type: 2}
      propertyPath: m_LocalScale.x
      value: 1
      objectReference: {fileID: 0}
    m_RemovedComponents: []
  m_ParentPrefab: {fileID: 100100000, guid: 1faa212e4ad88f04a81c5ed019001de5, type: 2}
  m_IsPrefabParent: 0
--- !u!4 &1062558346 stripped
Transform:
  m_PrefabParentObject: {fileID: 4000010760374938, guid: 1faa212e4ad88f04a81c5ed019001de5,
    type: 2}
  m_PrefabInternal: {fileID: 1062558345}
--- !u!1 &1063426083
GameObject:
  m_ObjectHideFlags: 0
  m_PrefabParentObject: {fileID: 0}
  m_PrefabInternal: {fileID: 0}
  serializedVersion: 5
  m_Component:
  - component: {fileID: 1063426084}
  - component: {fileID: 1063426086}
  - component: {fileID: 1063426085}
  - component: {fileID: 1063426087}
  m_Layer: 0
  m_Name: Point light forward
  m_TagString: Untagged
  m_Icon: {fileID: 0}
  m_NavMeshLayer: 0
  m_StaticEditorFlags: 0
  m_IsActive: 1
--- !u!4 &1063426084
Transform:
  m_ObjectHideFlags: 0
  m_PrefabParentObject: {fileID: 0}
  m_PrefabInternal: {fileID: 0}
  m_GameObject: {fileID: 1063426083}
  m_LocalRotation: {x: -0, y: 0.7071068, z: -0, w: 0.7071068}
  m_LocalPosition: {x: -13.17, y: 5.26, z: 2.76}
  m_LocalScale: {x: 1.0000002, y: 1, z: 1.0000002}
  m_Children: []
  m_Father: {fileID: 1634702262}
  m_RootOrder: 5
  m_LocalEulerAnglesHint: {x: 0, y: 0, z: 0}
--- !u!114 &1063426085
MonoBehaviour:
  m_ObjectHideFlags: 0
  m_PrefabParentObject: {fileID: 0}
  m_PrefabInternal: {fileID: 0}
  m_GameObject: {fileID: 1063426083}
  m_Enabled: 1
  m_EditorHideFlags: 0
  m_Script: {fileID: 11500000, guid: 7a68c43fe1f2a47cfa234b5eeaa98012, type: 3}
  m_Name: 
  m_EditorClassIdentifier: 
  m_innerSpotPercent: 0
  lightDimmer: 1
  fadeDistance: 10000
  affectDiffuse: 1
  affectSpecular: 1
  archetype: 0
  spotLightShape: 0
  lightLength: 0
  lightWidth: 0
<<<<<<< HEAD
  shadowCascadeCount: 4
  shadowCascadeRatios:
  - 0.05
  - 0.2
  - 0.3
  shadowAlgorithm: 0
  shadowVariant: 0
  shadowPrecision: 0
  shadowData:
    format: 0
    data: 
  shadowDatas: []
=======
>>>>>>> fd6b24e8
--- !u!108 &1063426086
Light:
  m_ObjectHideFlags: 0
  m_PrefabParentObject: {fileID: 0}
  m_PrefabInternal: {fileID: 0}
  m_GameObject: {fileID: 1063426083}
  m_Enabled: 1
  serializedVersion: 8
  m_Type: 2
  m_Color: {r: 1, g: 1, b: 1, a: 1}
  m_Intensity: 10
  m_Range: 10
  m_SpotAngle: 30
  m_CookieSize: 10
  m_Shadows:
    m_Type: 0
    m_Resolution: -1
    m_CustomResolution: -1
    m_Strength: 1
    m_Bias: 0.05
    m_NormalBias: 0.4
    m_NearPlane: 0.2
  m_Cookie: {fileID: 0}
  m_DrawHalo: 0
  m_Flare: {fileID: 0}
  m_RenderMode: 0
  m_CullingMask:
    serializedVersion: 2
    m_Bits: 4294967295
  m_Lightmapping: 4
  m_AreaSize: {x: 1, y: 1}
  m_BounceIntensity: 1
  m_ColorTemperature: 6570
  m_UseColorTemperature: 0
  m_ShadowRadius: 0
  m_ShadowAngle: 0
--- !u!114 &1063426087
MonoBehaviour:
  m_ObjectHideFlags: 0
  m_PrefabParentObject: {fileID: 0}
  m_PrefabInternal: {fileID: 0}
  m_GameObject: {fileID: 1063426083}
  m_Enabled: 1
  m_EditorHideFlags: 0
  m_Script: {fileID: 11500000, guid: c6c2871f720b2af4e9210febdac74517, type: 3}
  m_Name: 
  m_EditorClassIdentifier: 
  shadowResolution: 512
  shadowDimmer: 1
  shadowFadeDistance: 10000
  shadowCascadeCount: 4
  shadowCascadeRatios:
  - 0.05
  - 0.2
  - 0.3
  shadowAlgorithm: 0
  shadowVariant: 0
  shadowPrecision: 0
  shadowData:
    format: 0
    data: 
  shadowDatas: []
--- !u!1 &1072084077
GameObject:
  m_ObjectHideFlags: 0
  m_PrefabParentObject: {fileID: 1000012378950814, guid: 1faa212e4ad88f04a81c5ed019001de5,
    type: 2}
  m_PrefabInternal: {fileID: 0}
  serializedVersion: 5
  m_Component:
  - component: {fileID: 1072084078}
  - component: {fileID: 1072084081}
  - component: {fileID: 1072084080}
  - component: {fileID: 1072084079}
  m_Layer: 0
  m_Name: Sphere (48)
  m_TagString: Untagged
  m_Icon: {fileID: 0}
  m_NavMeshLayer: 0
  m_StaticEditorFlags: 0
  m_IsActive: 1
--- !u!4 &1072084078
Transform:
  m_ObjectHideFlags: 0
  m_PrefabParentObject: {fileID: 4000012054217298, guid: 1faa212e4ad88f04a81c5ed019001de5,
    type: 2}
  m_PrefabInternal: {fileID: 0}
  m_GameObject: {fileID: 1072084077}
  m_LocalRotation: {x: -0, y: -0, z: -0, w: 1}
  m_LocalPosition: {x: -0.0399971, y: 0, z: -5}
  m_LocalScale: {x: 1, y: 1, z: 1}
  m_Children:
  - {fileID: 68487707}
  m_Father: {fileID: 1689074024}
  m_RootOrder: 48
  m_LocalEulerAnglesHint: {x: 0, y: 0, z: 0}
--- !u!23 &1072084079
MeshRenderer:
  m_ObjectHideFlags: 0
  m_PrefabParentObject: {fileID: 23000010636634114, guid: 1faa212e4ad88f04a81c5ed019001de5,
    type: 2}
  m_PrefabInternal: {fileID: 0}
  m_GameObject: {fileID: 1072084077}
  m_Enabled: 1
  m_CastShadows: 1
  m_ReceiveShadows: 1
  m_DynamicOccludee: 1
  m_MotionVectors: 1
  m_LightProbeUsage: 1
  m_ReflectionProbeUsage: 1
  m_Materials:
  - {fileID: 2100000, guid: c24cd13753bce9e448fdbb74fda0b1c9, type: 2}
  m_StaticBatchInfo:
    firstSubMesh: 0
    subMeshCount: 0
  m_StaticBatchRoot: {fileID: 0}
  m_ProbeAnchor: {fileID: 0}
  m_LightProbeVolumeOverride: {fileID: 0}
  m_ScaleInLightmap: 1
  m_PreserveUVs: 1
  m_IgnoreNormalsForChartDetection: 0
  m_ImportantGI: 0
  m_StitchSeams: 0
  m_SelectedEditorRenderState: 3
  m_MinimumChartSize: 4
  m_AutoUVMaxDistance: 0.5
  m_AutoUVMaxAngle: 89
  m_LightmapParameters: {fileID: 0}
  m_SortingLayerID: 0
  m_SortingLayer: 0
  m_SortingOrder: 0
--- !u!135 &1072084080
SphereCollider:
  m_ObjectHideFlags: 0
  m_PrefabParentObject: {fileID: 135000011902358174, guid: 1faa212e4ad88f04a81c5ed019001de5,
    type: 2}
  m_PrefabInternal: {fileID: 0}
  m_GameObject: {fileID: 1072084077}
  m_Material: {fileID: 0}
  m_IsTrigger: 0
  m_Enabled: 1
  serializedVersion: 2
  m_Radius: 0.5
  m_Center: {x: 0, y: 0, z: 0}
--- !u!33 &1072084081
MeshFilter:
  m_ObjectHideFlags: 0
  m_PrefabParentObject: {fileID: 33000010588528966, guid: 1faa212e4ad88f04a81c5ed019001de5,
    type: 2}
  m_PrefabInternal: {fileID: 0}
  m_GameObject: {fileID: 1072084077}
  m_Mesh: {fileID: 10207, guid: 0000000000000000e000000000000000, type: 0}
--- !u!1 &1078778472
GameObject:
  m_ObjectHideFlags: 0
  m_PrefabParentObject: {fileID: 0}
  m_PrefabInternal: {fileID: 0}
  serializedVersion: 5
  m_Component:
  - component: {fileID: 1078778473}
  m_Layer: 0
  m_Name: Test - Layered Tessellation
  m_TagString: Untagged
  m_Icon: {fileID: 0}
  m_NavMeshLayer: 0
  m_StaticEditorFlags: 0
  m_IsActive: 1
--- !u!4 &1078778473
Transform:
  m_ObjectHideFlags: 0
  m_PrefabParentObject: {fileID: 0}
  m_PrefabInternal: {fileID: 0}
  m_GameObject: {fileID: 1078778472}
  m_LocalRotation: {x: -0, y: -0, z: -0, w: 1}
  m_LocalPosition: {x: -12, y: 0, z: -53.21}
  m_LocalScale: {x: 1, y: 1, z: 1}
  m_Children:
  - {fileID: 835886986}
  - {fileID: 834722896}
  m_Father: {fileID: 0}
  m_RootOrder: 18
  m_LocalEulerAnglesHint: {x: 0, y: 0, z: 0}
--- !u!1 &1083738367
GameObject:
  m_ObjectHideFlags: 0
  m_PrefabParentObject: {fileID: 0}
  m_PrefabInternal: {fileID: 0}
  serializedVersion: 5
  m_Component:
  - component: {fileID: 1083738368}
  - component: {fileID: 1083738370}
  - component: {fileID: 1083738369}
  - component: {fileID: 1083738371}
  m_Layer: 0
  m_Name: Point light (1)
  m_TagString: Untagged
  m_Icon: {fileID: 0}
  m_NavMeshLayer: 0
  m_StaticEditorFlags: 0
  m_IsActive: 1
--- !u!4 &1083738368
Transform:
  m_ObjectHideFlags: 0
  m_PrefabParentObject: {fileID: 0}
  m_PrefabInternal: {fileID: 0}
  m_GameObject: {fileID: 1083738367}
  m_LocalRotation: {x: -0.0034919123, y: 0.0089843245, z: -0.007998787, w: 0.99992156}
  m_LocalPosition: {x: 0.74, y: 2.365, z: 3.059}
  m_LocalScale: {x: 1, y: 1, z: 1}
  m_Children: []
  m_Father: {fileID: 65840985}
  m_RootOrder: 2
  m_LocalEulerAnglesHint: {x: -0.39200002, y: 1.033, z: -0.92}
--- !u!114 &1083738369
MonoBehaviour:
  m_ObjectHideFlags: 0
  m_PrefabParentObject: {fileID: 0}
  m_PrefabInternal: {fileID: 0}
  m_GameObject: {fileID: 1083738367}
  m_Enabled: 1
  m_EditorHideFlags: 0
  m_Script: {fileID: 11500000, guid: 7a68c43fe1f2a47cfa234b5eeaa98012, type: 3}
  m_Name: 
  m_EditorClassIdentifier: 
  m_innerSpotPercent: 0
  lightDimmer: 1
  fadeDistance: 10000
  affectDiffuse: 1
  affectSpecular: 1
  archetype: 0
  spotLightShape: 0
  lightLength: 0
  lightWidth: 0
<<<<<<< HEAD
  shadowCascadeCount: 4
  shadowCascadeRatios:
  - 0.05
  - 0.2
  - 0.3
  shadowAlgorithm: 0
  shadowVariant: 0
  shadowPrecision: 0
  shadowData:
    format: 0
    data: 
  shadowDatas: []
=======
>>>>>>> fd6b24e8
--- !u!108 &1083738370
Light:
  m_ObjectHideFlags: 0
  m_PrefabParentObject: {fileID: 0}
  m_PrefabInternal: {fileID: 0}
  m_GameObject: {fileID: 1083738367}
  m_Enabled: 1
  serializedVersion: 8
  m_Type: 2
  m_Color: {r: 1, g: 1, b: 1, a: 1}
  m_Intensity: 8
  m_Range: 6.01
  m_SpotAngle: 30
  m_CookieSize: 10
  m_Shadows:
    m_Type: 0
    m_Resolution: -1
    m_CustomResolution: -1
    m_Strength: 1
    m_Bias: 0.05
    m_NormalBias: 0.4
    m_NearPlane: 0.2
  m_Cookie: {fileID: 0}
  m_DrawHalo: 0
  m_Flare: {fileID: 0}
  m_RenderMode: 0
  m_CullingMask:
    serializedVersion: 2
    m_Bits: 4294967295
  m_Lightmapping: 4
  m_AreaSize: {x: 1, y: 1}
  m_BounceIntensity: 1
  m_ColorTemperature: 6570
  m_UseColorTemperature: 0
  m_ShadowRadius: 0
  m_ShadowAngle: 0
--- !u!114 &1083738371
MonoBehaviour:
  m_ObjectHideFlags: 0
  m_PrefabParentObject: {fileID: 0}
  m_PrefabInternal: {fileID: 0}
  m_GameObject: {fileID: 1083738367}
  m_Enabled: 1
  m_EditorHideFlags: 0
  m_Script: {fileID: 11500000, guid: c6c2871f720b2af4e9210febdac74517, type: 3}
  m_Name: 
  m_EditorClassIdentifier: 
  shadowResolution: 512
  shadowDimmer: 1
  shadowFadeDistance: 10000
  shadowCascadeCount: 4
  shadowCascadeRatios:
  - 0.05
  - 0.2
  - 0.3
  shadowAlgorithm: 0
  shadowVariant: 0
  shadowPrecision: 0
  shadowData:
    format: 0
    data: 
  shadowDatas: []
--- !u!1 &1085128921
GameObject:
  m_ObjectHideFlags: 0
  m_PrefabParentObject: {fileID: 0}
  m_PrefabInternal: {fileID: 0}
  serializedVersion: 5
  m_Component:
  - component: {fileID: 1085128922}
  - component: {fileID: 1085128924}
  - component: {fileID: 1085128923}
  - component: {fileID: 1085128925}
  m_Layer: 0
  m_Name: Directional light
  m_TagString: Untagged
  m_Icon: {fileID: 0}
  m_NavMeshLayer: 0
  m_StaticEditorFlags: 0
  m_IsActive: 1
--- !u!4 &1085128922
Transform:
  m_ObjectHideFlags: 0
  m_PrefabParentObject: {fileID: 0}
  m_PrefabInternal: {fileID: 0}
  m_GameObject: {fileID: 1085128921}
  m_LocalRotation: {x: -0, y: -0, z: -0, w: 1}
  m_LocalPosition: {x: -0.1305, y: -0.052, z: -2}
  m_LocalScale: {x: 1, y: 1, z: 1.0000005}
  m_Children: []
  m_Father: {fileID: 2026378394}
  m_RootOrder: 3
  m_LocalEulerAnglesHint: {x: 90, y: 0, z: 0}
--- !u!114 &1085128923
MonoBehaviour:
  m_ObjectHideFlags: 0
  m_PrefabParentObject: {fileID: 0}
  m_PrefabInternal: {fileID: 0}
  m_GameObject: {fileID: 1085128921}
  m_Enabled: 1
  m_EditorHideFlags: 0
  m_Script: {fileID: 11500000, guid: 7a68c43fe1f2a47cfa234b5eeaa98012, type: 3}
  m_Name: 
  m_EditorClassIdentifier: 
  m_innerSpotPercent: 0
  lightDimmer: 1
  fadeDistance: 10000
  affectDiffuse: 1
  affectSpecular: 1
  archetype: 0
<<<<<<< HEAD
  lightLength: 0
  lightWidth: 0
  shadowCascadeCount: 4
  shadowCascadeRatios:
  - 0.05
  - 0.2
  - 0.3
  shadowAlgorithm: 0
  shadowVariant: 0
  shadowPrecision: 0
  shadowData:
    format: 0
    data: 
  shadowDatas: []
=======
  spotLightShape: 0
  lightLength: 1
  lightWidth: 1
>>>>>>> fd6b24e8
--- !u!108 &1085128924
Light:
  m_ObjectHideFlags: 0
  m_PrefabParentObject: {fileID: 0}
  m_PrefabInternal: {fileID: 0}
  m_GameObject: {fileID: 1085128921}
  m_Enabled: 1
  serializedVersion: 8
  m_Type: 1
  m_Color: {r: 1, g: 1, b: 1, a: 1}
  m_Intensity: 10
  m_Range: 6
  m_SpotAngle: 30
  m_CookieSize: 10
  m_Shadows:
    m_Type: 0
    m_Resolution: -1
    m_CustomResolution: -1
    m_Strength: 1
    m_Bias: 0.05
    m_NormalBias: 0.4
    m_NearPlane: 0.2
  m_Cookie: {fileID: 2800000, guid: a5f5ba3665c610f469d392e02dadb3bd, type: 3}
  m_DrawHalo: 0
  m_Flare: {fileID: 0}
  m_RenderMode: 0
  m_CullingMask:
    serializedVersion: 2
    m_Bits: 4294967295
  m_Lightmapping: 4
  m_AreaSize: {x: 1, y: 1}
  m_BounceIntensity: 1
  m_ColorTemperature: 6570
  m_UseColorTemperature: 0
  m_ShadowRadius: 0
  m_ShadowAngle: 0
--- !u!114 &1085128925
MonoBehaviour:
  m_ObjectHideFlags: 0
  m_PrefabParentObject: {fileID: 0}
  m_PrefabInternal: {fileID: 0}
  m_GameObject: {fileID: 1085128921}
  m_Enabled: 1
  m_EditorHideFlags: 0
  m_Script: {fileID: 11500000, guid: c6c2871f720b2af4e9210febdac74517, type: 3}
  m_Name: 
  m_EditorClassIdentifier: 
  shadowResolution: 512
  shadowDimmer: 1
  shadowFadeDistance: 10000
  shadowCascadeCount: 4
  shadowCascadeRatios:
  - 0.05
  - 0.2
  - 0.3
  shadowAlgorithm: 0
  shadowVariant: 0
  shadowPrecision: 0
  shadowData:
    format: 0
    data: 
  shadowDatas: []
--- !u!1 &1124705054
GameObject:
  m_ObjectHideFlags: 0
  m_PrefabParentObject: {fileID: 1000011887723186, guid: 1faa212e4ad88f04a81c5ed019001de5,
    type: 2}
  m_PrefabInternal: {fileID: 0}
  serializedVersion: 5
  m_Component:
  - component: {fileID: 1124705055}
  m_Layer: 0
  m_Name: GameObject
  m_TagString: Untagged
  m_Icon: {fileID: 0}
  m_NavMeshLayer: 0
  m_StaticEditorFlags: 0
  m_IsActive: 1
--- !u!4 &1124705055
Transform:
  m_ObjectHideFlags: 0
  m_PrefabParentObject: {fileID: 4000014187209622, guid: 1faa212e4ad88f04a81c5ed019001de5,
    type: 2}
  m_PrefabInternal: {fileID: 0}
  m_GameObject: {fileID: 1124705054}
  m_LocalRotation: {x: 0, y: 0, z: 0, w: 1}
  m_LocalPosition: {x: 0, y: 0, z: 0}
  m_LocalScale: {x: 1, y: 1, z: 1}
  m_Children: []
  m_Father: {fileID: 1968535690}
  m_RootOrder: 0
  m_LocalEulerAnglesHint: {x: 0, y: 0, z: 0}
--- !u!1 &1124900848
GameObject:
  m_ObjectHideFlags: 0
  m_PrefabParentObject: {fileID: 0}
  m_PrefabInternal: {fileID: 0}
  serializedVersion: 5
  m_Component:
  - component: {fileID: 1124900852}
  - component: {fileID: 1124900851}
  - component: {fileID: 1124900850}
  - component: {fileID: 1124900849}
  m_Layer: 0
  m_Name: Test - GGX Anisotropy / Roughness
  m_TagString: Untagged
  m_Icon: {fileID: 0}
  m_NavMeshLayer: 0
  m_StaticEditorFlags: 0
  m_IsActive: 1
--- !u!23 &1124900849
MeshRenderer:
  m_ObjectHideFlags: 0
  m_PrefabParentObject: {fileID: 0}
  m_PrefabInternal: {fileID: 0}
  m_GameObject: {fileID: 1124900848}
  m_Enabled: 1
  m_CastShadows: 1
  m_ReceiveShadows: 1
  m_DynamicOccludee: 1
  m_MotionVectors: 1
  m_LightProbeUsage: 1
  m_ReflectionProbeUsage: 1
  m_Materials:
  - {fileID: 2100000, guid: 9d65ced14251eb743ba9702a6f3c2ce8, type: 2}
  m_StaticBatchInfo:
    firstSubMesh: 0
    subMeshCount: 0
  m_StaticBatchRoot: {fileID: 0}
  m_ProbeAnchor: {fileID: 0}
  m_LightProbeVolumeOverride: {fileID: 0}
  m_ScaleInLightmap: 1
  m_PreserveUVs: 1
  m_IgnoreNormalsForChartDetection: 0
  m_ImportantGI: 0
  m_StitchSeams: 0
  m_SelectedEditorRenderState: 3
  m_MinimumChartSize: 4
  m_AutoUVMaxDistance: 0.5
  m_AutoUVMaxAngle: 89
  m_LightmapParameters: {fileID: 0}
  m_SortingLayerID: 0
  m_SortingLayer: 0
  m_SortingOrder: 0
--- !u!64 &1124900850
MeshCollider:
  m_ObjectHideFlags: 0
  m_PrefabParentObject: {fileID: 0}
  m_PrefabInternal: {fileID: 0}
  m_GameObject: {fileID: 1124900848}
  m_Material: {fileID: 0}
  m_IsTrigger: 0
  m_Enabled: 1
  serializedVersion: 2
  m_Convex: 0
  m_InflateMesh: 0
  m_SkinWidth: 0.01
  m_Mesh: {fileID: 10209, guid: 0000000000000000e000000000000000, type: 0}
--- !u!33 &1124900851
MeshFilter:
  m_ObjectHideFlags: 0
  m_PrefabParentObject: {fileID: 0}
  m_PrefabInternal: {fileID: 0}
  m_GameObject: {fileID: 1124900848}
  m_Mesh: {fileID: 10209, guid: 0000000000000000e000000000000000, type: 0}
--- !u!4 &1124900852
Transform:
  m_ObjectHideFlags: 0
  m_PrefabParentObject: {fileID: 0}
  m_PrefabInternal: {fileID: 0}
  m_GameObject: {fileID: 1124900848}
  m_LocalRotation: {x: -0, y: -0, z: -0, w: 1}
  m_LocalPosition: {x: -100, y: -1, z: -3}
  m_LocalScale: {x: 2, y: 1, z: 1}
  m_Children:
  - {fileID: 1689074024}
  - {fileID: 1688996234}
  m_Father: {fileID: 0}
  m_RootOrder: 6
  m_LocalEulerAnglesHint: {x: 0, y: 0, z: 0}
--- !u!1 &1126074679
GameObject:
  m_ObjectHideFlags: 0
  m_PrefabParentObject: {fileID: 0}
  m_PrefabInternal: {fileID: 0}
  serializedVersion: 5
  m_Component:
  - component: {fileID: 1126074680}
  - component: {fileID: 1126074683}
  - component: {fileID: 1126074682}
  - component: {fileID: 1126074681}
  m_Layer: 0
  m_Name: Quad (5)
  m_TagString: Untagged
  m_Icon: {fileID: 0}
  m_NavMeshLayer: 0
  m_StaticEditorFlags: 0
  m_IsActive: 1
--- !u!4 &1126074680
Transform:
  m_ObjectHideFlags: 0
  m_PrefabParentObject: {fileID: 0}
  m_PrefabInternal: {fileID: 0}
  m_GameObject: {fileID: 1126074679}
  m_LocalRotation: {x: 0, y: -0.21643952, z: 0, w: 0.97629607}
  m_LocalPosition: {x: -5, y: 0, z: 4.9}
  m_LocalScale: {x: 2, y: 10.000004, z: 1.0000005}
  m_Children: []
  m_Father: {fileID: 710116623}
  m_RootOrder: 6
  m_LocalEulerAnglesHint: {x: 0, y: -25, z: 0}
--- !u!23 &1126074681
MeshRenderer:
  m_ObjectHideFlags: 0
  m_PrefabParentObject: {fileID: 0}
  m_PrefabInternal: {fileID: 0}
  m_GameObject: {fileID: 1126074679}
  m_Enabled: 1
  m_CastShadows: 1
  m_ReceiveShadows: 1
  m_DynamicOccludee: 1
  m_MotionVectors: 1
  m_LightProbeUsage: 1
  m_ReflectionProbeUsage: 1
  m_Materials:
  - {fileID: 2100000, guid: 65143432471e8af4db8443b42a8f1b3c, type: 2}
  m_StaticBatchInfo:
    firstSubMesh: 0
    subMeshCount: 0
  m_StaticBatchRoot: {fileID: 0}
  m_ProbeAnchor: {fileID: 0}
  m_LightProbeVolumeOverride: {fileID: 0}
  m_ScaleInLightmap: 1
  m_PreserveUVs: 1
  m_IgnoreNormalsForChartDetection: 0
  m_ImportantGI: 0
  m_StitchSeams: 0
  m_SelectedEditorRenderState: 3
  m_MinimumChartSize: 4
  m_AutoUVMaxDistance: 0.5
  m_AutoUVMaxAngle: 89
  m_LightmapParameters: {fileID: 0}
  m_SortingLayerID: 0
  m_SortingLayer: 0
  m_SortingOrder: 0
--- !u!64 &1126074682
MeshCollider:
  m_ObjectHideFlags: 0
  m_PrefabParentObject: {fileID: 0}
  m_PrefabInternal: {fileID: 0}
  m_GameObject: {fileID: 1126074679}
  m_Material: {fileID: 0}
  m_IsTrigger: 0
  m_Enabled: 1
  serializedVersion: 2
  m_Convex: 0
  m_InflateMesh: 0
  m_SkinWidth: 0.01
  m_Mesh: {fileID: 10210, guid: 0000000000000000e000000000000000, type: 0}
--- !u!33 &1126074683
MeshFilter:
  m_ObjectHideFlags: 0
  m_PrefabParentObject: {fileID: 0}
  m_PrefabInternal: {fileID: 0}
  m_GameObject: {fileID: 1126074679}
  m_Mesh: {fileID: 10210, guid: 0000000000000000e000000000000000, type: 0}
--- !u!1 &1137604041
GameObject:
  m_ObjectHideFlags: 0
  m_PrefabParentObject: {fileID: 1000010677277646, guid: 1faa212e4ad88f04a81c5ed019001de5,
    type: 2}
  m_PrefabInternal: {fileID: 0}
  serializedVersion: 5
  m_Component:
  - component: {fileID: 1137604042}
  m_Layer: 0
  m_Name: GameObject
  m_TagString: Untagged
  m_Icon: {fileID: 0}
  m_NavMeshLayer: 0
  m_StaticEditorFlags: 0
  m_IsActive: 1
--- !u!4 &1137604042
Transform:
  m_ObjectHideFlags: 0
  m_PrefabParentObject: {fileID: 4000010574205308, guid: 1faa212e4ad88f04a81c5ed019001de5,
    type: 2}
  m_PrefabInternal: {fileID: 0}
  m_GameObject: {fileID: 1137604041}
  m_LocalRotation: {x: 0, y: 0, z: 0, w: 1}
  m_LocalPosition: {x: 0, y: 0, z: 0}
  m_LocalScale: {x: 1, y: 1, z: 1}
  m_Children: []
  m_Father: {fileID: 130303205}
  m_RootOrder: 0
  m_LocalEulerAnglesHint: {x: 0, y: 0, z: 0}
--- !u!1 &1139520788
GameObject:
  m_ObjectHideFlags: 0
  m_PrefabParentObject: {fileID: 1000010677277646, guid: 1faa212e4ad88f04a81c5ed019001de5,
    type: 2}
  m_PrefabInternal: {fileID: 0}
  serializedVersion: 5
  m_Component:
  - component: {fileID: 1139520789}
  m_Layer: 0
  m_Name: GameObject
  m_TagString: Untagged
  m_Icon: {fileID: 0}
  m_NavMeshLayer: 0
  m_StaticEditorFlags: 0
  m_IsActive: 1
--- !u!4 &1139520789
Transform:
  m_ObjectHideFlags: 0
  m_PrefabParentObject: {fileID: 4000010574205308, guid: 1faa212e4ad88f04a81c5ed019001de5,
    type: 2}
  m_PrefabInternal: {fileID: 0}
  m_GameObject: {fileID: 1139520788}
  m_LocalRotation: {x: 0, y: 0, z: 0, w: 1}
  m_LocalPosition: {x: 0, y: 0, z: 0}
  m_LocalScale: {x: 1, y: 1, z: 1}
  m_Children: []
  m_Father: {fileID: 2132979581}
  m_RootOrder: 0
  m_LocalEulerAnglesHint: {x: 0, y: 0, z: 0}
--- !u!1001 &1145101430
Prefab:
  m_ObjectHideFlags: 0
  serializedVersion: 2
  m_Modification:
    m_TransformParent: {fileID: 0}
    m_Modifications:
    - target: {fileID: 400000, guid: a4ce73c115746a34ba12813555ed5d78, type: 3}
      propertyPath: m_LocalPosition.x
      value: 5.9038363
      objectReference: {fileID: 0}
    - target: {fileID: 400000, guid: a4ce73c115746a34ba12813555ed5d78, type: 3}
      propertyPath: m_LocalPosition.y
      value: 0.006496339
      objectReference: {fileID: 0}
    - target: {fileID: 400000, guid: a4ce73c115746a34ba12813555ed5d78, type: 3}
      propertyPath: m_LocalPosition.z
      value: -151.04417
      objectReference: {fileID: 0}
    - target: {fileID: 400000, guid: a4ce73c115746a34ba12813555ed5d78, type: 3}
      propertyPath: m_LocalRotation.x
      value: 0.000000021855694
      objectReference: {fileID: 0}
    - target: {fileID: 400000, guid: a4ce73c115746a34ba12813555ed5d78, type: 3}
      propertyPath: m_LocalRotation.y
      value: -0
      objectReference: {fileID: 0}
    - target: {fileID: 400000, guid: a4ce73c115746a34ba12813555ed5d78, type: 3}
      propertyPath: m_LocalRotation.z
      value: -0
      objectReference: {fileID: 0}
    - target: {fileID: 400000, guid: a4ce73c115746a34ba12813555ed5d78, type: 3}
      propertyPath: m_LocalRotation.w
      value: 1
      objectReference: {fileID: 0}
    - target: {fileID: 400000, guid: a4ce73c115746a34ba12813555ed5d78, type: 3}
      propertyPath: m_RootOrder
      value: 1
      objectReference: {fileID: 0}
    - target: {fileID: 400000, guid: a4ce73c115746a34ba12813555ed5d78, type: 3}
      propertyPath: m_LocalScale.x
      value: 10
      objectReference: {fileID: 0}
    - target: {fileID: 400000, guid: a4ce73c115746a34ba12813555ed5d78, type: 3}
      propertyPath: m_LocalScale.y
      value: 10
      objectReference: {fileID: 0}
    - target: {fileID: 400000, guid: a4ce73c115746a34ba12813555ed5d78, type: 3}
      propertyPath: m_LocalScale.z
      value: 10
      objectReference: {fileID: 0}
    - target: {fileID: 2300000, guid: a4ce73c115746a34ba12813555ed5d78, type: 3}
      propertyPath: m_Materials.Array.data[0]
      value: 
      objectReference: {fileID: 2100000, guid: 6835875dbc036b34d9440c753be624ae, type: 2}
    m_RemovedComponents: []
  m_ParentPrefab: {fileID: 100100000, guid: a4ce73c115746a34ba12813555ed5d78, type: 3}
  m_IsPrefabParent: 0
--- !u!1 &1148469243
GameObject:
  m_ObjectHideFlags: 0
  m_PrefabParentObject: {fileID: 0}
  m_PrefabInternal: {fileID: 0}
  serializedVersion: 5
  m_Component:
  - component: {fileID: 1148469244}
  - component: {fileID: 1148469246}
  - component: {fileID: 1148469245}
  - component: {fileID: 1148469247}
  m_Layer: 0
  m_Name: Point light (1)
  m_TagString: Untagged
  m_Icon: {fileID: 0}
  m_NavMeshLayer: 0
  m_StaticEditorFlags: 0
  m_IsActive: 1
--- !u!4 &1148469244
Transform:
  m_ObjectHideFlags: 0
  m_PrefabParentObject: {fileID: 0}
  m_PrefabInternal: {fileID: 0}
  m_GameObject: {fileID: 1148469243}
  m_LocalRotation: {x: -0, y: -0, z: -0, w: 1}
  m_LocalPosition: {x: 21.151001, y: 2.833, z: 2.4899979}
  m_LocalScale: {x: 1, y: 1, z: 1}
  m_Children: []
  m_Father: {fileID: 842652641}
  m_RootOrder: 8
  m_LocalEulerAnglesHint: {x: 0, y: 0, z: 0}
--- !u!114 &1148469245
MonoBehaviour:
  m_ObjectHideFlags: 0
  m_PrefabParentObject: {fileID: 0}
  m_PrefabInternal: {fileID: 0}
  m_GameObject: {fileID: 1148469243}
  m_Enabled: 1
  m_EditorHideFlags: 0
  m_Script: {fileID: 11500000, guid: 7a68c43fe1f2a47cfa234b5eeaa98012, type: 3}
  m_Name: 
  m_EditorClassIdentifier: 
  m_innerSpotPercent: 0
  lightDimmer: 1
  fadeDistance: 10000
  affectDiffuse: 1
  affectSpecular: 1
  archetype: 0
  spotLightShape: 0
  lightLength: 0
  lightWidth: 0
<<<<<<< HEAD
  shadowCascadeCount: 4
  shadowCascadeRatios:
  - 0.05
  - 0.2
  - 0.3
  shadowAlgorithm: 0
  shadowVariant: 0
  shadowPrecision: 0
  shadowData:
    format: 0
    data: 
  shadowDatas: []
=======
>>>>>>> fd6b24e8
--- !u!108 &1148469246
Light:
  m_ObjectHideFlags: 0
  m_PrefabParentObject: {fileID: 0}
  m_PrefabInternal: {fileID: 0}
  m_GameObject: {fileID: 1148469243}
  m_Enabled: 1
  serializedVersion: 8
  m_Type: 2
  m_Color: {r: 0.021410054, g: 0.7742063, b: 0.9705882, a: 1}
  m_Intensity: 19.4
  m_Range: 11.03
  m_SpotAngle: 30
  m_CookieSize: 10
  m_Shadows:
    m_Type: 0
    m_Resolution: -1
    m_CustomResolution: -1
    m_Strength: 1
    m_Bias: 0.05
    m_NormalBias: 0.4
    m_NearPlane: 0.2
  m_Cookie: {fileID: 0}
  m_DrawHalo: 0
  m_Flare: {fileID: 0}
  m_RenderMode: 0
  m_CullingMask:
    serializedVersion: 2
    m_Bits: 4294967295
  m_Lightmapping: 4
  m_AreaSize: {x: 1, y: 1}
  m_BounceIntensity: 1
  m_ColorTemperature: 6570
  m_UseColorTemperature: 0
  m_ShadowRadius: 0
  m_ShadowAngle: 0
--- !u!114 &1148469247
MonoBehaviour:
  m_ObjectHideFlags: 0
  m_PrefabParentObject: {fileID: 0}
  m_PrefabInternal: {fileID: 0}
  m_GameObject: {fileID: 1148469243}
  m_Enabled: 1
  m_EditorHideFlags: 0
  m_Script: {fileID: 11500000, guid: c6c2871f720b2af4e9210febdac74517, type: 3}
  m_Name: 
  m_EditorClassIdentifier: 
  shadowResolution: 512
  shadowDimmer: 1
  shadowFadeDistance: 10000
  shadowCascadeCount: 4
  shadowCascadeRatios:
  - 0.05
  - 0.2
  - 0.3
  shadowAlgorithm: 0
  shadowVariant: 0
  shadowPrecision: 0
  shadowData:
    format: 0
    data: 
  shadowDatas: []
--- !u!1 &1161056796
GameObject:
  m_ObjectHideFlags: 0
  m_PrefabParentObject: {fileID: 0}
  m_PrefabInternal: {fileID: 0}
  serializedVersion: 5
  m_Component:
  - component: {fileID: 1161056797}
  - component: {fileID: 1161056799}
  - component: {fileID: 1161056798}
  - component: {fileID: 1161056800}
  m_Layer: 0
  m_Name: Point light down
  m_TagString: Untagged
  m_Icon: {fileID: 0}
  m_NavMeshLayer: 0
  m_StaticEditorFlags: 0
  m_IsActive: 1
--- !u!4 &1161056797
Transform:
  m_ObjectHideFlags: 0
  m_PrefabParentObject: {fileID: 0}
  m_PrefabInternal: {fileID: 0}
  m_GameObject: {fileID: 1161056796}
  m_LocalRotation: {x: -0, y: 0.7071068, z: -0, w: 0.7071068}
  m_LocalPosition: {x: -6.36, y: -1.74, z: 2.44}
  m_LocalScale: {x: 1.0000002, y: 1, z: 1.0000002}
  m_Children: []
  m_Father: {fileID: 1460908097}
  m_RootOrder: 2
  m_LocalEulerAnglesHint: {x: 0, y: 0, z: 0}
--- !u!114 &1161056798
MonoBehaviour:
  m_ObjectHideFlags: 0
  m_PrefabParentObject: {fileID: 0}
  m_PrefabInternal: {fileID: 0}
  m_GameObject: {fileID: 1161056796}
  m_Enabled: 1
  m_EditorHideFlags: 0
  m_Script: {fileID: 11500000, guid: 7a68c43fe1f2a47cfa234b5eeaa98012, type: 3}
  m_Name: 
  m_EditorClassIdentifier: 
  m_innerSpotPercent: 0
  lightDimmer: 1
  fadeDistance: 10000
  affectDiffuse: 1
  affectSpecular: 1
  archetype: 0
  spotLightShape: 0
  lightLength: 0
  lightWidth: 0
<<<<<<< HEAD
  shadowCascadeCount: 4
  shadowCascadeRatios:
  - 0.05
  - 0.2
  - 0.3
  shadowAlgorithm: 0
  shadowVariant: 0
  shadowPrecision: 0
  shadowData:
    format: 0
    data: 
  shadowDatas: []
=======
>>>>>>> fd6b24e8
--- !u!108 &1161056799
Light:
  m_ObjectHideFlags: 0
  m_PrefabParentObject: {fileID: 0}
  m_PrefabInternal: {fileID: 0}
  m_GameObject: {fileID: 1161056796}
  m_Enabled: 1
  serializedVersion: 8
  m_Type: 2
  m_Color: {r: 1, g: 1, b: 1, a: 1}
  m_Intensity: 10
  m_Range: 10
  m_SpotAngle: 30
  m_CookieSize: 10
  m_Shadows:
    m_Type: 0
    m_Resolution: -1
    m_CustomResolution: -1
    m_Strength: 1
    m_Bias: 0.05
    m_NormalBias: 0.4
    m_NearPlane: 0.2
  m_Cookie: {fileID: 0}
  m_DrawHalo: 0
  m_Flare: {fileID: 0}
  m_RenderMode: 0
  m_CullingMask:
    serializedVersion: 2
    m_Bits: 4294967295
  m_Lightmapping: 4
  m_AreaSize: {x: 1, y: 1}
  m_BounceIntensity: 1
  m_ColorTemperature: 6570
  m_UseColorTemperature: 0
  m_ShadowRadius: 0
  m_ShadowAngle: 0
--- !u!114 &1161056800
MonoBehaviour:
  m_ObjectHideFlags: 0
  m_PrefabParentObject: {fileID: 0}
  m_PrefabInternal: {fileID: 0}
  m_GameObject: {fileID: 1161056796}
  m_Enabled: 1
  m_EditorHideFlags: 0
  m_Script: {fileID: 11500000, guid: c6c2871f720b2af4e9210febdac74517, type: 3}
  m_Name: 
  m_EditorClassIdentifier: 
  shadowResolution: 512
  shadowDimmer: 1
  shadowFadeDistance: 10000
  shadowCascadeCount: 4
  shadowCascadeRatios:
  - 0.05
  - 0.2
  - 0.3
  shadowAlgorithm: 0
  shadowVariant: 0
  shadowPrecision: 0
  shadowData:
    format: 0
    data: 
  shadowDatas: []
--- !u!1 &1163258123
GameObject:
  m_ObjectHideFlags: 0
  m_PrefabParentObject: {fileID: 0}
  m_PrefabInternal: {fileID: 0}
  serializedVersion: 5
  m_Component:
  - component: {fileID: 1163258127}
  - component: {fileID: 1163258126}
  - component: {fileID: 1163258125}
  - component: {fileID: 1163258124}
  m_Layer: 0
  m_Name: Plane
  m_TagString: Untagged
  m_Icon: {fileID: 0}
  m_NavMeshLayer: 0
  m_StaticEditorFlags: 0
  m_IsActive: 1
--- !u!23 &1163258124
MeshRenderer:
  m_ObjectHideFlags: 0
  m_PrefabParentObject: {fileID: 0}
  m_PrefabInternal: {fileID: 0}
  m_GameObject: {fileID: 1163258123}
  m_Enabled: 1
  m_CastShadows: 1
  m_ReceiveShadows: 1
  m_DynamicOccludee: 1
  m_MotionVectors: 1
  m_LightProbeUsage: 1
  m_ReflectionProbeUsage: 1
  m_Materials:
  - {fileID: 2100000, guid: 9d65ced14251eb743ba9702a6f3c2ce8, type: 2}
  m_StaticBatchInfo:
    firstSubMesh: 0
    subMeshCount: 0
  m_StaticBatchRoot: {fileID: 0}
  m_ProbeAnchor: {fileID: 0}
  m_LightProbeVolumeOverride: {fileID: 0}
  m_ScaleInLightmap: 1
  m_PreserveUVs: 1
  m_IgnoreNormalsForChartDetection: 0
  m_ImportantGI: 0
  m_StitchSeams: 0
  m_SelectedEditorRenderState: 3
  m_MinimumChartSize: 4
  m_AutoUVMaxDistance: 0.5
  m_AutoUVMaxAngle: 89
  m_LightmapParameters: {fileID: 0}
  m_SortingLayerID: 0
  m_SortingLayer: 0
  m_SortingOrder: 0
--- !u!64 &1163258125
MeshCollider:
  m_ObjectHideFlags: 0
  m_PrefabParentObject: {fileID: 0}
  m_PrefabInternal: {fileID: 0}
  m_GameObject: {fileID: 1163258123}
  m_Material: {fileID: 0}
  m_IsTrigger: 0
  m_Enabled: 1
  serializedVersion: 2
  m_Convex: 0
  m_InflateMesh: 0
  m_SkinWidth: 0.01
  m_Mesh: {fileID: 10209, guid: 0000000000000000e000000000000000, type: 0}
--- !u!33 &1163258126
MeshFilter:
  m_ObjectHideFlags: 0
  m_PrefabParentObject: {fileID: 0}
  m_PrefabInternal: {fileID: 0}
  m_GameObject: {fileID: 1163258123}
  m_Mesh: {fileID: 10209, guid: 0000000000000000e000000000000000, type: 0}
--- !u!4 &1163258127
Transform:
  m_ObjectHideFlags: 0
  m_PrefabParentObject: {fileID: 0}
  m_PrefabInternal: {fileID: 0}
  m_GameObject: {fileID: 1163258123}
  m_LocalRotation: {x: -0, y: -0, z: -0, w: 1}
  m_LocalPosition: {x: 0, y: 0, z: 0}
  m_LocalScale: {x: 1, y: 1, z: 1}
  m_Children: []
  m_Father: {fileID: 144382660}
  m_RootOrder: 0
  m_LocalEulerAnglesHint: {x: 0, y: 0, z: 0}
--- !u!1 &1175446862
GameObject:
  m_ObjectHideFlags: 0
  m_PrefabParentObject: {fileID: 0}
  m_PrefabInternal: {fileID: 0}
  serializedVersion: 5
  m_Component:
  - component: {fileID: 1175446864}
  - component: {fileID: 1175446863}
  m_Layer: 0
  m_Name: Reflection Probe
  m_TagString: Untagged
  m_Icon: {fileID: 0}
  m_NavMeshLayer: 0
  m_StaticEditorFlags: 0
  m_IsActive: 1
--- !u!215 &1175446863
ReflectionProbe:
  m_ObjectHideFlags: 0
  m_PrefabParentObject: {fileID: 0}
  m_PrefabInternal: {fileID: 0}
  m_GameObject: {fileID: 1175446862}
  m_Enabled: 1
  serializedVersion: 2
  m_Type: 0
  m_Mode: 2
  m_RefreshMode: 0
  m_TimeSlicingMode: 0
  m_Resolution: 128
  m_UpdateFrequency: 0
  m_BoxSize: {x: 10, y: 10, z: 5}
  m_BoxOffset: {x: -2.4527822, y: 0.115297556, z: -2.0854547}
  m_NearClip: 0.3
  m_FarClip: 1000
  m_ShadowDistance: 100
  m_ClearFlags: 1
  m_BackGroundColor: {r: 0.19215687, g: 0.3019608, b: 0.4745098, a: 0}
  m_CullingMask:
    serializedVersion: 2
    m_Bits: 4294967295
  m_IntensityMultiplier: 1
  m_BlendDistance: 1
  m_HDR: 1
  m_BoxProjection: 1
  m_RenderDynamicObjects: 0
  m_UseOcclusionCulling: 1
  m_Importance: 1
  m_CustomBakedTexture: {fileID: 8900000, guid: a6bda31e5e5c82a40b8e91ad0be087e8,
    type: 3}
--- !u!4 &1175446864
Transform:
  m_ObjectHideFlags: 0
  m_PrefabParentObject: {fileID: 0}
  m_PrefabInternal: {fileID: 0}
  m_GameObject: {fileID: 1175446862}
  m_LocalRotation: {x: 0.14233047, y: 0.35877672, z: -0.58332473, w: 0.71467024}
  m_LocalPosition: {x: 22.001999, y: -0.38, z: 0.32000065}
  m_LocalScale: {x: 1, y: 1, z: 1}
  m_Children: []
  m_Father: {fileID: 1546103598}
  m_RootOrder: 1
  m_LocalEulerAnglesHint: {x: 38.463, y: 26.286001, z: -69.130005}
--- !u!1 &1182930710
GameObject:
  m_ObjectHideFlags: 0
  m_PrefabParentObject: {fileID: 1000013308341636, guid: 1faa212e4ad88f04a81c5ed019001de5,
    type: 2}
  m_PrefabInternal: {fileID: 0}
  serializedVersion: 5
  m_Component:
  - component: {fileID: 1182930711}
  m_Layer: 0
  m_Name: GameObject
  m_TagString: Untagged
  m_Icon: {fileID: 0}
  m_NavMeshLayer: 0
  m_StaticEditorFlags: 0
  m_IsActive: 1
--- !u!4 &1182930711
Transform:
  m_ObjectHideFlags: 0
  m_PrefabParentObject: {fileID: 4000013466806034, guid: 1faa212e4ad88f04a81c5ed019001de5,
    type: 2}
  m_PrefabInternal: {fileID: 0}
  m_GameObject: {fileID: 1182930710}
  m_LocalRotation: {x: 0, y: 0, z: 0, w: 1}
  m_LocalPosition: {x: 0, y: 0, z: 0}
  m_LocalScale: {x: 1, y: 1, z: 1}
  m_Children: []
  m_Father: {fileID: 129451983}
  m_RootOrder: 0
  m_LocalEulerAnglesHint: {x: 0, y: 0, z: 0}
--- !u!1 &1217550443
GameObject:
  m_ObjectHideFlags: 0
  m_PrefabParentObject: {fileID: 1000014164875786, guid: 1faa212e4ad88f04a81c5ed019001de5,
    type: 2}
  m_PrefabInternal: {fileID: 0}
  serializedVersion: 5
  m_Component:
  - component: {fileID: 1217550444}
  - component: {fileID: 1217550447}
  - component: {fileID: 1217550446}
  - component: {fileID: 1217550445}
  m_Layer: 0
  m_Name: Sphere (54)
  m_TagString: Untagged
  m_Icon: {fileID: 0}
  m_NavMeshLayer: 0
  m_StaticEditorFlags: 0
  m_IsActive: 1
--- !u!4 &1217550444
Transform:
  m_ObjectHideFlags: 0
  m_PrefabParentObject: {fileID: 4000011497627172, guid: 1faa212e4ad88f04a81c5ed019001de5,
    type: 2}
  m_PrefabInternal: {fileID: 0}
  m_GameObject: {fileID: 1217550443}
  m_LocalRotation: {x: -0, y: -0, z: -0, w: 1}
  m_LocalPosition: {x: -7.539997, y: 0, z: -5}
  m_LocalScale: {x: 1, y: 1, z: 1}
  m_Children:
  - {fileID: 1830248967}
  m_Father: {fileID: 1689074024}
  m_RootOrder: 54
  m_LocalEulerAnglesHint: {x: 0, y: 0, z: 0}
--- !u!23 &1217550445
MeshRenderer:
  m_ObjectHideFlags: 0
  m_PrefabParentObject: {fileID: 23000012110281398, guid: 1faa212e4ad88f04a81c5ed019001de5,
    type: 2}
  m_PrefabInternal: {fileID: 0}
  m_GameObject: {fileID: 1217550443}
  m_Enabled: 1
  m_CastShadows: 1
  m_ReceiveShadows: 1
  m_DynamicOccludee: 1
  m_MotionVectors: 1
  m_LightProbeUsage: 1
  m_ReflectionProbeUsage: 1
  m_Materials:
  - {fileID: 2100000, guid: c9a73fc85e6abda49a07df950622808f, type: 2}
  m_StaticBatchInfo:
    firstSubMesh: 0
    subMeshCount: 0
  m_StaticBatchRoot: {fileID: 0}
  m_ProbeAnchor: {fileID: 0}
  m_LightProbeVolumeOverride: {fileID: 0}
  m_ScaleInLightmap: 1
  m_PreserveUVs: 1
  m_IgnoreNormalsForChartDetection: 0
  m_ImportantGI: 0
  m_StitchSeams: 0
  m_SelectedEditorRenderState: 3
  m_MinimumChartSize: 4
  m_AutoUVMaxDistance: 0.5
  m_AutoUVMaxAngle: 89
  m_LightmapParameters: {fileID: 0}
  m_SortingLayerID: 0
  m_SortingLayer: 0
  m_SortingOrder: 0
--- !u!135 &1217550446
SphereCollider:
  m_ObjectHideFlags: 0
  m_PrefabParentObject: {fileID: 135000012111690070, guid: 1faa212e4ad88f04a81c5ed019001de5,
    type: 2}
  m_PrefabInternal: {fileID: 0}
  m_GameObject: {fileID: 1217550443}
  m_Material: {fileID: 0}
  m_IsTrigger: 0
  m_Enabled: 1
  serializedVersion: 2
  m_Radius: 0.5
  m_Center: {x: 0, y: 0, z: 0}
--- !u!33 &1217550447
MeshFilter:
  m_ObjectHideFlags: 0
  m_PrefabParentObject: {fileID: 33000013419629684, guid: 1faa212e4ad88f04a81c5ed019001de5,
    type: 2}
  m_PrefabInternal: {fileID: 0}
  m_GameObject: {fileID: 1217550443}
  m_Mesh: {fileID: 10207, guid: 0000000000000000e000000000000000, type: 0}
--- !u!1 &1220024533
GameObject:
  m_ObjectHideFlags: 0
  m_PrefabParentObject: {fileID: 0}
  m_PrefabInternal: {fileID: 0}
  serializedVersion: 5
  m_Component:
  - component: {fileID: 1220024535}
  - component: {fileID: 1220024534}
  - component: {fileID: 1220024536}
  - component: {fileID: 1220024537}
  m_Layer: 0
  m_Name: Point light
  m_TagString: Untagged
  m_Icon: {fileID: 0}
  m_NavMeshLayer: 0
  m_StaticEditorFlags: 0
  m_IsActive: 1
--- !u!108 &1220024534
Light:
  m_ObjectHideFlags: 0
  m_PrefabParentObject: {fileID: 0}
  m_PrefabInternal: {fileID: 0}
  m_GameObject: {fileID: 1220024533}
  m_Enabled: 1
  serializedVersion: 8
  m_Type: 2
  m_Color: {r: 0.3784602, g: 0.7352941, b: 0.4842799, a: 1}
  m_Intensity: 8
  m_Range: 6.01
  m_SpotAngle: 30
  m_CookieSize: 10
  m_Shadows:
    m_Type: 0
    m_Resolution: -1
    m_CustomResolution: -1
    m_Strength: 1
    m_Bias: 0.05
    m_NormalBias: 0.4
    m_NearPlane: 0.2
  m_Cookie: {fileID: 0}
  m_DrawHalo: 0
  m_Flare: {fileID: 0}
  m_RenderMode: 0
  m_CullingMask:
    serializedVersion: 2
    m_Bits: 4294967295
  m_Lightmapping: 4
  m_AreaSize: {x: 1, y: 1}
  m_BounceIntensity: 1
  m_ColorTemperature: 6570
  m_UseColorTemperature: 0
  m_ShadowRadius: 0
  m_ShadowAngle: 0
--- !u!4 &1220024535
Transform:
  m_ObjectHideFlags: 0
  m_PrefabParentObject: {fileID: 0}
  m_PrefabInternal: {fileID: 0}
  m_GameObject: {fileID: 1220024533}
  m_LocalRotation: {x: -0.0034919123, y: 0.0089843245, z: -0.007998787, w: 0.99992156}
  m_LocalPosition: {x: 0.632, y: 1.453, z: 1.334}
  m_LocalScale: {x: 1, y: 1, z: 1}
  m_Children: []
  m_Father: {fileID: 144382660}
  m_RootOrder: 6
  m_LocalEulerAnglesHint: {x: -0.39200002, y: 1.033, z: -0.92}
--- !u!114 &1220024536
MonoBehaviour:
  m_ObjectHideFlags: 0
  m_PrefabParentObject: {fileID: 0}
  m_PrefabInternal: {fileID: 0}
  m_GameObject: {fileID: 1220024533}
  m_Enabled: 1
  m_EditorHideFlags: 0
  m_Script: {fileID: 11500000, guid: 7a68c43fe1f2a47cfa234b5eeaa98012, type: 3}
  m_Name: 
  m_EditorClassIdentifier: 
  m_innerSpotPercent: 0
  lightDimmer: 1
  fadeDistance: 10000
  affectDiffuse: 1
  affectSpecular: 1
  archetype: 0
  spotLightShape: 0
  lightLength: 0
  lightWidth: 0
<<<<<<< HEAD
=======
--- !u!114 &1220024537
MonoBehaviour:
  m_ObjectHideFlags: 0
  m_PrefabParentObject: {fileID: 0}
  m_PrefabInternal: {fileID: 0}
  m_GameObject: {fileID: 1220024533}
  m_Enabled: 1
  m_EditorHideFlags: 0
  m_Script: {fileID: 11500000, guid: c6c2871f720b2af4e9210febdac74517, type: 3}
  m_Name: 
  m_EditorClassIdentifier: 
  shadowResolution: 512
  shadowDimmer: 1
  shadowFadeDistance: 10000
>>>>>>> fd6b24e8
  shadowCascadeCount: 4
  shadowCascadeRatios:
  - 0.05
  - 0.2
  - 0.3
  shadowAlgorithm: 0
  shadowVariant: 0
  shadowPrecision: 0
  shadowData:
    format: 0
    data: 
  shadowDatas: []
--- !u!1 &1226270484
GameObject:
  m_ObjectHideFlags: 0
  m_PrefabParentObject: {fileID: 0}
  m_PrefabInternal: {fileID: 0}
  serializedVersion: 5
  m_Component:
  - component: {fileID: 1226270485}
  m_Layer: 0
  m_Name: Test - Tessellation
  m_TagString: Untagged
  m_Icon: {fileID: 0}
  m_NavMeshLayer: 0
  m_StaticEditorFlags: 0
  m_IsActive: 1
--- !u!4 &1226270485
Transform:
  m_ObjectHideFlags: 0
  m_PrefabParentObject: {fileID: 0}
  m_PrefabInternal: {fileID: 0}
  m_GameObject: {fileID: 1226270484}
  m_LocalRotation: {x: -0, y: -0, z: -0, w: 1}
  m_LocalPosition: {x: 10, y: 1, z: -35}
  m_LocalScale: {x: 1, y: 1, z: 1}
  m_Children:
  - {fileID: 399109505}
  - {fileID: 831940005}
  - {fileID: 1235762388}
  m_Father: {fileID: 0}
  m_RootOrder: 14
  m_LocalEulerAnglesHint: {x: 0, y: 0, z: 0}
--- !u!1 &1227501373
GameObject:
  m_ObjectHideFlags: 0
  m_PrefabParentObject: {fileID: 0}
  m_PrefabInternal: {fileID: 0}
  serializedVersion: 5
  m_Component:
  - component: {fileID: 1227501374}
  - component: {fileID: 1227501377}
  - component: {fileID: 1227501376}
  - component: {fileID: 1227501375}
  m_Layer: 0
  m_Name: Cube
  m_TagString: Untagged
  m_Icon: {fileID: 0}
  m_NavMeshLayer: 0
  m_StaticEditorFlags: 0
  m_IsActive: 1
--- !u!4 &1227501374
Transform:
  m_ObjectHideFlags: 0
  m_PrefabParentObject: {fileID: 0}
  m_PrefabInternal: {fileID: 0}
  m_GameObject: {fileID: 1227501373}
  m_LocalRotation: {x: -0, y: 0.7071068, z: -0, w: 0.7071068}
  m_LocalPosition: {x: -6.2899942, y: 3.91, z: 2.2800035}
  m_LocalScale: {x: 10, y: 10, z: 10}
  m_Children: []
  m_Father: {fileID: 1634702262}
  m_RootOrder: 0
  m_LocalEulerAnglesHint: {x: 0, y: 0, z: 0}
--- !u!23 &1227501375
MeshRenderer:
  m_ObjectHideFlags: 0
  m_PrefabParentObject: {fileID: 0}
  m_PrefabInternal: {fileID: 0}
  m_GameObject: {fileID: 1227501373}
  m_Enabled: 1
  m_CastShadows: 1
  m_ReceiveShadows: 1
  m_DynamicOccludee: 1
  m_MotionVectors: 1
  m_LightProbeUsage: 1
  m_ReflectionProbeUsage: 1
  m_Materials:
  - {fileID: 2100000, guid: 998e1f8e78cb5a546808b041e32b928b, type: 2}
  m_StaticBatchInfo:
    firstSubMesh: 0
    subMeshCount: 0
  m_StaticBatchRoot: {fileID: 0}
  m_ProbeAnchor: {fileID: 0}
  m_LightProbeVolumeOverride: {fileID: 0}
  m_ScaleInLightmap: 1
  m_PreserveUVs: 1
  m_IgnoreNormalsForChartDetection: 0
  m_ImportantGI: 0
  m_StitchSeams: 0
  m_SelectedEditorRenderState: 3
  m_MinimumChartSize: 4
  m_AutoUVMaxDistance: 0.5
  m_AutoUVMaxAngle: 89
  m_LightmapParameters: {fileID: 0}
  m_SortingLayerID: 0
  m_SortingLayer: 0
  m_SortingOrder: 0
--- !u!65 &1227501376
BoxCollider:
  m_ObjectHideFlags: 0
  m_PrefabParentObject: {fileID: 0}
  m_PrefabInternal: {fileID: 0}
  m_GameObject: {fileID: 1227501373}
  m_Material: {fileID: 0}
  m_IsTrigger: 0
  m_Enabled: 1
  serializedVersion: 2
  m_Size: {x: 1, y: 1, z: 1}
  m_Center: {x: 0, y: 0, z: 0}
--- !u!33 &1227501377
MeshFilter:
  m_ObjectHideFlags: 0
  m_PrefabParentObject: {fileID: 0}
  m_PrefabInternal: {fileID: 0}
  m_GameObject: {fileID: 1227501373}
  m_Mesh: {fileID: 10202, guid: 0000000000000000e000000000000000, type: 0}
--- !u!1 &1235762387
GameObject:
  m_ObjectHideFlags: 0
  m_PrefabParentObject: {fileID: 0}
  m_PrefabInternal: {fileID: 0}
  serializedVersion: 5
  m_Component:
  - component: {fileID: 1235762388}
  - component: {fileID: 1235762390}
  - component: {fileID: 1235762389}
  - component: {fileID: 1235762391}
  m_Layer: 0
  m_Name: Point light
  m_TagString: Untagged
  m_Icon: {fileID: 0}
  m_NavMeshLayer: 0
  m_StaticEditorFlags: 0
  m_IsActive: 1
--- !u!4 &1235762388
Transform:
  m_ObjectHideFlags: 0
  m_PrefabParentObject: {fileID: 0}
  m_PrefabInternal: {fileID: 0}
  m_GameObject: {fileID: 1235762387}
  m_LocalRotation: {x: 0.7071068, y: -0, z: -0, w: 0.7071068}
  m_LocalPosition: {x: -1.87, y: 5.3499985, z: -0.49}
  m_LocalScale: {x: 20, y: 12.000015, z: 1}
  m_Children: []
  m_Father: {fileID: 1226270485}
  m_RootOrder: 2
  m_LocalEulerAnglesHint: {x: 0, y: 0, z: 0}
--- !u!114 &1235762389
MonoBehaviour:
  m_ObjectHideFlags: 0
  m_PrefabParentObject: {fileID: 0}
  m_PrefabInternal: {fileID: 0}
  m_GameObject: {fileID: 1235762387}
  m_Enabled: 1
  m_EditorHideFlags: 0
  m_Script: {fileID: 11500000, guid: 7a68c43fe1f2a47cfa234b5eeaa98012, type: 3}
  m_Name: 
  m_EditorClassIdentifier: 
  m_innerSpotPercent: 0
  lightDimmer: 1
  fadeDistance: 10000
  affectDiffuse: 1
  affectSpecular: 1
  archetype: 0
  spotLightShape: 0
  lightLength: 0
  lightWidth: 0
<<<<<<< HEAD
  shadowCascadeCount: 4
  shadowCascadeRatios:
  - 0.05
  - 0.2
  - 0.3
  shadowAlgorithm: 0
  shadowVariant: 0
  shadowPrecision: 0
  shadowData:
    format: 0
    data: 
  shadowDatas: []
=======
>>>>>>> fd6b24e8
--- !u!108 &1235762390
Light:
  m_ObjectHideFlags: 0
  m_PrefabParentObject: {fileID: 0}
  m_PrefabInternal: {fileID: 0}
  m_GameObject: {fileID: 1235762387}
  m_Enabled: 1
  serializedVersion: 8
  m_Type: 2
  m_Color: {r: 1, g: 1, b: 1, a: 1}
  m_Intensity: 40
  m_Range: 20
  m_SpotAngle: 30
  m_CookieSize: 10
  m_Shadows:
    m_Type: 0
    m_Resolution: -1
    m_CustomResolution: -1
    m_Strength: 1
    m_Bias: 0.05
    m_NormalBias: 0.4
    m_NearPlane: 0.2
  m_Cookie: {fileID: 0}
  m_DrawHalo: 0
  m_Flare: {fileID: 0}
  m_RenderMode: 0
  m_CullingMask:
    serializedVersion: 2
    m_Bits: 4294967295
  m_Lightmapping: 4
  m_AreaSize: {x: 1, y: 1}
  m_BounceIntensity: 1
  m_ColorTemperature: 6570
  m_UseColorTemperature: 0
  m_ShadowRadius: 0
  m_ShadowAngle: 0
--- !u!114 &1235762391
MonoBehaviour:
  m_ObjectHideFlags: 0
  m_PrefabParentObject: {fileID: 0}
  m_PrefabInternal: {fileID: 0}
  m_GameObject: {fileID: 1235762387}
  m_Enabled: 1
  m_EditorHideFlags: 0
  m_Script: {fileID: 11500000, guid: c6c2871f720b2af4e9210febdac74517, type: 3}
  m_Name: 
  m_EditorClassIdentifier: 
  shadowResolution: 512
  shadowDimmer: 1
  shadowFadeDistance: 10000
  shadowCascadeCount: 4
  shadowCascadeRatios:
  - 0.05
  - 0.2
  - 0.3
  shadowAlgorithm: 0
  shadowVariant: 0
  shadowPrecision: 0
  shadowData:
    format: 0
    data: 
  shadowDatas: []
--- !u!1 &1247488469
GameObject:
  m_ObjectHideFlags: 0
  m_PrefabParentObject: {fileID: 0}
  m_PrefabInternal: {fileID: 0}
  serializedVersion: 5
  m_Component:
  - component: {fileID: 1247488470}
  m_Layer: 0
  m_Name: Test - ReflectionProbe -OBB - regular
  m_TagString: Untagged
  m_Icon: {fileID: 0}
  m_NavMeshLayer: 0
  m_StaticEditorFlags: 0
  m_IsActive: 1
--- !u!4 &1247488470
Transform:
  m_ObjectHideFlags: 0
  m_PrefabParentObject: {fileID: 0}
  m_PrefabInternal: {fileID: 0}
  m_GameObject: {fileID: 1247488469}
  m_LocalRotation: {x: -0, y: -0, z: -0, w: 1}
  m_LocalPosition: {x: -95.8, y: 0, z: -24.94}
  m_LocalScale: {x: 1, y: 1, z: 1}
  m_Children:
  - {fileID: 1258713066}
  - {fileID: 1586689953}
  - {fileID: 1062558346}
  m_Father: {fileID: 0}
  m_RootOrder: 5
  m_LocalEulerAnglesHint: {x: 0, y: 0, z: 0}
--- !u!1 &1258713065
GameObject:
  m_ObjectHideFlags: 0
  m_PrefabParentObject: {fileID: 0}
  m_PrefabInternal: {fileID: 0}
  serializedVersion: 5
  m_Component:
  - component: {fileID: 1258713066}
  - component: {fileID: 1258713069}
  - component: {fileID: 1258713068}
  - component: {fileID: 1258713067}
  m_Layer: 0
  m_Name: Plane
  m_TagString: Untagged
  m_Icon: {fileID: 0}
  m_NavMeshLayer: 0
  m_StaticEditorFlags: 0
  m_IsActive: 1
--- !u!4 &1258713066
Transform:
  m_ObjectHideFlags: 0
  m_PrefabParentObject: {fileID: 0}
  m_PrefabInternal: {fileID: 0}
  m_GameObject: {fileID: 1258713065}
  m_LocalRotation: {x: -0, y: -0, z: -0, w: 1}
  m_LocalPosition: {x: 24.13, y: 0, z: 0}
  m_LocalScale: {x: 2, y: 1, z: 1}
  m_Children: []
  m_Father: {fileID: 1247488470}
  m_RootOrder: 0
  m_LocalEulerAnglesHint: {x: 0, y: 0, z: 0}
--- !u!23 &1258713067
MeshRenderer:
  m_ObjectHideFlags: 0
  m_PrefabParentObject: {fileID: 0}
  m_PrefabInternal: {fileID: 0}
  m_GameObject: {fileID: 1258713065}
  m_Enabled: 1
  m_CastShadows: 1
  m_ReceiveShadows: 1
  m_DynamicOccludee: 1
  m_MotionVectors: 1
  m_LightProbeUsage: 1
  m_ReflectionProbeUsage: 1
  m_Materials:
  - {fileID: 2100000, guid: 9d65ced14251eb743ba9702a6f3c2ce8, type: 2}
  m_StaticBatchInfo:
    firstSubMesh: 0
    subMeshCount: 0
  m_StaticBatchRoot: {fileID: 0}
  m_ProbeAnchor: {fileID: 0}
  m_LightProbeVolumeOverride: {fileID: 0}
  m_ScaleInLightmap: 1
  m_PreserveUVs: 1
  m_IgnoreNormalsForChartDetection: 0
  m_ImportantGI: 0
  m_StitchSeams: 0
  m_SelectedEditorRenderState: 3
  m_MinimumChartSize: 4
  m_AutoUVMaxDistance: 0.5
  m_AutoUVMaxAngle: 89
  m_LightmapParameters: {fileID: 0}
  m_SortingLayerID: 0
  m_SortingLayer: 0
  m_SortingOrder: 0
--- !u!64 &1258713068
MeshCollider:
  m_ObjectHideFlags: 0
  m_PrefabParentObject: {fileID: 0}
  m_PrefabInternal: {fileID: 0}
  m_GameObject: {fileID: 1258713065}
  m_Material: {fileID: 0}
  m_IsTrigger: 0
  m_Enabled: 1
  serializedVersion: 2
  m_Convex: 0
  m_InflateMesh: 0
  m_SkinWidth: 0.01
  m_Mesh: {fileID: 10209, guid: 0000000000000000e000000000000000, type: 0}
--- !u!33 &1258713069
MeshFilter:
  m_ObjectHideFlags: 0
  m_PrefabParentObject: {fileID: 0}
  m_PrefabInternal: {fileID: 0}
  m_GameObject: {fileID: 1258713065}
  m_Mesh: {fileID: 10209, guid: 0000000000000000e000000000000000, type: 0}
--- !u!1 &1259677714
GameObject:
  m_ObjectHideFlags: 0
  m_PrefabParentObject: {fileID: 0}
  m_PrefabInternal: {fileID: 0}
  serializedVersion: 5
  m_Component:
  - component: {fileID: 1259677715}
  - component: {fileID: 1259677718}
  - component: {fileID: 1259677717}
  - component: {fileID: 1259677716}
  m_Layer: 0
  m_Name: PlaneRock
  m_TagString: Untagged
  m_Icon: {fileID: 0}
  m_NavMeshLayer: 0
  m_StaticEditorFlags: 0
  m_IsActive: 1
--- !u!4 &1259677715
Transform:
  m_ObjectHideFlags: 0
  m_PrefabParentObject: {fileID: 0}
  m_PrefabInternal: {fileID: 0}
  m_GameObject: {fileID: 1259677714}
  m_LocalRotation: {x: -0.7071068, y: 0, z: -0, w: 0.7071068}
  m_LocalPosition: {x: 0, y: 10, z: 0}
  m_LocalScale: {x: 1, y: 1, z: 1}
  m_Children: []
  m_Father: {fileID: 455141691}
  m_RootOrder: 0
  m_LocalEulerAnglesHint: {x: 0, y: 0, z: 0}
--- !u!23 &1259677716
MeshRenderer:
  m_ObjectHideFlags: 0
  m_PrefabParentObject: {fileID: 0}
  m_PrefabInternal: {fileID: 0}
  m_GameObject: {fileID: 1259677714}
  m_Enabled: 1
  m_CastShadows: 1
  m_ReceiveShadows: 1
  m_DynamicOccludee: 1
  m_MotionVectors: 1
  m_LightProbeUsage: 1
  m_ReflectionProbeUsage: 1
  m_Materials:
  - {fileID: 2100000, guid: 9c67c664451645d4686620b1f6356c55, type: 2}
  m_StaticBatchInfo:
    firstSubMesh: 0
    subMeshCount: 0
  m_StaticBatchRoot: {fileID: 0}
  m_ProbeAnchor: {fileID: 0}
  m_LightProbeVolumeOverride: {fileID: 0}
  m_ScaleInLightmap: 1
  m_PreserveUVs: 1
  m_IgnoreNormalsForChartDetection: 0
  m_ImportantGI: 0
  m_StitchSeams: 0
  m_SelectedEditorRenderState: 3
  m_MinimumChartSize: 4
  m_AutoUVMaxDistance: 0.5
  m_AutoUVMaxAngle: 89
  m_LightmapParameters: {fileID: 0}
  m_SortingLayerID: 0
  m_SortingLayer: 0
  m_SortingOrder: 0
--- !u!64 &1259677717
MeshCollider:
  m_ObjectHideFlags: 0
  m_PrefabParentObject: {fileID: 0}
  m_PrefabInternal: {fileID: 0}
  m_GameObject: {fileID: 1259677714}
  m_Material: {fileID: 0}
  m_IsTrigger: 0
  m_Enabled: 1
  serializedVersion: 2
  m_Convex: 0
  m_InflateMesh: 0
  m_SkinWidth: 0.01
  m_Mesh: {fileID: 10209, guid: 0000000000000000e000000000000000, type: 0}
--- !u!33 &1259677718
MeshFilter:
  m_ObjectHideFlags: 0
  m_PrefabParentObject: {fileID: 0}
  m_PrefabInternal: {fileID: 0}
  m_GameObject: {fileID: 1259677714}
  m_Mesh: {fileID: 10209, guid: 0000000000000000e000000000000000, type: 0}
--- !u!1 &1269195139
GameObject:
  m_ObjectHideFlags: 0
  m_PrefabParentObject: {fileID: 1000012344280542, guid: 1faa212e4ad88f04a81c5ed019001de5,
    type: 2}
  m_PrefabInternal: {fileID: 0}
  serializedVersion: 5
  m_Component:
  - component: {fileID: 1269195140}
  - component: {fileID: 1269195143}
  - component: {fileID: 1269195142}
  - component: {fileID: 1269195141}
  m_Layer: 0
  m_Name: Sphere (47)
  m_TagString: Untagged
  m_Icon: {fileID: 0}
  m_NavMeshLayer: 0
  m_StaticEditorFlags: 0
  m_IsActive: 1
--- !u!4 &1269195140
Transform:
  m_ObjectHideFlags: 0
  m_PrefabParentObject: {fileID: 4000012542715892, guid: 1faa212e4ad88f04a81c5ed019001de5,
    type: 2}
  m_PrefabInternal: {fileID: 0}
  m_GameObject: {fileID: 1269195139}
  m_LocalRotation: {x: -0, y: -0, z: -0, w: 1}
  m_LocalPosition: {x: -4.539997, y: 0, z: -5}
  m_LocalScale: {x: 1, y: 1, z: 1}
  m_Children:
  - {fileID: 2018759380}
  m_Father: {fileID: 1689074024}
  m_RootOrder: 47
  m_LocalEulerAnglesHint: {x: 0, y: 0, z: 0}
--- !u!23 &1269195141
MeshRenderer:
  m_ObjectHideFlags: 0
  m_PrefabParentObject: {fileID: 23000013796798692, guid: 1faa212e4ad88f04a81c5ed019001de5,
    type: 2}
  m_PrefabInternal: {fileID: 0}
  m_GameObject: {fileID: 1269195139}
  m_Enabled: 1
  m_CastShadows: 1
  m_ReceiveShadows: 1
  m_DynamicOccludee: 1
  m_MotionVectors: 1
  m_LightProbeUsage: 1
  m_ReflectionProbeUsage: 1
  m_Materials:
  - {fileID: 2100000, guid: f01e3f881ea3134438934ca080a63cea, type: 2}
  m_StaticBatchInfo:
    firstSubMesh: 0
    subMeshCount: 0
  m_StaticBatchRoot: {fileID: 0}
  m_ProbeAnchor: {fileID: 0}
  m_LightProbeVolumeOverride: {fileID: 0}
  m_ScaleInLightmap: 1
  m_PreserveUVs: 1
  m_IgnoreNormalsForChartDetection: 0
  m_ImportantGI: 0
  m_StitchSeams: 0
  m_SelectedEditorRenderState: 3
  m_MinimumChartSize: 4
  m_AutoUVMaxDistance: 0.5
  m_AutoUVMaxAngle: 89
  m_LightmapParameters: {fileID: 0}
  m_SortingLayerID: 0
  m_SortingLayer: 0
  m_SortingOrder: 0
--- !u!135 &1269195142
SphereCollider:
  m_ObjectHideFlags: 0
  m_PrefabParentObject: {fileID: 135000012388857190, guid: 1faa212e4ad88f04a81c5ed019001de5,
    type: 2}
  m_PrefabInternal: {fileID: 0}
  m_GameObject: {fileID: 1269195139}
  m_Material: {fileID: 0}
  m_IsTrigger: 0
  m_Enabled: 1
  serializedVersion: 2
  m_Radius: 0.5
  m_Center: {x: 0, y: 0, z: 0}
--- !u!33 &1269195143
MeshFilter:
  m_ObjectHideFlags: 0
  m_PrefabParentObject: {fileID: 33000011112248652, guid: 1faa212e4ad88f04a81c5ed019001de5,
    type: 2}
  m_PrefabInternal: {fileID: 0}
  m_GameObject: {fileID: 1269195139}
  m_Mesh: {fileID: 10207, guid: 0000000000000000e000000000000000, type: 0}
--- !u!1 &1279943772
GameObject:
  m_ObjectHideFlags: 0
  m_PrefabParentObject: {fileID: 0}
  m_PrefabInternal: {fileID: 0}
  serializedVersion: 5
  m_Component:
  - component: {fileID: 1279943773}
  - component: {fileID: 1279943776}
  - component: {fileID: 1279943775}
  - component: {fileID: 1279943774}
  m_Layer: 0
  m_Name: Quad
  m_TagString: Untagged
  m_Icon: {fileID: 0}
  m_NavMeshLayer: 0
  m_StaticEditorFlags: 0
  m_IsActive: 1
--- !u!4 &1279943773
Transform:
  m_ObjectHideFlags: 0
  m_PrefabParentObject: {fileID: 0}
  m_PrefabInternal: {fileID: 0}
  m_GameObject: {fileID: 1279943772}
  m_LocalRotation: {x: -0.7071068, y: 0, z: 0, w: 0.7071068}
  m_LocalPosition: {x: 0.2515, y: 0.0954, z: -1.61}
  m_LocalScale: {x: 0.3, y: 8, z: 1}
  m_Children: []
  m_Father: {fileID: 2026378394}
  m_RootOrder: 4
  m_LocalEulerAnglesHint: {x: -90, y: 0, z: 0}
--- !u!23 &1279943774
MeshRenderer:
  m_ObjectHideFlags: 0
  m_PrefabParentObject: {fileID: 0}
  m_PrefabInternal: {fileID: 0}
  m_GameObject: {fileID: 1279943772}
  m_Enabled: 1
  m_CastShadows: 1
  m_ReceiveShadows: 1
  m_DynamicOccludee: 1
  m_MotionVectors: 1
  m_LightProbeUsage: 1
  m_ReflectionProbeUsage: 1
  m_Materials:
  - {fileID: 2100000, guid: f03665895dc89b84487310c5216b8458, type: 2}
  m_StaticBatchInfo:
    firstSubMesh: 0
    subMeshCount: 0
  m_StaticBatchRoot: {fileID: 0}
  m_ProbeAnchor: {fileID: 0}
  m_LightProbeVolumeOverride: {fileID: 0}
  m_ScaleInLightmap: 1
  m_PreserveUVs: 1
  m_IgnoreNormalsForChartDetection: 0
  m_ImportantGI: 0
  m_StitchSeams: 0
  m_SelectedEditorRenderState: 3
  m_MinimumChartSize: 4
  m_AutoUVMaxDistance: 0.5
  m_AutoUVMaxAngle: 89
  m_LightmapParameters: {fileID: 0}
  m_SortingLayerID: 0
  m_SortingLayer: 0
  m_SortingOrder: 0
--- !u!64 &1279943775
MeshCollider:
  m_ObjectHideFlags: 0
  m_PrefabParentObject: {fileID: 0}
  m_PrefabInternal: {fileID: 0}
  m_GameObject: {fileID: 1279943772}
  m_Material: {fileID: 0}
  m_IsTrigger: 0
  m_Enabled: 1
  serializedVersion: 2
  m_Convex: 0
  m_InflateMesh: 0
  m_SkinWidth: 0.01
  m_Mesh: {fileID: 10210, guid: 0000000000000000e000000000000000, type: 0}
--- !u!33 &1279943776
MeshFilter:
  m_ObjectHideFlags: 0
  m_PrefabParentObject: {fileID: 0}
  m_PrefabInternal: {fileID: 0}
  m_GameObject: {fileID: 1279943772}
  m_Mesh: {fileID: 10210, guid: 0000000000000000e000000000000000, type: 0}
--- !u!1 &1308071698
GameObject:
  m_ObjectHideFlags: 0
  m_PrefabParentObject: {fileID: 0}
  m_PrefabInternal: {fileID: 0}
  serializedVersion: 5
  m_Component:
  - component: {fileID: 1308071699}
  - component: {fileID: 1308071701}
  - component: {fileID: 1308071700}
  - component: {fileID: 1308071702}
  m_Layer: 0
  m_Name: Point light left
  m_TagString: Untagged
  m_Icon: {fileID: 0}
  m_NavMeshLayer: 0
  m_StaticEditorFlags: 0
  m_IsActive: 1
--- !u!4 &1308071699
Transform:
  m_ObjectHideFlags: 0
  m_PrefabParentObject: {fileID: 0}
  m_PrefabInternal: {fileID: 0}
  m_GameObject: {fileID: 1308071698}
  m_LocalRotation: {x: -0, y: 0.7071068, z: -0, w: 0.7071068}
  m_LocalPosition: {x: -6.36, y: 4.14, z: 9.54}
  m_LocalScale: {x: 1.0000002, y: 1, z: 1.0000002}
  m_Children: []
  m_Father: {fileID: 1634702262}
  m_RootOrder: 3
  m_LocalEulerAnglesHint: {x: 0, y: 0, z: 0}
--- !u!114 &1308071700
MonoBehaviour:
  m_ObjectHideFlags: 0
  m_PrefabParentObject: {fileID: 0}
  m_PrefabInternal: {fileID: 0}
  m_GameObject: {fileID: 1308071698}
  m_Enabled: 1
  m_EditorHideFlags: 0
  m_Script: {fileID: 11500000, guid: 7a68c43fe1f2a47cfa234b5eeaa98012, type: 3}
  m_Name: 
  m_EditorClassIdentifier: 
  m_innerSpotPercent: 0
  lightDimmer: 1
  fadeDistance: 10000
  affectDiffuse: 1
  affectSpecular: 1
  archetype: 0
  spotLightShape: 0
  lightLength: 0
  lightWidth: 0
<<<<<<< HEAD
  shadowCascadeCount: 4
  shadowCascadeRatios:
  - 0.05
  - 0.2
  - 0.3
  shadowAlgorithm: 0
  shadowVariant: 0
  shadowPrecision: 0
  shadowData:
    format: 0
    data: 
  shadowDatas: []
=======
>>>>>>> fd6b24e8
--- !u!108 &1308071701
Light:
  m_ObjectHideFlags: 0
  m_PrefabParentObject: {fileID: 0}
  m_PrefabInternal: {fileID: 0}
  m_GameObject: {fileID: 1308071698}
  m_Enabled: 1
  serializedVersion: 8
  m_Type: 2
  m_Color: {r: 1, g: 1, b: 1, a: 1}
  m_Intensity: 10
  m_Range: 10
  m_SpotAngle: 30
  m_CookieSize: 10
  m_Shadows:
    m_Type: 0
    m_Resolution: -1
    m_CustomResolution: -1
    m_Strength: 1
    m_Bias: 0.05
    m_NormalBias: 0.4
    m_NearPlane: 0.2
  m_Cookie: {fileID: 0}
  m_DrawHalo: 0
  m_Flare: {fileID: 0}
  m_RenderMode: 0
  m_CullingMask:
    serializedVersion: 2
    m_Bits: 4294967295
  m_Lightmapping: 4
  m_AreaSize: {x: 1, y: 1}
  m_BounceIntensity: 1
  m_ColorTemperature: 6570
  m_UseColorTemperature: 0
  m_ShadowRadius: 0
  m_ShadowAngle: 0
--- !u!114 &1308071702
MonoBehaviour:
  m_ObjectHideFlags: 0
  m_PrefabParentObject: {fileID: 0}
  m_PrefabInternal: {fileID: 0}
  m_GameObject: {fileID: 1308071698}
  m_Enabled: 1
  m_EditorHideFlags: 0
  m_Script: {fileID: 11500000, guid: c6c2871f720b2af4e9210febdac74517, type: 3}
  m_Name: 
  m_EditorClassIdentifier: 
  shadowResolution: 512
  shadowDimmer: 1
  shadowFadeDistance: 10000
  shadowCascadeCount: 4
  shadowCascadeRatios:
  - 0.05
  - 0.2
  - 0.3
  shadowAlgorithm: 0
  shadowVariant: 0
  shadowPrecision: 0
  shadowData:
    format: 0
    data: 
  shadowDatas: []
--- !u!1 &1309651667
GameObject:
  m_ObjectHideFlags: 0
  m_PrefabParentObject: {fileID: 0}
  m_PrefabInternal: {fileID: 0}
  serializedVersion: 5
  m_Component:
  - component: {fileID: 1309651668}
  - component: {fileID: 1309651670}
  - component: {fileID: 1309651669}
  - component: {fileID: 1309651671}
  m_Layer: 0
  m_Name: Point light left
  m_TagString: Untagged
  m_Icon: {fileID: 0}
  m_NavMeshLayer: 0
  m_StaticEditorFlags: 0
  m_IsActive: 1
--- !u!4 &1309651668
Transform:
  m_ObjectHideFlags: 0
  m_PrefabParentObject: {fileID: 0}
  m_PrefabInternal: {fileID: 0}
  m_GameObject: {fileID: 1309651667}
  m_LocalRotation: {x: -0, y: 0.7071068, z: -0, w: 0.7071068}
  m_LocalPosition: {x: -6.36, y: 4.14, z: 9.54}
  m_LocalScale: {x: 1.0000002, y: 1, z: 1.0000002}
  m_Children: []
  m_Father: {fileID: 1460908097}
  m_RootOrder: 3
  m_LocalEulerAnglesHint: {x: 0, y: 0, z: 0}
--- !u!114 &1309651669
MonoBehaviour:
  m_ObjectHideFlags: 0
  m_PrefabParentObject: {fileID: 0}
  m_PrefabInternal: {fileID: 0}
  m_GameObject: {fileID: 1309651667}
  m_Enabled: 1
  m_EditorHideFlags: 0
  m_Script: {fileID: 11500000, guid: 7a68c43fe1f2a47cfa234b5eeaa98012, type: 3}
  m_Name: 
  m_EditorClassIdentifier: 
  m_innerSpotPercent: 0
  lightDimmer: 1
  fadeDistance: 10000
  affectDiffuse: 1
  affectSpecular: 1
  archetype: 0
  spotLightShape: 0
  lightLength: 0
  lightWidth: 0
<<<<<<< HEAD
  shadowCascadeCount: 4
  shadowCascadeRatios:
  - 0.05
  - 0.2
  - 0.3
  shadowAlgorithm: 0
  shadowVariant: 0
  shadowPrecision: 0
  shadowData:
    format: 0
    data: 
  shadowDatas: []
=======
>>>>>>> fd6b24e8
--- !u!108 &1309651670
Light:
  m_ObjectHideFlags: 0
  m_PrefabParentObject: {fileID: 0}
  m_PrefabInternal: {fileID: 0}
  m_GameObject: {fileID: 1309651667}
  m_Enabled: 1
  serializedVersion: 8
  m_Type: 2
  m_Color: {r: 1, g: 1, b: 1, a: 1}
  m_Intensity: 10
  m_Range: 10
  m_SpotAngle: 30
  m_CookieSize: 10
  m_Shadows:
    m_Type: 0
    m_Resolution: -1
    m_CustomResolution: -1
    m_Strength: 1
    m_Bias: 0.05
    m_NormalBias: 0.4
    m_NearPlane: 0.2
  m_Cookie: {fileID: 0}
  m_DrawHalo: 0
  m_Flare: {fileID: 0}
  m_RenderMode: 0
  m_CullingMask:
    serializedVersion: 2
    m_Bits: 4294967295
  m_Lightmapping: 4
  m_AreaSize: {x: 1, y: 1}
  m_BounceIntensity: 1
  m_ColorTemperature: 6570
  m_UseColorTemperature: 0
  m_ShadowRadius: 0
  m_ShadowAngle: 0
--- !u!114 &1309651671
MonoBehaviour:
  m_ObjectHideFlags: 0
  m_PrefabParentObject: {fileID: 0}
  m_PrefabInternal: {fileID: 0}
  m_GameObject: {fileID: 1309651667}
  m_Enabled: 1
  m_EditorHideFlags: 0
  m_Script: {fileID: 11500000, guid: c6c2871f720b2af4e9210febdac74517, type: 3}
  m_Name: 
  m_EditorClassIdentifier: 
  shadowResolution: 512
  shadowDimmer: 1
  shadowFadeDistance: 10000
  shadowCascadeCount: 4
  shadowCascadeRatios:
  - 0.05
  - 0.2
  - 0.3
  shadowAlgorithm: 0
  shadowVariant: 0
  shadowPrecision: 0
  shadowData:
    format: 0
    data: 
  shadowDatas: []
--- !u!1001 &1314434838
Prefab:
  m_ObjectHideFlags: 0
  serializedVersion: 2
  m_Modification:
    m_TransformParent: {fileID: 1031432422}
    m_Modifications:
    - target: {fileID: 400000, guid: a4ce73c115746a34ba12813555ed5d78, type: 3}
      propertyPath: m_LocalPosition.x
      value: 0.1800003
      objectReference: {fileID: 0}
    - target: {fileID: 400000, guid: a4ce73c115746a34ba12813555ed5d78, type: 3}
      propertyPath: m_LocalPosition.y
      value: 0.252
      objectReference: {fileID: 0}
    - target: {fileID: 400000, guid: a4ce73c115746a34ba12813555ed5d78, type: 3}
      propertyPath: m_LocalPosition.z
      value: 35.428337
      objectReference: {fileID: 0}
    - target: {fileID: 400000, guid: a4ce73c115746a34ba12813555ed5d78, type: 3}
      propertyPath: m_LocalRotation.x
      value: 0.000000021855694
      objectReference: {fileID: 0}
    - target: {fileID: 400000, guid: a4ce73c115746a34ba12813555ed5d78, type: 3}
      propertyPath: m_LocalRotation.y
      value: -0
      objectReference: {fileID: 0}
    - target: {fileID: 400000, guid: a4ce73c115746a34ba12813555ed5d78, type: 3}
      propertyPath: m_LocalRotation.z
      value: -0
      objectReference: {fileID: 0}
    - target: {fileID: 400000, guid: a4ce73c115746a34ba12813555ed5d78, type: 3}
      propertyPath: m_LocalRotation.w
      value: 1
      objectReference: {fileID: 0}
    - target: {fileID: 400000, guid: a4ce73c115746a34ba12813555ed5d78, type: 3}
      propertyPath: m_RootOrder
      value: 1
      objectReference: {fileID: 0}
    - target: {fileID: 400000, guid: a4ce73c115746a34ba12813555ed5d78, type: 3}
      propertyPath: m_LocalScale.x
      value: 15
      objectReference: {fileID: 0}
    - target: {fileID: 400000, guid: a4ce73c115746a34ba12813555ed5d78, type: 3}
      propertyPath: m_LocalScale.y
      value: 15
      objectReference: {fileID: 0}
    - target: {fileID: 400000, guid: a4ce73c115746a34ba12813555ed5d78, type: 3}
      propertyPath: m_LocalScale.z
      value: 15
      objectReference: {fileID: 0}
    - target: {fileID: 2300000, guid: a4ce73c115746a34ba12813555ed5d78, type: 3}
      propertyPath: m_Materials.Array.data[0]
      value: 
      objectReference: {fileID: 2100000, guid: fe109261e26646f4b88bc8153a24ecc3, type: 2}
    m_RemovedComponents: []
  m_ParentPrefab: {fileID: 100100000, guid: a4ce73c115746a34ba12813555ed5d78, type: 3}
  m_IsPrefabParent: 0
--- !u!4 &1314434839 stripped
Transform:
  m_PrefabParentObject: {fileID: 400000, guid: a4ce73c115746a34ba12813555ed5d78, type: 3}
  m_PrefabInternal: {fileID: 1314434838}
--- !u!1001 &1314842926
Prefab:
  m_ObjectHideFlags: 0
  serializedVersion: 2
  m_Modification:
    m_TransformParent: {fileID: 1124900852}
    m_Modifications:
    - target: {fileID: 4000010760374938, guid: 1faa212e4ad88f04a81c5ed019001de5, type: 2}
      propertyPath: m_LocalPosition.x
      value: 0
      objectReference: {fileID: 0}
    - target: {fileID: 4000010760374938, guid: 1faa212e4ad88f04a81c5ed019001de5, type: 2}
      propertyPath: m_LocalPosition.y
      value: 2
      objectReference: {fileID: 0}
    - target: {fileID: 4000010760374938, guid: 1faa212e4ad88f04a81c5ed019001de5, type: 2}
      propertyPath: m_LocalPosition.z
      value: 2.5
      objectReference: {fileID: 0}
    - target: {fileID: 4000010760374938, guid: 1faa212e4ad88f04a81c5ed019001de5, type: 2}
      propertyPath: m_LocalRotation.x
      value: -0
      objectReference: {fileID: 0}
    - target: {fileID: 4000010760374938, guid: 1faa212e4ad88f04a81c5ed019001de5, type: 2}
      propertyPath: m_LocalRotation.y
      value: -0
      objectReference: {fileID: 0}
    - target: {fileID: 4000010760374938, guid: 1faa212e4ad88f04a81c5ed019001de5, type: 2}
      propertyPath: m_LocalRotation.z
      value: -0
      objectReference: {fileID: 0}
    - target: {fileID: 4000010760374938, guid: 1faa212e4ad88f04a81c5ed019001de5, type: 2}
      propertyPath: m_LocalRotation.w
      value: 1
      objectReference: {fileID: 0}
    - target: {fileID: 4000010760374938, guid: 1faa212e4ad88f04a81c5ed019001de5, type: 2}
      propertyPath: m_RootOrder
      value: 0
      objectReference: {fileID: 0}
    - target: {fileID: 4000010760374938, guid: 1faa212e4ad88f04a81c5ed019001de5, type: 2}
      propertyPath: m_LocalScale.x
      value: 0.5
      objectReference: {fileID: 0}
    - target: {fileID: 4000013647363470, guid: 1faa212e4ad88f04a81c5ed019001de5, type: 2}
      propertyPath: m_LocalPosition.z
      value: 1
      objectReference: {fileID: 0}
    - target: {fileID: 4000011801280982, guid: 1faa212e4ad88f04a81c5ed019001de5, type: 2}
      propertyPath: m_LocalPosition.z
      value: 1
      objectReference: {fileID: 0}
    - target: {fileID: 4000011206241358, guid: 1faa212e4ad88f04a81c5ed019001de5, type: 2}
      propertyPath: m_LocalPosition.z
      value: 1
      objectReference: {fileID: 0}
    - target: {fileID: 4000010363248526, guid: 1faa212e4ad88f04a81c5ed019001de5, type: 2}
      propertyPath: m_LocalPosition.z
      value: 1
      objectReference: {fileID: 0}
    - target: {fileID: 4000010971999112, guid: 1faa212e4ad88f04a81c5ed019001de5, type: 2}
      propertyPath: m_LocalPosition.z
      value: 1
      objectReference: {fileID: 0}
    - target: {fileID: 4000012908174082, guid: 1faa212e4ad88f04a81c5ed019001de5, type: 2}
      propertyPath: m_LocalPosition.z
      value: 1
      objectReference: {fileID: 0}
    - target: {fileID: 4000010794846548, guid: 1faa212e4ad88f04a81c5ed019001de5, type: 2}
      propertyPath: m_LocalPosition.z
      value: 1
      objectReference: {fileID: 0}
    - target: {fileID: 4000012631573820, guid: 1faa212e4ad88f04a81c5ed019001de5, type: 2}
      propertyPath: m_LocalPosition.z
      value: 1
      objectReference: {fileID: 0}
    - target: {fileID: 4000013009955538, guid: 1faa212e4ad88f04a81c5ed019001de5, type: 2}
      propertyPath: m_LocalPosition.z
      value: 1
      objectReference: {fileID: 0}
    - target: {fileID: 4000010224350464, guid: 1faa212e4ad88f04a81c5ed019001de5, type: 2}
      propertyPath: m_LocalPosition.z
      value: 1
      objectReference: {fileID: 0}
    - target: {fileID: 4000010199868884, guid: 1faa212e4ad88f04a81c5ed019001de5, type: 2}
      propertyPath: m_LocalPosition.z
      value: 1
      objectReference: {fileID: 0}
    - target: {fileID: 4000012542715892, guid: 1faa212e4ad88f04a81c5ed019001de5, type: 2}
      propertyPath: m_LocalPosition.z
      value: -0.5
      objectReference: {fileID: 0}
    - target: {fileID: 4000013336532474, guid: 1faa212e4ad88f04a81c5ed019001de5, type: 2}
      propertyPath: m_LocalPosition.z
      value: -0.5
      objectReference: {fileID: 0}
    - target: {fileID: 4000012813361656, guid: 1faa212e4ad88f04a81c5ed019001de5, type: 2}
      propertyPath: m_LocalPosition.z
      value: -0.5
      objectReference: {fileID: 0}
    - target: {fileID: 4000011818357032, guid: 1faa212e4ad88f04a81c5ed019001de5, type: 2}
      propertyPath: m_LocalPosition.z
      value: -0.5
      objectReference: {fileID: 0}
    - target: {fileID: 4000011224780184, guid: 1faa212e4ad88f04a81c5ed019001de5, type: 2}
      propertyPath: m_LocalPosition.z
      value: -0.5
      objectReference: {fileID: 0}
    - target: {fileID: 4000012054217298, guid: 1faa212e4ad88f04a81c5ed019001de5, type: 2}
      propertyPath: m_LocalPosition.z
      value: -0.5
      objectReference: {fileID: 0}
    - target: {fileID: 4000011497627172, guid: 1faa212e4ad88f04a81c5ed019001de5, type: 2}
      propertyPath: m_LocalPosition.z
      value: -0.5
      objectReference: {fileID: 0}
    - target: {fileID: 4000011030235908, guid: 1faa212e4ad88f04a81c5ed019001de5, type: 2}
      propertyPath: m_LocalPosition.z
      value: -0.5
      objectReference: {fileID: 0}
    - target: {fileID: 4000011920970476, guid: 1faa212e4ad88f04a81c5ed019001de5, type: 2}
      propertyPath: m_LocalPosition.z
      value: -0.5
      objectReference: {fileID: 0}
    - target: {fileID: 4000012549693380, guid: 1faa212e4ad88f04a81c5ed019001de5, type: 2}
      propertyPath: m_LocalPosition.z
      value: -0.5
      objectReference: {fileID: 0}
    - target: {fileID: 4000011101297958, guid: 1faa212e4ad88f04a81c5ed019001de5, type: 2}
      propertyPath: m_LocalPosition.z
      value: -0.5
      objectReference: {fileID: 0}
    - target: {fileID: 4000012549693380, guid: 1faa212e4ad88f04a81c5ed019001de5, type: 2}
      propertyPath: m_RootOrder
      value: 21
      objectReference: {fileID: 0}
    - target: {fileID: 4000011497627172, guid: 1faa212e4ad88f04a81c5ed019001de5, type: 2}
      propertyPath: m_RootOrder
      value: 22
      objectReference: {fileID: 0}
    - target: {fileID: 23000010922128364, guid: 1faa212e4ad88f04a81c5ed019001de5,
        type: 2}
      propertyPath: m_Materials.Array.data[0]
      value: 
      objectReference: {fileID: 2100000, guid: 65143432471e8af4db8443b42a8f1b3c, type: 2}
    - target: {fileID: 23000013751080654, guid: 1faa212e4ad88f04a81c5ed019001de5,
        type: 2}
      propertyPath: m_Materials.Array.data[0]
      value: 
      objectReference: {fileID: 2100000, guid: 7af9798eeefeae34c83aca56762a2938, type: 2}
    - target: {fileID: 23000013069349862, guid: 1faa212e4ad88f04a81c5ed019001de5,
        type: 2}
      propertyPath: m_Materials.Array.data[0]
      value: 
      objectReference: {fileID: 2100000, guid: d0ba301e43141a04592dd371332062af, type: 2}
    - target: {fileID: 23000012856979566, guid: 1faa212e4ad88f04a81c5ed019001de5,
        type: 2}
      propertyPath: m_Materials.Array.data[0]
      value: 
      objectReference: {fileID: 2100000, guid: 444534c618931b84ab4770dc517021df, type: 2}
    - target: {fileID: 23000012140681540, guid: 1faa212e4ad88f04a81c5ed019001de5,
        type: 2}
      propertyPath: m_Materials.Array.data[0]
      value: 
      objectReference: {fileID: 2100000, guid: eb358e67276f7d844942fd1a711d2c6c, type: 2}
    - target: {fileID: 23000012881930702, guid: 1faa212e4ad88f04a81c5ed019001de5,
        type: 2}
      propertyPath: m_Materials.Array.data[0]
      value: 
      objectReference: {fileID: 2100000, guid: dcad493d968f31e4ba561145c394919b, type: 2}
    - target: {fileID: 23000013442133786, guid: 1faa212e4ad88f04a81c5ed019001de5,
        type: 2}
      propertyPath: m_Materials.Array.data[0]
      value: 
      objectReference: {fileID: 2100000, guid: f03665895dc89b84487310c5216b8458, type: 2}
    - target: {fileID: 23000010311915246, guid: 1faa212e4ad88f04a81c5ed019001de5,
        type: 2}
      propertyPath: m_Materials.Array.data[0]
      value: 
      objectReference: {fileID: 2100000, guid: 1a5c63b3aa502e6419f403dd3f0f0410, type: 2}
    - target: {fileID: 23000013523107472, guid: 1faa212e4ad88f04a81c5ed019001de5,
        type: 2}
      propertyPath: m_Materials.Array.data[0]
      value: 
      objectReference: {fileID: 2100000, guid: 779e3da69857b6648b150649a97ad08d, type: 2}
    - target: {fileID: 23000012532277778, guid: 1faa212e4ad88f04a81c5ed019001de5,
        type: 2}
      propertyPath: m_Materials.Array.data[0]
      value: 
      objectReference: {fileID: 2100000, guid: 2e59d95585e72d64ba03c9a2d2d400e4, type: 2}
    - target: {fileID: 23000011727209500, guid: 1faa212e4ad88f04a81c5ed019001de5,
        type: 2}
      propertyPath: m_Materials.Array.data[0]
      value: 
      objectReference: {fileID: 2100000, guid: 69f350bdca809144aa070358f4bc1726, type: 2}
    - target: {fileID: 23000010816873258, guid: 1faa212e4ad88f04a81c5ed019001de5,
        type: 2}
      propertyPath: m_Materials.Array.data[0]
      value: 
      objectReference: {fileID: 2100000, guid: da062b301f5642b48959d04c30c6f4a1, type: 2}
    - target: {fileID: 23000012055495256, guid: 1faa212e4ad88f04a81c5ed019001de5,
        type: 2}
      propertyPath: m_Materials.Array.data[0]
      value: 
      objectReference: {fileID: 2100000, guid: 48f103c0b7096ac479de818fd8f4d68f, type: 2}
    - target: {fileID: 23000013898528828, guid: 1faa212e4ad88f04a81c5ed019001de5,
        type: 2}
      propertyPath: m_Materials.Array.data[0]
      value: 
      objectReference: {fileID: 2100000, guid: a82e4671ed08bdf4dbeb31de2417691d, type: 2}
    - target: {fileID: 23000013421624772, guid: 1faa212e4ad88f04a81c5ed019001de5,
        type: 2}
      propertyPath: m_Materials.Array.data[0]
      value: 
      objectReference: {fileID: 2100000, guid: fe097beaf86b28048a17f2085b38b996, type: 2}
    - target: {fileID: 23000014070242114, guid: 1faa212e4ad88f04a81c5ed019001de5,
        type: 2}
      propertyPath: m_Materials.Array.data[0]
      value: 
      objectReference: {fileID: 2100000, guid: 14f6f62046d316645823615f2b53e76a, type: 2}
    - target: {fileID: 23000010636634114, guid: 1faa212e4ad88f04a81c5ed019001de5,
        type: 2}
      propertyPath: m_Materials.Array.data[0]
      value: 
      objectReference: {fileID: 2100000, guid: adcc40a2db885d547934ba55f9544f52, type: 2}
    - target: {fileID: 23000012703457538, guid: 1faa212e4ad88f04a81c5ed019001de5,
        type: 2}
      propertyPath: m_Materials.Array.data[0]
      value: 
      objectReference: {fileID: 2100000, guid: 385ee321452de5b4eb5c888d872bd622, type: 2}
    - target: {fileID: 23000013032495660, guid: 1faa212e4ad88f04a81c5ed019001de5,
        type: 2}
      propertyPath: m_Materials.Array.data[0]
      value: 
      objectReference: {fileID: 2100000, guid: 48ac90916daa13841b031321241bc2c9, type: 2}
    - target: {fileID: 23000013796798692, guid: 1faa212e4ad88f04a81c5ed019001de5,
        type: 2}
      propertyPath: m_Materials.Array.data[0]
      value: 
      objectReference: {fileID: 2100000, guid: 3c4357ab54978a344912eb8bc0975a93, type: 2}
    - target: {fileID: 23000011036715798, guid: 1faa212e4ad88f04a81c5ed019001de5,
        type: 2}
      propertyPath: m_Materials.Array.data[0]
      value: 
      objectReference: {fileID: 2100000, guid: 7f0fd4b2edff8754794620ca1e1c8080, type: 2}
    - target: {fileID: 23000012110281398, guid: 1faa212e4ad88f04a81c5ed019001de5,
        type: 2}
      propertyPath: m_Materials.Array.data[0]
      value: 
      objectReference: {fileID: 2100000, guid: c8b0379156b46f949bcc9b2f714f815c, type: 2}
    m_RemovedComponents: []
  m_ParentPrefab: {fileID: 100100000, guid: 1faa212e4ad88f04a81c5ed019001de5, type: 2}
  m_IsPrefabParent: 0
--- !u!1001 &1326720837
Prefab:
  m_ObjectHideFlags: 0
  serializedVersion: 2
  m_Modification:
    m_TransformParent: {fileID: 144382660}
    m_Modifications:
    - target: {fileID: 485392, guid: e641a36bceddbf24a89656e94dafb3e5, type: 2}
      propertyPath: m_LocalPosition.x
      value: 3.7761242
      objectReference: {fileID: 0}
    - target: {fileID: 485392, guid: e641a36bceddbf24a89656e94dafb3e5, type: 2}
      propertyPath: m_LocalPosition.y
      value: 0.60660255
      objectReference: {fileID: 0}
    - target: {fileID: 485392, guid: e641a36bceddbf24a89656e94dafb3e5, type: 2}
      propertyPath: m_LocalPosition.z
      value: -0.95046043
      objectReference: {fileID: 0}
    - target: {fileID: 485392, guid: e641a36bceddbf24a89656e94dafb3e5, type: 2}
      propertyPath: m_LocalRotation.x
      value: -0
      objectReference: {fileID: 0}
    - target: {fileID: 485392, guid: e641a36bceddbf24a89656e94dafb3e5, type: 2}
      propertyPath: m_LocalRotation.y
      value: -0
      objectReference: {fileID: 0}
    - target: {fileID: 485392, guid: e641a36bceddbf24a89656e94dafb3e5, type: 2}
      propertyPath: m_LocalRotation.z
      value: -0
      objectReference: {fileID: 0}
    - target: {fileID: 485392, guid: e641a36bceddbf24a89656e94dafb3e5, type: 2}
      propertyPath: m_LocalRotation.w
      value: 1
      objectReference: {fileID: 0}
    - target: {fileID: 485392, guid: e641a36bceddbf24a89656e94dafb3e5, type: 2}
      propertyPath: m_RootOrder
      value: 4
      objectReference: {fileID: 0}
    - target: {fileID: 115764, guid: e641a36bceddbf24a89656e94dafb3e5, type: 2}
      propertyPath: m_Name
      value: rcgRock012_LODs (1)
      objectReference: {fileID: 0}
    - target: {fileID: 2374582, guid: e641a36bceddbf24a89656e94dafb3e5, type: 2}
      propertyPath: m_Materials.Array.data[0]
      value: 
      objectReference: {fileID: 2100000, guid: 87c86082ee14fbd4b8426a8794f2060d, type: 2}
    m_RemovedComponents: []
  m_ParentPrefab: {fileID: 100100000, guid: e641a36bceddbf24a89656e94dafb3e5, type: 2}
  m_IsPrefabParent: 0
--- !u!4 &1326720838 stripped
Transform:
  m_PrefabParentObject: {fileID: 485392, guid: e641a36bceddbf24a89656e94dafb3e5, type: 2}
  m_PrefabInternal: {fileID: 1326720837}
--- !u!1001 &1327570972
Prefab:
  m_ObjectHideFlags: 0
  serializedVersion: 2
  m_Modification:
    m_TransformParent: {fileID: 500408927}
    m_Modifications:
    - target: {fileID: 400026, guid: c567c8ceaf4b2a640926180289847290, type: 3}
      propertyPath: m_LocalPosition.x
      value: 0.84166193
      objectReference: {fileID: 0}
    - target: {fileID: 400026, guid: c567c8ceaf4b2a640926180289847290, type: 3}
      propertyPath: m_LocalPosition.y
      value: 0.393
      objectReference: {fileID: 0}
    - target: {fileID: 400026, guid: c567c8ceaf4b2a640926180289847290, type: 3}
      propertyPath: m_LocalPosition.z
      value: 0.5757446
      objectReference: {fileID: 0}
    - target: {fileID: 400026, guid: c567c8ceaf4b2a640926180289847290, type: 3}
      propertyPath: m_LocalRotation.x
      value: -0
      objectReference: {fileID: 0}
    - target: {fileID: 400026, guid: c567c8ceaf4b2a640926180289847290, type: 3}
      propertyPath: m_LocalRotation.y
      value: -0
      objectReference: {fileID: 0}
    - target: {fileID: 400026, guid: c567c8ceaf4b2a640926180289847290, type: 3}
      propertyPath: m_LocalRotation.z
      value: -0
      objectReference: {fileID: 0}
    - target: {fileID: 400026, guid: c567c8ceaf4b2a640926180289847290, type: 3}
      propertyPath: m_LocalRotation.w
      value: 1
      objectReference: {fileID: 0}
    - target: {fileID: 400026, guid: c567c8ceaf4b2a640926180289847290, type: 3}
      propertyPath: m_RootOrder
      value: 0
      objectReference: {fileID: 0}
    - target: {fileID: 2300006, guid: c567c8ceaf4b2a640926180289847290, type: 3}
      propertyPath: m_Materials.Array.data[0]
      value: 
      objectReference: {fileID: 2100000, guid: 1b93e89fb0ca66945b6a313c0b04e882, type: 2}
    - target: {fileID: 2300008, guid: c567c8ceaf4b2a640926180289847290, type: 3}
      propertyPath: m_Materials.Array.data[0]
      value: 
      objectReference: {fileID: 2100000, guid: 1b93e89fb0ca66945b6a313c0b04e882, type: 2}
    - target: {fileID: 2300020, guid: c567c8ceaf4b2a640926180289847290, type: 3}
      propertyPath: m_Materials.Array.data[0]
      value: 
      objectReference: {fileID: 2100000, guid: 1b93e89fb0ca66945b6a313c0b04e882, type: 2}
    - target: {fileID: 2300022, guid: c567c8ceaf4b2a640926180289847290, type: 3}
      propertyPath: m_Materials.Array.data[0]
      value: 
      objectReference: {fileID: 2100000, guid: 1b93e89fb0ca66945b6a313c0b04e882, type: 2}
    - target: {fileID: 2300024, guid: c567c8ceaf4b2a640926180289847290, type: 3}
      propertyPath: m_Materials.Array.data[0]
      value: 
      objectReference: {fileID: 2100000, guid: 1b93e89fb0ca66945b6a313c0b04e882, type: 2}
    - target: {fileID: 2300000, guid: c567c8ceaf4b2a640926180289847290, type: 3}
      propertyPath: m_Materials.Array.data[0]
      value: 
      objectReference: {fileID: 2100000, guid: 1b93e89fb0ca66945b6a313c0b04e882, type: 2}
    - target: {fileID: 2300002, guid: c567c8ceaf4b2a640926180289847290, type: 3}
      propertyPath: m_Materials.Array.data[0]
      value: 
      objectReference: {fileID: 2100000, guid: 1b93e89fb0ca66945b6a313c0b04e882, type: 2}
    - target: {fileID: 2300004, guid: c567c8ceaf4b2a640926180289847290, type: 3}
      propertyPath: m_Materials.Array.data[0]
      value: 
      objectReference: {fileID: 2100000, guid: 1b93e89fb0ca66945b6a313c0b04e882, type: 2}
    - target: {fileID: 2300010, guid: c567c8ceaf4b2a640926180289847290, type: 3}
      propertyPath: m_Materials.Array.data[0]
      value: 
      objectReference: {fileID: 2100000, guid: 1b93e89fb0ca66945b6a313c0b04e882, type: 2}
    - target: {fileID: 2300012, guid: c567c8ceaf4b2a640926180289847290, type: 3}
      propertyPath: m_Materials.Array.data[0]
      value: 
      objectReference: {fileID: 2100000, guid: 1b93e89fb0ca66945b6a313c0b04e882, type: 2}
    - target: {fileID: 2300014, guid: c567c8ceaf4b2a640926180289847290, type: 3}
      propertyPath: m_Materials.Array.data[0]
      value: 
      objectReference: {fileID: 2100000, guid: 1b93e89fb0ca66945b6a313c0b04e882, type: 2}
    - target: {fileID: 2300016, guid: c567c8ceaf4b2a640926180289847290, type: 3}
      propertyPath: m_Materials.Array.data[0]
      value: 
      objectReference: {fileID: 2100000, guid: 1b93e89fb0ca66945b6a313c0b04e882, type: 2}
    - target: {fileID: 2300018, guid: c567c8ceaf4b2a640926180289847290, type: 3}
      propertyPath: m_Materials.Array.data[0]
      value: 
      objectReference: {fileID: 2100000, guid: 1b93e89fb0ca66945b6a313c0b04e882, type: 2}
    m_RemovedComponents: []
  m_ParentPrefab: {fileID: 100100000, guid: c567c8ceaf4b2a640926180289847290, type: 3}
  m_IsPrefabParent: 0
--- !u!4 &1327570973 stripped
Transform:
  m_PrefabParentObject: {fileID: 400026, guid: c567c8ceaf4b2a640926180289847290, type: 3}
  m_PrefabInternal: {fileID: 1327570972}
--- !u!1 &1352160399
GameObject:
  m_ObjectHideFlags: 0
  m_PrefabParentObject: {fileID: 0}
  m_PrefabInternal: {fileID: 0}
  serializedVersion: 5
  m_Component:
  - component: {fileID: 1352160400}
  - component: {fileID: 1352160402}
  - component: {fileID: 1352160401}
  - component: {fileID: 1352160403}
  m_Layer: 0
  m_Name: Point light right
  m_TagString: Untagged
  m_Icon: {fileID: 0}
  m_NavMeshLayer: 0
  m_StaticEditorFlags: 0
  m_IsActive: 1
--- !u!4 &1352160400
Transform:
  m_ObjectHideFlags: 0
  m_PrefabParentObject: {fileID: 0}
  m_PrefabInternal: {fileID: 0}
  m_GameObject: {fileID: 1352160399}
  m_LocalRotation: {x: -0, y: 0.7071068, z: -0, w: 0.7071068}
  m_LocalPosition: {x: -6.36, y: 4.14, z: -3.62}
  m_LocalScale: {x: 1.0000002, y: 1, z: 1.0000002}
  m_Children: []
  m_Father: {fileID: 1634702262}
  m_RootOrder: 4
  m_LocalEulerAnglesHint: {x: 0, y: 0, z: 0}
--- !u!114 &1352160401
MonoBehaviour:
  m_ObjectHideFlags: 0
  m_PrefabParentObject: {fileID: 0}
  m_PrefabInternal: {fileID: 0}
  m_GameObject: {fileID: 1352160399}
  m_Enabled: 1
  m_EditorHideFlags: 0
  m_Script: {fileID: 11500000, guid: 7a68c43fe1f2a47cfa234b5eeaa98012, type: 3}
  m_Name: 
  m_EditorClassIdentifier: 
  m_innerSpotPercent: 0
  lightDimmer: 1
  fadeDistance: 10000
  affectDiffuse: 1
  affectSpecular: 1
  archetype: 0
  spotLightShape: 0
  lightLength: 0
  lightWidth: 0
<<<<<<< HEAD
  shadowCascadeCount: 4
  shadowCascadeRatios:
  - 0.05
  - 0.2
  - 0.3
  shadowAlgorithm: 0
  shadowVariant: 0
  shadowPrecision: 0
  shadowData:
    format: 0
    data: 
  shadowDatas: []
=======
>>>>>>> fd6b24e8
--- !u!108 &1352160402
Light:
  m_ObjectHideFlags: 0
  m_PrefabParentObject: {fileID: 0}
  m_PrefabInternal: {fileID: 0}
  m_GameObject: {fileID: 1352160399}
  m_Enabled: 1
  serializedVersion: 8
  m_Type: 2
  m_Color: {r: 1, g: 1, b: 1, a: 1}
  m_Intensity: 10
  m_Range: 10
  m_SpotAngle: 30
  m_CookieSize: 10
  m_Shadows:
    m_Type: 0
    m_Resolution: -1
    m_CustomResolution: -1
    m_Strength: 1
    m_Bias: 0.05
    m_NormalBias: 0.4
    m_NearPlane: 0.2
  m_Cookie: {fileID: 0}
  m_DrawHalo: 0
  m_Flare: {fileID: 0}
  m_RenderMode: 0
  m_CullingMask:
    serializedVersion: 2
    m_Bits: 4294967295
  m_Lightmapping: 4
  m_AreaSize: {x: 1, y: 1}
  m_BounceIntensity: 1
  m_ColorTemperature: 6570
  m_UseColorTemperature: 0
  m_ShadowRadius: 0
  m_ShadowAngle: 0
--- !u!114 &1352160403
MonoBehaviour:
  m_ObjectHideFlags: 0
  m_PrefabParentObject: {fileID: 0}
  m_PrefabInternal: {fileID: 0}
  m_GameObject: {fileID: 1352160399}
  m_Enabled: 1
  m_EditorHideFlags: 0
  m_Script: {fileID: 11500000, guid: c6c2871f720b2af4e9210febdac74517, type: 3}
  m_Name: 
  m_EditorClassIdentifier: 
  shadowResolution: 512
  shadowDimmer: 1
  shadowFadeDistance: 10000
  shadowCascadeCount: 4
  shadowCascadeRatios:
  - 0.05
  - 0.2
  - 0.3
  shadowAlgorithm: 0
  shadowVariant: 0
  shadowPrecision: 0
  shadowData:
    format: 0
    data: 
  shadowDatas: []
--- !u!1 &1363055974
GameObject:
  m_ObjectHideFlags: 0
  m_PrefabParentObject: {fileID: 1000010087587216, guid: 1faa212e4ad88f04a81c5ed019001de5,
    type: 2}
  m_PrefabInternal: {fileID: 0}
  serializedVersion: 5
  m_Component:
  - component: {fileID: 1363055975}
  - component: {fileID: 1363055978}
  - component: {fileID: 1363055977}
  - component: {fileID: 1363055976}
  m_Layer: 0
  m_Name: Sphere (55)
  m_TagString: Untagged
  m_Icon: {fileID: 0}
  m_NavMeshLayer: 0
  m_StaticEditorFlags: 0
  m_IsActive: 1
--- !u!4 &1363055975
Transform:
  m_ObjectHideFlags: 0
  m_PrefabParentObject: {fileID: 4000012813361656, guid: 1faa212e4ad88f04a81c5ed019001de5,
    type: 2}
  m_PrefabInternal: {fileID: 0}
  m_GameObject: {fileID: 1363055974}
  m_LocalRotation: {x: -0, y: -0, z: -0, w: 1}
  m_LocalPosition: {x: 5.9900055, y: 0, z: -6.5}
  m_LocalScale: {x: 1, y: 1, z: 1}
  m_Children:
  - {fileID: 912798236}
  m_Father: {fileID: 1689074024}
  m_RootOrder: 55
  m_LocalEulerAnglesHint: {x: 0, y: 0, z: 0}
--- !u!23 &1363055976
MeshRenderer:
  m_ObjectHideFlags: 0
  m_PrefabParentObject: {fileID: 23000012055495256, guid: 1faa212e4ad88f04a81c5ed019001de5,
    type: 2}
  m_PrefabInternal: {fileID: 0}
  m_GameObject: {fileID: 1363055974}
  m_Enabled: 1
  m_CastShadows: 1
  m_ReceiveShadows: 1
  m_DynamicOccludee: 1
  m_MotionVectors: 1
  m_LightProbeUsage: 1
  m_ReflectionProbeUsage: 1
  m_Materials:
  - {fileID: 2100000, guid: 368c59d6e86f4c546a5a1b45c000c866, type: 2}
  m_StaticBatchInfo:
    firstSubMesh: 0
    subMeshCount: 0
  m_StaticBatchRoot: {fileID: 0}
  m_ProbeAnchor: {fileID: 0}
  m_LightProbeVolumeOverride: {fileID: 0}
  m_ScaleInLightmap: 1
  m_PreserveUVs: 1
  m_IgnoreNormalsForChartDetection: 0
  m_ImportantGI: 0
  m_StitchSeams: 0
  m_SelectedEditorRenderState: 3
  m_MinimumChartSize: 4
  m_AutoUVMaxDistance: 0.5
  m_AutoUVMaxAngle: 89
  m_LightmapParameters: {fileID: 0}
  m_SortingLayerID: 0
  m_SortingLayer: 0
  m_SortingOrder: 0
--- !u!135 &1363055977
SphereCollider:
  m_ObjectHideFlags: 0
  m_PrefabParentObject: {fileID: 135000013332565106, guid: 1faa212e4ad88f04a81c5ed019001de5,
    type: 2}
  m_PrefabInternal: {fileID: 0}
  m_GameObject: {fileID: 1363055974}
  m_Material: {fileID: 0}
  m_IsTrigger: 0
  m_Enabled: 1
  serializedVersion: 2
  m_Radius: 0.5
  m_Center: {x: 0, y: 0, z: 0}
--- !u!33 &1363055978
MeshFilter:
  m_ObjectHideFlags: 0
  m_PrefabParentObject: {fileID: 33000013191588704, guid: 1faa212e4ad88f04a81c5ed019001de5,
    type: 2}
  m_PrefabInternal: {fileID: 0}
  m_GameObject: {fileID: 1363055974}
  m_Mesh: {fileID: 10207, guid: 0000000000000000e000000000000000, type: 0}
--- !u!1 &1370166354
GameObject:
  m_ObjectHideFlags: 0
  m_PrefabParentObject: {fileID: 1000012344280542, guid: 1faa212e4ad88f04a81c5ed019001de5,
    type: 2}
  m_PrefabInternal: {fileID: 0}
  serializedVersion: 5
  m_Component:
  - component: {fileID: 1370166355}
  - component: {fileID: 1370166358}
  - component: {fileID: 1370166357}
  - component: {fileID: 1370166356}
  m_Layer: 0
  m_Name: Sphere (36)
  m_TagString: Untagged
  m_Icon: {fileID: 0}
  m_NavMeshLayer: 0
  m_StaticEditorFlags: 0
  m_IsActive: 1
--- !u!4 &1370166355
Transform:
  m_ObjectHideFlags: 0
  m_PrefabParentObject: {fileID: 4000012542715892, guid: 1faa212e4ad88f04a81c5ed019001de5,
    type: 2}
  m_PrefabInternal: {fileID: 0}
  m_GameObject: {fileID: 1370166354}
  m_LocalRotation: {x: -0, y: -0, z: -0, w: 1}
  m_LocalPosition: {x: -4.539997, y: 0, z: -3.5}
  m_LocalScale: {x: 1, y: 1, z: 1}
  m_Children:
  - {fileID: 411123107}
  m_Father: {fileID: 1689074024}
  m_RootOrder: 36
  m_LocalEulerAnglesHint: {x: 0, y: 0, z: 0}
--- !u!23 &1370166356
MeshRenderer:
  m_ObjectHideFlags: 0
  m_PrefabParentObject: {fileID: 23000013796798692, guid: 1faa212e4ad88f04a81c5ed019001de5,
    type: 2}
  m_PrefabInternal: {fileID: 0}
  m_GameObject: {fileID: 1370166354}
  m_Enabled: 1
  m_CastShadows: 1
  m_ReceiveShadows: 1
  m_DynamicOccludee: 1
  m_MotionVectors: 1
  m_LightProbeUsage: 1
  m_ReflectionProbeUsage: 1
  m_Materials:
  - {fileID: 2100000, guid: 4e6367c40535b6f47a618422ceb66a74, type: 2}
  m_StaticBatchInfo:
    firstSubMesh: 0
    subMeshCount: 0
  m_StaticBatchRoot: {fileID: 0}
  m_ProbeAnchor: {fileID: 0}
  m_LightProbeVolumeOverride: {fileID: 0}
  m_ScaleInLightmap: 1
  m_PreserveUVs: 1
  m_IgnoreNormalsForChartDetection: 0
  m_ImportantGI: 0
  m_StitchSeams: 0
  m_SelectedEditorRenderState: 3
  m_MinimumChartSize: 4
  m_AutoUVMaxDistance: 0.5
  m_AutoUVMaxAngle: 89
  m_LightmapParameters: {fileID: 0}
  m_SortingLayerID: 0
  m_SortingLayer: 0
  m_SortingOrder: 0
--- !u!135 &1370166357
SphereCollider:
  m_ObjectHideFlags: 0
  m_PrefabParentObject: {fileID: 135000012388857190, guid: 1faa212e4ad88f04a81c5ed019001de5,
    type: 2}
  m_PrefabInternal: {fileID: 0}
  m_GameObject: {fileID: 1370166354}
  m_Material: {fileID: 0}
  m_IsTrigger: 0
  m_Enabled: 1
  serializedVersion: 2
  m_Radius: 0.5
  m_Center: {x: 0, y: 0, z: 0}
--- !u!33 &1370166358
MeshFilter:
  m_ObjectHideFlags: 0
  m_PrefabParentObject: {fileID: 33000011112248652, guid: 1faa212e4ad88f04a81c5ed019001de5,
    type: 2}
  m_PrefabInternal: {fileID: 0}
  m_GameObject: {fileID: 1370166354}
  m_Mesh: {fileID: 10207, guid: 0000000000000000e000000000000000, type: 0}
--- !u!1 &1375832780
GameObject:
  m_ObjectHideFlags: 0
  m_PrefabParentObject: {fileID: 1000011603578742, guid: 1faa212e4ad88f04a81c5ed019001de5,
    type: 2}
  m_PrefabInternal: {fileID: 0}
  serializedVersion: 5
  m_Component:
  - component: {fileID: 1375832781}
  m_Layer: 0
  m_Name: GameObject
  m_TagString: Untagged
  m_Icon: {fileID: 0}
  m_NavMeshLayer: 0
  m_StaticEditorFlags: 0
  m_IsActive: 1
--- !u!4 &1375832781
Transform:
  m_ObjectHideFlags: 0
  m_PrefabParentObject: {fileID: 4000010113146392, guid: 1faa212e4ad88f04a81c5ed019001de5,
    type: 2}
  m_PrefabInternal: {fileID: 0}
  m_GameObject: {fileID: 1375832780}
  m_LocalRotation: {x: 0, y: 0, z: 0, w: 1}
  m_LocalPosition: {x: 0, y: 0, z: 0}
  m_LocalScale: {x: 1, y: 1, z: 1}
  m_Children: []
  m_Father: {fileID: 1449468229}
  m_RootOrder: 0
  m_LocalEulerAnglesHint: {x: 0, y: 0, z: 0}
--- !u!1 &1377603836
GameObject:
  m_ObjectHideFlags: 0
  m_PrefabParentObject: {fileID: 0}
  m_PrefabInternal: {fileID: 0}
  serializedVersion: 5
  m_Component:
  - component: {fileID: 1377603837}
  - component: {fileID: 1377603840}
  - component: {fileID: 1377603839}
  - component: {fileID: 1377603838}
  m_Layer: 0
  m_Name: Plane (3)
  m_TagString: Untagged
  m_Icon: {fileID: 0}
  m_NavMeshLayer: 0
  m_StaticEditorFlags: 0
  m_IsActive: 1
--- !u!4 &1377603837
Transform:
  m_ObjectHideFlags: 0
  m_PrefabParentObject: {fileID: 0}
  m_PrefabInternal: {fileID: 0}
  m_GameObject: {fileID: 1377603836}
  m_LocalRotation: {x: 0.51010525, y: 0.48968625, z: -0.48968625, w: 0.51010525}
  m_LocalPosition: {x: 18.659, y: 1.921, z: -0.9580002}
  m_LocalScale: {x: 0.19999999, y: 0.19999999, z: 0.19999999}
  m_Children: []
  m_Father: {fileID: 842652641}
  m_RootOrder: 6
  m_LocalEulerAnglesHint: {x: 90.00001, y: 0, z: -87.66}
--- !u!23 &1377603838
MeshRenderer:
  m_ObjectHideFlags: 0
  m_PrefabParentObject: {fileID: 0}
  m_PrefabInternal: {fileID: 0}
  m_GameObject: {fileID: 1377603836}
  m_Enabled: 1
  m_CastShadows: 1
  m_ReceiveShadows: 1
  m_DynamicOccludee: 1
  m_MotionVectors: 1
  m_LightProbeUsage: 1
  m_ReflectionProbeUsage: 1
  m_Materials:
  - {fileID: 2100000, guid: 12eac2bb2b18e914bbb6fed8262eb302, type: 2}
  m_StaticBatchInfo:
    firstSubMesh: 0
    subMeshCount: 0
  m_StaticBatchRoot: {fileID: 0}
  m_ProbeAnchor: {fileID: 0}
  m_LightProbeVolumeOverride: {fileID: 0}
  m_ScaleInLightmap: 1
  m_PreserveUVs: 1
  m_IgnoreNormalsForChartDetection: 0
  m_ImportantGI: 0
  m_StitchSeams: 0
  m_SelectedEditorRenderState: 3
  m_MinimumChartSize: 4
  m_AutoUVMaxDistance: 0.5
  m_AutoUVMaxAngle: 89
  m_LightmapParameters: {fileID: 0}
  m_SortingLayerID: 0
  m_SortingLayer: 0
  m_SortingOrder: 0
--- !u!64 &1377603839
MeshCollider:
  m_ObjectHideFlags: 0
  m_PrefabParentObject: {fileID: 0}
  m_PrefabInternal: {fileID: 0}
  m_GameObject: {fileID: 1377603836}
  m_Material: {fileID: 0}
  m_IsTrigger: 0
  m_Enabled: 1
  serializedVersion: 2
  m_Convex: 0
  m_InflateMesh: 0
  m_SkinWidth: 0.01
  m_Mesh: {fileID: 10209, guid: 0000000000000000e000000000000000, type: 0}
--- !u!33 &1377603840
MeshFilter:
  m_ObjectHideFlags: 0
  m_PrefabParentObject: {fileID: 0}
  m_PrefabInternal: {fileID: 0}
  m_GameObject: {fileID: 1377603836}
  m_Mesh: {fileID: 10209, guid: 0000000000000000e000000000000000, type: 0}
--- !u!1 &1392894577
GameObject:
  m_ObjectHideFlags: 0
  m_PrefabParentObject: {fileID: 1000012112892728, guid: 1faa212e4ad88f04a81c5ed019001de5,
    type: 2}
  m_PrefabInternal: {fileID: 0}
  serializedVersion: 5
  m_Component:
  - component: {fileID: 1392894578}
  m_Layer: 0
  m_Name: GameObject
  m_TagString: Untagged
  m_Icon: {fileID: 0}
  m_NavMeshLayer: 0
  m_StaticEditorFlags: 0
  m_IsActive: 1
--- !u!4 &1392894578
Transform:
  m_ObjectHideFlags: 0
  m_PrefabParentObject: {fileID: 4000011685292612, guid: 1faa212e4ad88f04a81c5ed019001de5,
    type: 2}
  m_PrefabInternal: {fileID: 0}
  m_GameObject: {fileID: 1392894577}
  m_LocalRotation: {x: 0, y: 0, z: 0, w: 1}
  m_LocalPosition: {x: 0, y: 0, z: 0}
  m_LocalScale: {x: 1, y: 1, z: 1}
  m_Children: []
  m_Father: {fileID: 1774532633}
  m_RootOrder: 0
  m_LocalEulerAnglesHint: {x: 0, y: 0, z: 0}
--- !u!1 &1413658392
GameObject:
  m_ObjectHideFlags: 0
  m_PrefabParentObject: {fileID: 0}
  m_PrefabInternal: {fileID: 0}
  serializedVersion: 5
  m_Component:
  - component: {fileID: 1413658393}
  - component: {fileID: 1413658396}
  - component: {fileID: 1413658395}
  - component: {fileID: 1413658394}
  m_Layer: 0
  m_Name: Plane (1)
  m_TagString: Untagged
  m_Icon: {fileID: 0}
  m_NavMeshLayer: 0
  m_StaticEditorFlags: 0
  m_IsActive: 1
--- !u!4 &1413658393
Transform:
  m_ObjectHideFlags: 0
  m_PrefabParentObject: {fileID: 0}
  m_PrefabInternal: {fileID: 0}
  m_GameObject: {fileID: 1413658392}
  m_LocalRotation: {x: -0, y: -0, z: -0, w: 1}
  m_LocalPosition: {x: 0, y: 0, z: 0}
  m_LocalScale: {x: 1, y: 1, z: 1}
  m_Children: []
  m_Father: {fileID: 1031432422}
  m_RootOrder: 2
  m_LocalEulerAnglesHint: {x: 0, y: 0, z: 0}
--- !u!23 &1413658394
MeshRenderer:
  m_ObjectHideFlags: 0
  m_PrefabParentObject: {fileID: 0}
  m_PrefabInternal: {fileID: 0}
  m_GameObject: {fileID: 1413658392}
  m_Enabled: 1
  m_CastShadows: 1
  m_ReceiveShadows: 1
  m_DynamicOccludee: 1
  m_MotionVectors: 1
  m_LightProbeUsage: 1
  m_ReflectionProbeUsage: 1
  m_Materials:
  - {fileID: 2100000, guid: 9d65ced14251eb743ba9702a6f3c2ce8, type: 2}
  m_StaticBatchInfo:
    firstSubMesh: 0
    subMeshCount: 0
  m_StaticBatchRoot: {fileID: 0}
  m_ProbeAnchor: {fileID: 0}
  m_LightProbeVolumeOverride: {fileID: 0}
  m_ScaleInLightmap: 1
  m_PreserveUVs: 1
  m_IgnoreNormalsForChartDetection: 0
  m_ImportantGI: 0
  m_StitchSeams: 0
  m_SelectedEditorRenderState: 3
  m_MinimumChartSize: 4
  m_AutoUVMaxDistance: 0.5
  m_AutoUVMaxAngle: 89
  m_LightmapParameters: {fileID: 0}
  m_SortingLayerID: 0
  m_SortingLayer: 0
  m_SortingOrder: 0
--- !u!64 &1413658395
MeshCollider:
  m_ObjectHideFlags: 0
  m_PrefabParentObject: {fileID: 0}
  m_PrefabInternal: {fileID: 0}
  m_GameObject: {fileID: 1413658392}
  m_Material: {fileID: 0}
  m_IsTrigger: 0
  m_Enabled: 1
  serializedVersion: 2
  m_Convex: 0
  m_InflateMesh: 0
  m_SkinWidth: 0.01
  m_Mesh: {fileID: 10209, guid: 0000000000000000e000000000000000, type: 0}
--- !u!33 &1413658396
MeshFilter:
  m_ObjectHideFlags: 0
  m_PrefabParentObject: {fileID: 0}
  m_PrefabInternal: {fileID: 0}
  m_GameObject: {fileID: 1413658392}
  m_Mesh: {fileID: 10209, guid: 0000000000000000e000000000000000, type: 0}
--- !u!1 &1435860838
GameObject:
  m_ObjectHideFlags: 0
  m_PrefabParentObject: {fileID: 0}
  m_PrefabInternal: {fileID: 0}
  serializedVersion: 5
  m_Component:
  - component: {fileID: 1435860839}
  - component: {fileID: 1435860842}
  - component: {fileID: 1435860841}
  - component: {fileID: 1435860840}
  m_Layer: 0
  m_Name: Sphere
  m_TagString: Untagged
  m_Icon: {fileID: 0}
  m_NavMeshLayer: 0
  m_StaticEditorFlags: 0
  m_IsActive: 1
--- !u!4 &1435860839
Transform:
  m_ObjectHideFlags: 0
  m_PrefabParentObject: {fileID: 0}
  m_PrefabInternal: {fileID: 0}
  m_GameObject: {fileID: 1435860838}
  m_LocalRotation: {x: -0, y: -0, z: -0, w: 1}
  m_LocalPosition: {x: 1.6774626, y: 0.767334, z: -2.439003}
  m_LocalScale: {x: 1, y: 1, z: 1}
  m_Children: []
  m_Father: {fileID: 952562495}
  m_RootOrder: 1
  m_LocalEulerAnglesHint: {x: 0, y: 0, z: 0}
--- !u!23 &1435860840
MeshRenderer:
  m_ObjectHideFlags: 0
  m_PrefabParentObject: {fileID: 0}
  m_PrefabInternal: {fileID: 0}
  m_GameObject: {fileID: 1435860838}
  m_Enabled: 1
  m_CastShadows: 1
  m_ReceiveShadows: 1
  m_DynamicOccludee: 1
  m_MotionVectors: 1
  m_LightProbeUsage: 1
  m_ReflectionProbeUsage: 1
  m_Materials:
  - {fileID: 2100000, guid: 0ed60d38430daf24b86014c8ebd23b8a, type: 2}
  m_StaticBatchInfo:
    firstSubMesh: 0
    subMeshCount: 0
  m_StaticBatchRoot: {fileID: 0}
  m_ProbeAnchor: {fileID: 0}
  m_LightProbeVolumeOverride: {fileID: 0}
  m_ScaleInLightmap: 1
  m_PreserveUVs: 1
  m_IgnoreNormalsForChartDetection: 0
  m_ImportantGI: 0
  m_StitchSeams: 0
  m_SelectedEditorRenderState: 3
  m_MinimumChartSize: 4
  m_AutoUVMaxDistance: 0.5
  m_AutoUVMaxAngle: 89
  m_LightmapParameters: {fileID: 0}
  m_SortingLayerID: 0
  m_SortingLayer: 0
  m_SortingOrder: 0
--- !u!135 &1435860841
SphereCollider:
  m_ObjectHideFlags: 0
  m_PrefabParentObject: {fileID: 0}
  m_PrefabInternal: {fileID: 0}
  m_GameObject: {fileID: 1435860838}
  m_Material: {fileID: 0}
  m_IsTrigger: 0
  m_Enabled: 1
  serializedVersion: 2
  m_Radius: 0.5
  m_Center: {x: 0, y: 0, z: 0}
--- !u!33 &1435860842
MeshFilter:
  m_ObjectHideFlags: 0
  m_PrefabParentObject: {fileID: 0}
  m_PrefabInternal: {fileID: 0}
  m_GameObject: {fileID: 1435860838}
  m_Mesh: {fileID: 10207, guid: 0000000000000000e000000000000000, type: 0}
--- !u!1 &1440897291
GameObject:
  m_ObjectHideFlags: 0
  m_PrefabParentObject: {fileID: 1000013240302738, guid: 1faa212e4ad88f04a81c5ed019001de5,
    type: 2}
  m_PrefabInternal: {fileID: 0}
  serializedVersion: 5
  m_Component:
  - component: {fileID: 1440897292}
  - component: {fileID: 1440897295}
  - component: {fileID: 1440897294}
  - component: {fileID: 1440897293}
  m_Layer: 0
  m_Name: Sphere (29)
  m_TagString: Untagged
  m_Icon: {fileID: 0}
  m_NavMeshLayer: 0
  m_StaticEditorFlags: 0
  m_IsActive: 1
--- !u!4 &1440897292
Transform:
  m_ObjectHideFlags: 0
  m_PrefabParentObject: {fileID: 4000013336532474, guid: 1faa212e4ad88f04a81c5ed019001de5,
    type: 2}
  m_PrefabInternal: {fileID: 0}
  m_GameObject: {fileID: 1440897291}
  m_LocalRotation: {x: -0, y: -0, z: -0, w: 1}
  m_LocalPosition: {x: -1.5399971, y: 0, z: -2}
  m_LocalScale: {x: 1, y: 1, z: 1}
  m_Children:
  - {fileID: 294303872}
  m_Father: {fileID: 1689074024}
  m_RootOrder: 29
  m_LocalEulerAnglesHint: {x: 0, y: 0, z: 0}
--- !u!23 &1440897293
MeshRenderer:
  m_ObjectHideFlags: 0
  m_PrefabParentObject: {fileID: 23000012703457538, guid: 1faa212e4ad88f04a81c5ed019001de5,
    type: 2}
  m_PrefabInternal: {fileID: 0}
  m_GameObject: {fileID: 1440897291}
  m_Enabled: 1
  m_CastShadows: 1
  m_ReceiveShadows: 1
  m_DynamicOccludee: 1
  m_MotionVectors: 1
  m_LightProbeUsage: 1
  m_ReflectionProbeUsage: 1
  m_Materials:
  - {fileID: 2100000, guid: e23666a403c64d54c9d428fa57091a22, type: 2}
  m_StaticBatchInfo:
    firstSubMesh: 0
    subMeshCount: 0
  m_StaticBatchRoot: {fileID: 0}
  m_ProbeAnchor: {fileID: 0}
  m_LightProbeVolumeOverride: {fileID: 0}
  m_ScaleInLightmap: 1
  m_PreserveUVs: 1
  m_IgnoreNormalsForChartDetection: 0
  m_ImportantGI: 0
  m_StitchSeams: 0
  m_SelectedEditorRenderState: 3
  m_MinimumChartSize: 4
  m_AutoUVMaxDistance: 0.5
  m_AutoUVMaxAngle: 89
  m_LightmapParameters: {fileID: 0}
  m_SortingLayerID: 0
  m_SortingLayer: 0
  m_SortingOrder: 0
--- !u!135 &1440897294
SphereCollider:
  m_ObjectHideFlags: 0
  m_PrefabParentObject: {fileID: 135000010665472466, guid: 1faa212e4ad88f04a81c5ed019001de5,
    type: 2}
  m_PrefabInternal: {fileID: 0}
  m_GameObject: {fileID: 1440897291}
  m_Material: {fileID: 0}
  m_IsTrigger: 0
  m_Enabled: 1
  serializedVersion: 2
  m_Radius: 0.5
  m_Center: {x: 0, y: 0, z: 0}
--- !u!33 &1440897295
MeshFilter:
  m_ObjectHideFlags: 0
  m_PrefabParentObject: {fileID: 33000014130596838, guid: 1faa212e4ad88f04a81c5ed019001de5,
    type: 2}
  m_PrefabInternal: {fileID: 0}
  m_GameObject: {fileID: 1440897291}
  m_Mesh: {fileID: 10207, guid: 0000000000000000e000000000000000, type: 0}
--- !u!1 &1449468228
GameObject:
  m_ObjectHideFlags: 0
  m_PrefabParentObject: {fileID: 1000013343956054, guid: 1faa212e4ad88f04a81c5ed019001de5,
    type: 2}
  m_PrefabInternal: {fileID: 0}
  serializedVersion: 5
  m_Component:
  - component: {fileID: 1449468229}
  - component: {fileID: 1449468232}
  - component: {fileID: 1449468231}
  - component: {fileID: 1449468230}
  m_Layer: 0
  m_Name: Sphere (52)
  m_TagString: Untagged
  m_Icon: {fileID: 0}
  m_NavMeshLayer: 0
  m_StaticEditorFlags: 0
  m_IsActive: 1
--- !u!4 &1449468229
Transform:
  m_ObjectHideFlags: 0
  m_PrefabParentObject: {fileID: 4000011101297958, guid: 1faa212e4ad88f04a81c5ed019001de5,
    type: 2}
  m_PrefabInternal: {fileID: 0}
  m_GameObject: {fileID: 1449468228}
  m_LocalRotation: {x: -0, y: -0, z: -0, w: 1}
  m_LocalPosition: {x: 1.4600029, y: 0, z: -5}
  m_LocalScale: {x: 1, y: 1, z: 1}
  m_Children:
  - {fileID: 1375832781}
  m_Father: {fileID: 1689074024}
  m_RootOrder: 52
  m_LocalEulerAnglesHint: {x: 0, y: 0, z: 0}
--- !u!23 &1449468230
MeshRenderer:
  m_ObjectHideFlags: 0
  m_PrefabParentObject: {fileID: 23000014070242114, guid: 1faa212e4ad88f04a81c5ed019001de5,
    type: 2}
  m_PrefabInternal: {fileID: 0}
  m_GameObject: {fileID: 1449468228}
  m_Enabled: 1
  m_CastShadows: 1
  m_ReceiveShadows: 1
  m_DynamicOccludee: 1
  m_MotionVectors: 1
  m_LightProbeUsage: 1
  m_ReflectionProbeUsage: 1
  m_Materials:
  - {fileID: 2100000, guid: c8f96a88976e8654c97b5e1311e2c379, type: 2}
  m_StaticBatchInfo:
    firstSubMesh: 0
    subMeshCount: 0
  m_StaticBatchRoot: {fileID: 0}
  m_ProbeAnchor: {fileID: 0}
  m_LightProbeVolumeOverride: {fileID: 0}
  m_ScaleInLightmap: 1
  m_PreserveUVs: 1
  m_IgnoreNormalsForChartDetection: 0
  m_ImportantGI: 0
  m_StitchSeams: 0
  m_SelectedEditorRenderState: 3
  m_MinimumChartSize: 4
  m_AutoUVMaxDistance: 0.5
  m_AutoUVMaxAngle: 89
  m_LightmapParameters: {fileID: 0}
  m_SortingLayerID: 0
  m_SortingLayer: 0
  m_SortingOrder: 0
--- !u!135 &1449468231
SphereCollider:
  m_ObjectHideFlags: 0
  m_PrefabParentObject: {fileID: 135000013266396486, guid: 1faa212e4ad88f04a81c5ed019001de5,
    type: 2}
  m_PrefabInternal: {fileID: 0}
  m_GameObject: {fileID: 1449468228}
  m_Material: {fileID: 0}
  m_IsTrigger: 0
  m_Enabled: 1
  serializedVersion: 2
  m_Radius: 0.5
  m_Center: {x: 0, y: 0, z: 0}
--- !u!33 &1449468232
MeshFilter:
  m_ObjectHideFlags: 0
  m_PrefabParentObject: {fileID: 33000011519123438, guid: 1faa212e4ad88f04a81c5ed019001de5,
    type: 2}
  m_PrefabInternal: {fileID: 0}
  m_GameObject: {fileID: 1449468228}
  m_Mesh: {fileID: 10207, guid: 0000000000000000e000000000000000, type: 0}
--- !u!1 &1460908096
GameObject:
  m_ObjectHideFlags: 0
  m_PrefabParentObject: {fileID: 0}
  m_PrefabInternal: {fileID: 0}
  serializedVersion: 5
  m_Component:
  - component: {fileID: 1460908097}
  m_Layer: 0
  m_Name: Test - Triplanar
  m_TagString: Untagged
  m_Icon: {fileID: 0}
  m_NavMeshLayer: 0
  m_StaticEditorFlags: 0
  m_IsActive: 1
--- !u!4 &1460908097
Transform:
  m_ObjectHideFlags: 0
  m_PrefabParentObject: {fileID: 0}
  m_PrefabInternal: {fileID: 0}
  m_GameObject: {fileID: 1460908096}
  m_LocalRotation: {x: -0, y: -0.7071068, z: -0, w: 0.7071068}
  m_LocalPosition: {x: -22.44, y: 1, z: -68.58}
  m_LocalScale: {x: 1, y: 1, z: 1}
  m_Children:
  - {fileID: 736659728}
  - {fileID: 1013563952}
  - {fileID: 1161056797}
  - {fileID: 1309651668}
  - {fileID: 563884886}
  - {fileID: 1988224186}
  - {fileID: 1555751256}
  m_Father: {fileID: 0}
  m_RootOrder: 20
  m_LocalEulerAnglesHint: {x: 0, y: 0, z: 0}
--- !u!1 &1484421573
GameObject:
  m_ObjectHideFlags: 0
  m_PrefabParentObject: {fileID: 1000010677277646, guid: 1faa212e4ad88f04a81c5ed019001de5,
    type: 2}
  m_PrefabInternal: {fileID: 0}
  serializedVersion: 5
  m_Component:
  - component: {fileID: 1484421574}
  m_Layer: 0
  m_Name: GameObject
  m_TagString: Untagged
  m_Icon: {fileID: 0}
  m_NavMeshLayer: 0
  m_StaticEditorFlags: 0
  m_IsActive: 1
--- !u!4 &1484421574
Transform:
  m_ObjectHideFlags: 0
  m_PrefabParentObject: {fileID: 4000010574205308, guid: 1faa212e4ad88f04a81c5ed019001de5,
    type: 2}
  m_PrefabInternal: {fileID: 0}
  m_GameObject: {fileID: 1484421573}
  m_LocalRotation: {x: 0, y: 0, z: 0, w: 1}
  m_LocalPosition: {x: 0, y: 0, z: 0}
  m_LocalScale: {x: 1, y: 1, z: 1}
  m_Children: []
  m_Father: {fileID: 112575348}
  m_RootOrder: 0
  m_LocalEulerAnglesHint: {x: 0, y: 0, z: 0}
--- !u!1 &1484493180
GameObject:
  m_ObjectHideFlags: 0
  m_PrefabParentObject: {fileID: 1000013343956054, guid: 1faa212e4ad88f04a81c5ed019001de5,
    type: 2}
  m_PrefabInternal: {fileID: 0}
  serializedVersion: 5
  m_Component:
  - component: {fileID: 1484493181}
  - component: {fileID: 1484493184}
  - component: {fileID: 1484493183}
  - component: {fileID: 1484493182}
  m_Layer: 0
  m_Name: Sphere (30)
  m_TagString: Untagged
  m_Icon: {fileID: 0}
  m_NavMeshLayer: 0
  m_StaticEditorFlags: 0
  m_IsActive: 1
--- !u!4 &1484493181
Transform:
  m_ObjectHideFlags: 0
  m_PrefabParentObject: {fileID: 4000011101297958, guid: 1faa212e4ad88f04a81c5ed019001de5,
    type: 2}
  m_PrefabInternal: {fileID: 0}
  m_GameObject: {fileID: 1484493180}
  m_LocalRotation: {x: -0, y: -0, z: -0, w: 1}
  m_LocalPosition: {x: 1.4600029, y: 0, z: -2}
  m_LocalScale: {x: 1, y: 1, z: 1}
  m_Children:
  - {fileID: 406744988}
  m_Father: {fileID: 1689074024}
  m_RootOrder: 30
  m_LocalEulerAnglesHint: {x: 0, y: 0, z: 0}
--- !u!23 &1484493182
MeshRenderer:
  m_ObjectHideFlags: 0
  m_PrefabParentObject: {fileID: 23000014070242114, guid: 1faa212e4ad88f04a81c5ed019001de5,
    type: 2}
  m_PrefabInternal: {fileID: 0}
  m_GameObject: {fileID: 1484493180}
  m_Enabled: 1
  m_CastShadows: 1
  m_ReceiveShadows: 1
  m_DynamicOccludee: 1
  m_MotionVectors: 1
  m_LightProbeUsage: 1
  m_ReflectionProbeUsage: 1
  m_Materials:
  - {fileID: 2100000, guid: f15cb7bf82780844aafe2bd6efed8e86, type: 2}
  m_StaticBatchInfo:
    firstSubMesh: 0
    subMeshCount: 0
  m_StaticBatchRoot: {fileID: 0}
  m_ProbeAnchor: {fileID: 0}
  m_LightProbeVolumeOverride: {fileID: 0}
  m_ScaleInLightmap: 1
  m_PreserveUVs: 1
  m_IgnoreNormalsForChartDetection: 0
  m_ImportantGI: 0
  m_StitchSeams: 0
  m_SelectedEditorRenderState: 3
  m_MinimumChartSize: 4
  m_AutoUVMaxDistance: 0.5
  m_AutoUVMaxAngle: 89
  m_LightmapParameters: {fileID: 0}
  m_SortingLayerID: 0
  m_SortingLayer: 0
  m_SortingOrder: 0
--- !u!135 &1484493183
SphereCollider:
  m_ObjectHideFlags: 0
  m_PrefabParentObject: {fileID: 135000013266396486, guid: 1faa212e4ad88f04a81c5ed019001de5,
    type: 2}
  m_PrefabInternal: {fileID: 0}
  m_GameObject: {fileID: 1484493180}
  m_Material: {fileID: 0}
  m_IsTrigger: 0
  m_Enabled: 1
  serializedVersion: 2
  m_Radius: 0.5
  m_Center: {x: 0, y: 0, z: 0}
--- !u!33 &1484493184
MeshFilter:
  m_ObjectHideFlags: 0
  m_PrefabParentObject: {fileID: 33000011519123438, guid: 1faa212e4ad88f04a81c5ed019001de5,
    type: 2}
  m_PrefabInternal: {fileID: 0}
  m_GameObject: {fileID: 1484493180}
  m_Mesh: {fileID: 10207, guid: 0000000000000000e000000000000000, type: 0}
--- !u!1 &1488744067
GameObject:
  m_ObjectHideFlags: 0
  m_PrefabParentObject: {fileID: 1000013308341636, guid: 1faa212e4ad88f04a81c5ed019001de5,
    type: 2}
  m_PrefabInternal: {fileID: 0}
  serializedVersion: 5
  m_Component:
  - component: {fileID: 1488744068}
  m_Layer: 0
  m_Name: GameObject
  m_TagString: Untagged
  m_Icon: {fileID: 0}
  m_NavMeshLayer: 0
  m_StaticEditorFlags: 0
  m_IsActive: 1
--- !u!4 &1488744068
Transform:
  m_ObjectHideFlags: 0
  m_PrefabParentObject: {fileID: 4000013466806034, guid: 1faa212e4ad88f04a81c5ed019001de5,
    type: 2}
  m_PrefabInternal: {fileID: 0}
  m_GameObject: {fileID: 1488744067}
  m_LocalRotation: {x: 0, y: 0, z: 0, w: 1}
  m_LocalPosition: {x: 0, y: 0, z: 0}
  m_LocalScale: {x: 1, y: 1, z: 1}
  m_Children: []
  m_Father: {fileID: 657202130}
  m_RootOrder: 0
  m_LocalEulerAnglesHint: {x: 0, y: 0, z: 0}
--- !u!1 &1514376229
GameObject:
  m_ObjectHideFlags: 0
  m_PrefabParentObject: {fileID: 1000012378950814, guid: 1faa212e4ad88f04a81c5ed019001de5,
    type: 2}
  m_PrefabInternal: {fileID: 0}
  serializedVersion: 5
  m_Component:
  - component: {fileID: 1514376230}
  - component: {fileID: 1514376233}
  - component: {fileID: 1514376232}
  - component: {fileID: 1514376231}
  m_Layer: 0
  m_Name: Sphere (26)
  m_TagString: Untagged
  m_Icon: {fileID: 0}
  m_NavMeshLayer: 0
  m_StaticEditorFlags: 0
  m_IsActive: 1
--- !u!4 &1514376230
Transform:
  m_ObjectHideFlags: 0
  m_PrefabParentObject: {fileID: 4000012054217298, guid: 1faa212e4ad88f04a81c5ed019001de5,
    type: 2}
  m_PrefabInternal: {fileID: 0}
  m_GameObject: {fileID: 1514376229}
  m_LocalRotation: {x: -0, y: -0, z: -0, w: 1}
  m_LocalPosition: {x: -0.0399971, y: 0, z: -2}
  m_LocalScale: {x: 1, y: 1, z: 1}
  m_Children:
  - {fileID: 970922732}
  m_Father: {fileID: 1689074024}
  m_RootOrder: 26
  m_LocalEulerAnglesHint: {x: 0, y: 0, z: 0}
--- !u!23 &1514376231
MeshRenderer:
  m_ObjectHideFlags: 0
  m_PrefabParentObject: {fileID: 23000010636634114, guid: 1faa212e4ad88f04a81c5ed019001de5,
    type: 2}
  m_PrefabInternal: {fileID: 0}
  m_GameObject: {fileID: 1514376229}
  m_Enabled: 1
  m_CastShadows: 1
  m_ReceiveShadows: 1
  m_DynamicOccludee: 1
  m_MotionVectors: 1
  m_LightProbeUsage: 1
  m_ReflectionProbeUsage: 1
  m_Materials:
  - {fileID: 2100000, guid: 9e63e6b29eeb9b44abaca1e087ab2615, type: 2}
  m_StaticBatchInfo:
    firstSubMesh: 0
    subMeshCount: 0
  m_StaticBatchRoot: {fileID: 0}
  m_ProbeAnchor: {fileID: 0}
  m_LightProbeVolumeOverride: {fileID: 0}
  m_ScaleInLightmap: 1
  m_PreserveUVs: 1
  m_IgnoreNormalsForChartDetection: 0
  m_ImportantGI: 0
  m_StitchSeams: 0
  m_SelectedEditorRenderState: 3
  m_MinimumChartSize: 4
  m_AutoUVMaxDistance: 0.5
  m_AutoUVMaxAngle: 89
  m_LightmapParameters: {fileID: 0}
  m_SortingLayerID: 0
  m_SortingLayer: 0
  m_SortingOrder: 0
--- !u!135 &1514376232
SphereCollider:
  m_ObjectHideFlags: 0
  m_PrefabParentObject: {fileID: 135000011902358174, guid: 1faa212e4ad88f04a81c5ed019001de5,
    type: 2}
  m_PrefabInternal: {fileID: 0}
  m_GameObject: {fileID: 1514376229}
  m_Material: {fileID: 0}
  m_IsTrigger: 0
  m_Enabled: 1
  serializedVersion: 2
  m_Radius: 0.5
  m_Center: {x: 0, y: 0, z: 0}
--- !u!33 &1514376233
MeshFilter:
  m_ObjectHideFlags: 0
  m_PrefabParentObject: {fileID: 33000010588528966, guid: 1faa212e4ad88f04a81c5ed019001de5,
    type: 2}
  m_PrefabInternal: {fileID: 0}
  m_GameObject: {fileID: 1514376229}
  m_Mesh: {fileID: 10207, guid: 0000000000000000e000000000000000, type: 0}
--- !u!1 &1538518947
GameObject:
  m_ObjectHideFlags: 0
  m_PrefabParentObject: {fileID: 1000013554399048, guid: 1faa212e4ad88f04a81c5ed019001de5,
    type: 2}
  m_PrefabInternal: {fileID: 0}
  serializedVersion: 5
  m_Component:
  - component: {fileID: 1538518948}
  - component: {fileID: 1538518951}
  - component: {fileID: 1538518950}
  - component: {fileID: 1538518949}
  m_Layer: 0
  m_Name: Sphere (64)
  m_TagString: Untagged
  m_Icon: {fileID: 0}
  m_NavMeshLayer: 0
  m_StaticEditorFlags: 0
  m_IsActive: 1
--- !u!4 &1538518948
Transform:
  m_ObjectHideFlags: 0
  m_PrefabParentObject: {fileID: 4000011818357032, guid: 1faa212e4ad88f04a81c5ed019001de5,
    type: 2}
  m_PrefabInternal: {fileID: 0}
  m_GameObject: {fileID: 1538518947}
  m_LocalRotation: {x: -0, y: -0, z: -0, w: 1}
  m_LocalPosition: {x: 7.4900055, y: 0, z: -6.5}
  m_LocalScale: {x: 1, y: 1, z: 1}
  m_Children:
  - {fileID: 933047655}
  m_Father: {fileID: 1689074024}
  m_RootOrder: 64
  m_LocalEulerAnglesHint: {x: 0, y: 0, z: 0}
--- !u!23 &1538518949
MeshRenderer:
  m_ObjectHideFlags: 0
  m_PrefabParentObject: {fileID: 23000010816873258, guid: 1faa212e4ad88f04a81c5ed019001de5,
    type: 2}
  m_PrefabInternal: {fileID: 0}
  m_GameObject: {fileID: 1538518947}
  m_Enabled: 1
  m_CastShadows: 1
  m_ReceiveShadows: 1
  m_DynamicOccludee: 1
  m_MotionVectors: 1
  m_LightProbeUsage: 1
  m_ReflectionProbeUsage: 1
  m_Materials:
  - {fileID: 2100000, guid: 5072ea6344bf8514baf74c0c4cebca57, type: 2}
  m_StaticBatchInfo:
    firstSubMesh: 0
    subMeshCount: 0
  m_StaticBatchRoot: {fileID: 0}
  m_ProbeAnchor: {fileID: 0}
  m_LightProbeVolumeOverride: {fileID: 0}
  m_ScaleInLightmap: 1
  m_PreserveUVs: 1
  m_IgnoreNormalsForChartDetection: 0
  m_ImportantGI: 0
  m_StitchSeams: 0
  m_SelectedEditorRenderState: 3
  m_MinimumChartSize: 4
  m_AutoUVMaxDistance: 0.5
  m_AutoUVMaxAngle: 89
  m_LightmapParameters: {fileID: 0}
  m_SortingLayerID: 0
  m_SortingLayer: 0
  m_SortingOrder: 0
--- !u!135 &1538518950
SphereCollider:
  m_ObjectHideFlags: 0
  m_PrefabParentObject: {fileID: 135000010500615814, guid: 1faa212e4ad88f04a81c5ed019001de5,
    type: 2}
  m_PrefabInternal: {fileID: 0}
  m_GameObject: {fileID: 1538518947}
  m_Material: {fileID: 0}
  m_IsTrigger: 0
  m_Enabled: 1
  serializedVersion: 2
  m_Radius: 0.5
  m_Center: {x: 0, y: 0, z: 0}
--- !u!33 &1538518951
MeshFilter:
  m_ObjectHideFlags: 0
  m_PrefabParentObject: {fileID: 33000011229769100, guid: 1faa212e4ad88f04a81c5ed019001de5,
    type: 2}
  m_PrefabInternal: {fileID: 0}
  m_GameObject: {fileID: 1538518947}
  m_Mesh: {fileID: 10207, guid: 0000000000000000e000000000000000, type: 0}
--- !u!1 &1546103597
GameObject:
  m_ObjectHideFlags: 0
  m_PrefabParentObject: {fileID: 0}
  m_PrefabInternal: {fileID: 0}
  serializedVersion: 5
  m_Component:
  - component: {fileID: 1546103598}
  m_Layer: 0
  m_Name: Test - ReflectionProbe -OBB - Box offset
  m_TagString: Untagged
  m_Icon: {fileID: 0}
  m_NavMeshLayer: 0
  m_StaticEditorFlags: 0
  m_IsActive: 1
--- !u!4 &1546103598
Transform:
  m_ObjectHideFlags: 0
  m_PrefabParentObject: {fileID: 0}
  m_PrefabInternal: {fileID: 0}
  m_GameObject: {fileID: 1546103597}
  m_LocalRotation: {x: -0, y: -0, z: -0, w: 1}
  m_LocalPosition: {x: -95.8, y: 0, z: -3.09}
  m_LocalScale: {x: 1, y: 1, z: 1}
  m_Children:
  - {fileID: 336015816}
  - {fileID: 1175446864}
  - {fileID: 1860830036}
  m_Father: {fileID: 0}
  m_RootOrder: 4
  m_LocalEulerAnglesHint: {x: 0, y: 0, z: 0}
--- !u!1 &1555751255
GameObject:
  m_ObjectHideFlags: 0
  m_PrefabParentObject: {fileID: 0}
  m_PrefabInternal: {fileID: 0}
  serializedVersion: 5
  m_Component:
  - component: {fileID: 1555751256}
  - component: {fileID: 1555751258}
  - component: {fileID: 1555751257}
  - component: {fileID: 1555751259}
  m_Layer: 0
  m_Name: Point light backward
  m_TagString: Untagged
  m_Icon: {fileID: 0}
  m_NavMeshLayer: 0
  m_StaticEditorFlags: 0
  m_IsActive: 1
--- !u!4 &1555751256
Transform:
  m_ObjectHideFlags: 0
  m_PrefabParentObject: {fileID: 0}
  m_PrefabInternal: {fileID: 0}
  m_GameObject: {fileID: 1555751255}
  m_LocalRotation: {x: -0, y: 0.7071068, z: -0, w: 0.7071068}
  m_LocalPosition: {x: -0.07, y: 4.14, z: 2.85}
  m_LocalScale: {x: 1.0000002, y: 1, z: 1.0000002}
  m_Children: []
  m_Father: {fileID: 1460908097}
  m_RootOrder: 6
  m_LocalEulerAnglesHint: {x: 0, y: 0, z: 0}
--- !u!114 &1555751257
MonoBehaviour:
  m_ObjectHideFlags: 0
  m_PrefabParentObject: {fileID: 0}
  m_PrefabInternal: {fileID: 0}
  m_GameObject: {fileID: 1555751255}
  m_Enabled: 1
  m_EditorHideFlags: 0
  m_Script: {fileID: 11500000, guid: 7a68c43fe1f2a47cfa234b5eeaa98012, type: 3}
  m_Name: 
  m_EditorClassIdentifier: 
  m_innerSpotPercent: 0
  lightDimmer: 1
  fadeDistance: 10000
  affectDiffuse: 1
  affectSpecular: 1
  archetype: 0
  spotLightShape: 0
  lightLength: 0
  lightWidth: 0
<<<<<<< HEAD
  shadowCascadeCount: 4
  shadowCascadeRatios:
  - 0.05
  - 0.2
  - 0.3
  shadowAlgorithm: 0
  shadowVariant: 0
  shadowPrecision: 0
  shadowData:
    format: 0
    data: 
  shadowDatas: []
=======
>>>>>>> fd6b24e8
--- !u!108 &1555751258
Light:
  m_ObjectHideFlags: 0
  m_PrefabParentObject: {fileID: 0}
  m_PrefabInternal: {fileID: 0}
  m_GameObject: {fileID: 1555751255}
  m_Enabled: 1
  serializedVersion: 8
  m_Type: 2
  m_Color: {r: 1, g: 1, b: 1, a: 1}
  m_Intensity: 10
  m_Range: 10
  m_SpotAngle: 30
  m_CookieSize: 10
  m_Shadows:
    m_Type: 0
    m_Resolution: -1
    m_CustomResolution: -1
    m_Strength: 1
    m_Bias: 0.05
    m_NormalBias: 0.4
    m_NearPlane: 0.2
  m_Cookie: {fileID: 0}
  m_DrawHalo: 0
  m_Flare: {fileID: 0}
  m_RenderMode: 0
  m_CullingMask:
    serializedVersion: 2
    m_Bits: 4294967295
  m_Lightmapping: 4
  m_AreaSize: {x: 1, y: 1}
  m_BounceIntensity: 1
  m_ColorTemperature: 6570
  m_UseColorTemperature: 0
  m_ShadowRadius: 0
  m_ShadowAngle: 0
--- !u!114 &1555751259
MonoBehaviour:
  m_ObjectHideFlags: 0
  m_PrefabParentObject: {fileID: 0}
  m_PrefabInternal: {fileID: 0}
  m_GameObject: {fileID: 1555751255}
  m_Enabled: 1
  m_EditorHideFlags: 0
  m_Script: {fileID: 11500000, guid: c6c2871f720b2af4e9210febdac74517, type: 3}
  m_Name: 
  m_EditorClassIdentifier: 
  shadowResolution: 512
  shadowDimmer: 1
  shadowFadeDistance: 10000
  shadowCascadeCount: 4
  shadowCascadeRatios:
  - 0.05
  - 0.2
  - 0.3
  shadowAlgorithm: 0
  shadowVariant: 0
  shadowPrecision: 0
  shadowData:
    format: 0
    data: 
  shadowDatas: []
--- !u!1 &1559142267
GameObject:
  m_ObjectHideFlags: 0
  m_PrefabParentObject: {fileID: 0}
  m_PrefabInternal: {fileID: 0}
  serializedVersion: 5
  m_Component:
  - component: {fileID: 1559142268}
  - component: {fileID: 1559142270}
  - component: {fileID: 1559142269}
  - component: {fileID: 1559142271}
  m_Layer: 0
  m_Name: Point light
  m_TagString: Untagged
  m_Icon: {fileID: 0}
  m_NavMeshLayer: 0
  m_StaticEditorFlags: 0
  m_IsActive: 1
--- !u!4 &1559142268
Transform:
  m_ObjectHideFlags: 0
  m_PrefabParentObject: {fileID: 0}
  m_PrefabInternal: {fileID: 0}
  m_GameObject: {fileID: 1559142267}
  m_LocalRotation: {x: -0.000000059604645, y: -0.000000029802322, z: 0.7071068, w: 0.7071068}
  m_LocalPosition: {x: -0.21, y: 5.99, z: -0}
  m_LocalScale: {x: 1, y: 1, z: 1}
  m_Children: []
  m_Father: {fileID: 1807687832}
  m_RootOrder: 5
  m_LocalEulerAnglesHint: {x: 0, y: 0, z: 0}
--- !u!114 &1559142269
MonoBehaviour:
  m_ObjectHideFlags: 0
  m_PrefabParentObject: {fileID: 0}
  m_PrefabInternal: {fileID: 0}
  m_GameObject: {fileID: 1559142267}
  m_Enabled: 1
  m_EditorHideFlags: 0
  m_Script: {fileID: 11500000, guid: 7a68c43fe1f2a47cfa234b5eeaa98012, type: 3}
  m_Name: 
  m_EditorClassIdentifier: 
  m_innerSpotPercent: 0
  lightDimmer: 1
  fadeDistance: 10000
  affectDiffuse: 1
  affectSpecular: 1
  archetype: 0
  spotLightShape: 0
  lightLength: 0
  lightWidth: 0
<<<<<<< HEAD
  shadowCascadeCount: 4
  shadowCascadeRatios:
  - 0.05
  - 0.2
  - 0.3
  shadowAlgorithm: 0
  shadowVariant: 0
  shadowPrecision: 0
  shadowData:
    format: 0
    data: 
  shadowDatas: []
=======
>>>>>>> fd6b24e8
--- !u!108 &1559142270
Light:
  m_ObjectHideFlags: 0
  m_PrefabParentObject: {fileID: 0}
  m_PrefabInternal: {fileID: 0}
  m_GameObject: {fileID: 1559142267}
  m_Enabled: 1
  serializedVersion: 8
  m_Type: 2
  m_Color: {r: 1, g: 1, b: 1, a: 1}
  m_Intensity: 80
  m_Range: 15
  m_SpotAngle: 30
  m_CookieSize: 10
  m_Shadows:
    m_Type: 0
    m_Resolution: -1
    m_CustomResolution: -1
    m_Strength: 1
    m_Bias: 0.05
    m_NormalBias: 0.4
    m_NearPlane: 0.2
  m_Cookie: {fileID: 0}
  m_DrawHalo: 0
  m_Flare: {fileID: 0}
  m_RenderMode: 0
  m_CullingMask:
    serializedVersion: 2
    m_Bits: 4294967295
  m_Lightmapping: 4
  m_AreaSize: {x: 1, y: 1}
  m_BounceIntensity: 1
  m_ColorTemperature: 6570
  m_UseColorTemperature: 0
  m_ShadowRadius: 0
  m_ShadowAngle: 0
--- !u!114 &1559142271
MonoBehaviour:
  m_ObjectHideFlags: 0
  m_PrefabParentObject: {fileID: 0}
  m_PrefabInternal: {fileID: 0}
  m_GameObject: {fileID: 1559142267}
  m_Enabled: 1
  m_EditorHideFlags: 0
  m_Script: {fileID: 11500000, guid: c6c2871f720b2af4e9210febdac74517, type: 3}
  m_Name: 
  m_EditorClassIdentifier: 
  shadowResolution: 512
  shadowDimmer: 1
  shadowFadeDistance: 10000
  shadowCascadeCount: 4
  shadowCascadeRatios:
  - 0.05
  - 0.2
  - 0.3
  shadowAlgorithm: 0
  shadowVariant: 0
  shadowPrecision: 0
  shadowData:
    format: 0
    data: 
  shadowDatas: []
--- !u!1 &1586360511
GameObject:
  m_ObjectHideFlags: 0
  m_PrefabParentObject: {fileID: 1000012344280542, guid: 1faa212e4ad88f04a81c5ed019001de5,
    type: 2}
  m_PrefabInternal: {fileID: 0}
  serializedVersion: 5
  m_Component:
  - component: {fileID: 1586360512}
  - component: {fileID: 1586360515}
  - component: {fileID: 1586360514}
  - component: {fileID: 1586360513}
  m_Layer: 0
  m_Name: Sphere (58)
  m_TagString: Untagged
  m_Icon: {fileID: 0}
  m_NavMeshLayer: 0
  m_StaticEditorFlags: 0
  m_IsActive: 1
--- !u!4 &1586360512
Transform:
  m_ObjectHideFlags: 0
  m_PrefabParentObject: {fileID: 4000012542715892, guid: 1faa212e4ad88f04a81c5ed019001de5,
    type: 2}
  m_PrefabInternal: {fileID: 0}
  m_GameObject: {fileID: 1586360511}
  m_LocalRotation: {x: -0, y: -0, z: -0, w: 1}
  m_LocalPosition: {x: -4.5099945, y: 0, z: -6.5}
  m_LocalScale: {x: 1, y: 1, z: 1}
  m_Children:
  - {fileID: 851265587}
  m_Father: {fileID: 1689074024}
  m_RootOrder: 58
  m_LocalEulerAnglesHint: {x: 0, y: 0, z: 0}
--- !u!23 &1586360513
MeshRenderer:
  m_ObjectHideFlags: 0
  m_PrefabParentObject: {fileID: 23000013796798692, guid: 1faa212e4ad88f04a81c5ed019001de5,
    type: 2}
  m_PrefabInternal: {fileID: 0}
  m_GameObject: {fileID: 1586360511}
  m_Enabled: 1
  m_CastShadows: 1
  m_ReceiveShadows: 1
  m_DynamicOccludee: 1
  m_MotionVectors: 1
  m_LightProbeUsage: 1
  m_ReflectionProbeUsage: 1
  m_Materials:
  - {fileID: 2100000, guid: 332f14bcb67ec894fb7b3d51354527ef, type: 2}
  m_StaticBatchInfo:
    firstSubMesh: 0
    subMeshCount: 0
  m_StaticBatchRoot: {fileID: 0}
  m_ProbeAnchor: {fileID: 0}
  m_LightProbeVolumeOverride: {fileID: 0}
  m_ScaleInLightmap: 1
  m_PreserveUVs: 1
  m_IgnoreNormalsForChartDetection: 0
  m_ImportantGI: 0
  m_StitchSeams: 0
  m_SelectedEditorRenderState: 3
  m_MinimumChartSize: 4
  m_AutoUVMaxDistance: 0.5
  m_AutoUVMaxAngle: 89
  m_LightmapParameters: {fileID: 0}
  m_SortingLayerID: 0
  m_SortingLayer: 0
  m_SortingOrder: 0
--- !u!135 &1586360514
SphereCollider:
  m_ObjectHideFlags: 0
  m_PrefabParentObject: {fileID: 135000012388857190, guid: 1faa212e4ad88f04a81c5ed019001de5,
    type: 2}
  m_PrefabInternal: {fileID: 0}
  m_GameObject: {fileID: 1586360511}
  m_Material: {fileID: 0}
  m_IsTrigger: 0
  m_Enabled: 1
  serializedVersion: 2
  m_Radius: 0.5
  m_Center: {x: 0, y: 0, z: 0}
--- !u!33 &1586360515
MeshFilter:
  m_ObjectHideFlags: 0
  m_PrefabParentObject: {fileID: 33000011112248652, guid: 1faa212e4ad88f04a81c5ed019001de5,
    type: 2}
  m_PrefabInternal: {fileID: 0}
  m_GameObject: {fileID: 1586360511}
  m_Mesh: {fileID: 10207, guid: 0000000000000000e000000000000000, type: 0}
--- !u!1 &1586689952
GameObject:
  m_ObjectHideFlags: 0
  m_PrefabParentObject: {fileID: 0}
  m_PrefabInternal: {fileID: 0}
  serializedVersion: 5
  m_Component:
  - component: {fileID: 1586689953}
  - component: {fileID: 1586689954}
  m_Layer: 0
  m_Name: Reflection Probe
  m_TagString: Untagged
  m_Icon: {fileID: 0}
  m_NavMeshLayer: 0
  m_StaticEditorFlags: 0
  m_IsActive: 1
--- !u!4 &1586689953
Transform:
  m_ObjectHideFlags: 0
  m_PrefabParentObject: {fileID: 0}
  m_PrefabInternal: {fileID: 0}
  m_GameObject: {fileID: 1586689952}
  m_LocalRotation: {x: 0, y: 0, z: 0, w: 1}
  m_LocalPosition: {x: 25.23, y: -0.38, z: 0}
  m_LocalScale: {x: 1, y: 1, z: 1}
  m_Children: []
  m_Father: {fileID: 1247488470}
  m_RootOrder: 1
  m_LocalEulerAnglesHint: {x: 0, y: 0, z: 0}
--- !u!215 &1586689954
ReflectionProbe:
  m_ObjectHideFlags: 0
  m_PrefabParentObject: {fileID: 0}
  m_PrefabInternal: {fileID: 0}
  m_GameObject: {fileID: 1586689952}
  m_Enabled: 1
  serializedVersion: 2
  m_Type: 0
  m_Mode: 2
  m_RefreshMode: 0
  m_TimeSlicingMode: 0
  m_Resolution: 128
  m_UpdateFrequency: 0
  m_BoxSize: {x: 30, y: 10, z: 20}
  m_BoxOffset: {x: 0, y: 0, z: 0}
  m_NearClip: 0.3
  m_FarClip: 1000
  m_ShadowDistance: 100
  m_ClearFlags: 1
  m_BackGroundColor: {r: 0.19215687, g: 0.3019608, b: 0.4745098, a: 0}
  m_CullingMask:
    serializedVersion: 2
    m_Bits: 4294967295
  m_IntensityMultiplier: 1
  m_BlendDistance: 1
  m_HDR: 1
  m_BoxProjection: 1
  m_RenderDynamicObjects: 0
  m_UseOcclusionCulling: 1
  m_Importance: 1
  m_CustomBakedTexture: {fileID: 8900000, guid: a6bda31e5e5c82a40b8e91ad0be087e8,
    type: 3}
--- !u!1001 &1610483060
Prefab:
  m_ObjectHideFlags: 0
  serializedVersion: 2
  m_Modification:
    m_TransformParent: {fileID: 144382660}
    m_Modifications:
    - target: {fileID: 485392, guid: e641a36bceddbf24a89656e94dafb3e5, type: 2}
      propertyPath: m_LocalPosition.x
      value: 1.7432984
      objectReference: {fileID: 0}
    - target: {fileID: 485392, guid: e641a36bceddbf24a89656e94dafb3e5, type: 2}
      propertyPath: m_LocalPosition.y
      value: 0.60660255
      objectReference: {fileID: 0}
    - target: {fileID: 485392, guid: e641a36bceddbf24a89656e94dafb3e5, type: 2}
      propertyPath: m_LocalPosition.z
      value: 1.9619157
      objectReference: {fileID: 0}
    - target: {fileID: 485392, guid: e641a36bceddbf24a89656e94dafb3e5, type: 2}
      propertyPath: m_LocalRotation.x
      value: -0
      objectReference: {fileID: 0}
    - target: {fileID: 485392, guid: e641a36bceddbf24a89656e94dafb3e5, type: 2}
      propertyPath: m_LocalRotation.y
      value: -0
      objectReference: {fileID: 0}
    - target: {fileID: 485392, guid: e641a36bceddbf24a89656e94dafb3e5, type: 2}
      propertyPath: m_LocalRotation.z
      value: -0
      objectReference: {fileID: 0}
    - target: {fileID: 485392, guid: e641a36bceddbf24a89656e94dafb3e5, type: 2}
      propertyPath: m_LocalRotation.w
      value: 1
      objectReference: {fileID: 0}
    - target: {fileID: 485392, guid: e641a36bceddbf24a89656e94dafb3e5, type: 2}
      propertyPath: m_RootOrder
      value: 5
      objectReference: {fileID: 0}
    - target: {fileID: 2374582, guid: e641a36bceddbf24a89656e94dafb3e5, type: 2}
      propertyPath: m_Materials.Array.data[0]
      value: 
      objectReference: {fileID: 2100000, guid: 87c86082ee14fbd4b8426a8794f2060d, type: 2}
    m_RemovedComponents: []
  m_ParentPrefab: {fileID: 100100000, guid: e641a36bceddbf24a89656e94dafb3e5, type: 2}
  m_IsPrefabParent: 0
--- !u!4 &1610483061 stripped
Transform:
  m_PrefabParentObject: {fileID: 485392, guid: e641a36bceddbf24a89656e94dafb3e5, type: 2}
  m_PrefabInternal: {fileID: 1610483060}
--- !u!1 &1614424510
GameObject:
  m_ObjectHideFlags: 0
  m_PrefabParentObject: {fileID: 0}
  m_PrefabInternal: {fileID: 0}
  serializedVersion: 5
  m_Component:
  - component: {fileID: 1614424514}
  - component: {fileID: 1614424513}
  - component: {fileID: 1614424512}
  - component: {fileID: 1614424511}
  m_Layer: 0
  m_Name: Plane (2)
  m_TagString: Untagged
  m_Icon: {fileID: 0}
  m_NavMeshLayer: 0
  m_StaticEditorFlags: 0
  m_IsActive: 1
--- !u!23 &1614424511
MeshRenderer:
  m_ObjectHideFlags: 0
  m_PrefabParentObject: {fileID: 0}
  m_PrefabInternal: {fileID: 0}
  m_GameObject: {fileID: 1614424510}
  m_Enabled: 1
  m_CastShadows: 1
  m_ReceiveShadows: 1
  m_DynamicOccludee: 1
  m_MotionVectors: 1
  m_LightProbeUsage: 1
  m_ReflectionProbeUsage: 1
  m_Materials:
  - {fileID: 2100000, guid: 12eac2bb2b18e914bbb6fed8262eb302, type: 2}
  m_StaticBatchInfo:
    firstSubMesh: 0
    subMeshCount: 0
  m_StaticBatchRoot: {fileID: 0}
  m_ProbeAnchor: {fileID: 0}
  m_LightProbeVolumeOverride: {fileID: 0}
  m_ScaleInLightmap: 1
  m_PreserveUVs: 1
  m_IgnoreNormalsForChartDetection: 0
  m_ImportantGI: 0
  m_StitchSeams: 0
  m_SelectedEditorRenderState: 3
  m_MinimumChartSize: 4
  m_AutoUVMaxDistance: 0.5
  m_AutoUVMaxAngle: 89
  m_LightmapParameters: {fileID: 0}
  m_SortingLayerID: 0
  m_SortingLayer: 0
  m_SortingOrder: 0
--- !u!64 &1614424512
MeshCollider:
  m_ObjectHideFlags: 0
  m_PrefabParentObject: {fileID: 0}
  m_PrefabInternal: {fileID: 0}
  m_GameObject: {fileID: 1614424510}
  m_Material: {fileID: 0}
  m_IsTrigger: 0
  m_Enabled: 1
  serializedVersion: 2
  m_Convex: 0
  m_InflateMesh: 0
  m_SkinWidth: 0.01
  m_Mesh: {fileID: 10209, guid: 0000000000000000e000000000000000, type: 0}
--- !u!33 &1614424513
MeshFilter:
  m_ObjectHideFlags: 0
  m_PrefabParentObject: {fileID: 0}
  m_PrefabInternal: {fileID: 0}
  m_GameObject: {fileID: 1614424510}
  m_Mesh: {fileID: 10209, guid: 0000000000000000e000000000000000, type: 0}
--- !u!4 &1614424514
Transform:
  m_ObjectHideFlags: 0
  m_PrefabParentObject: {fileID: 0}
  m_PrefabInternal: {fileID: 0}
  m_GameObject: {fileID: 1614424510}
  m_LocalRotation: {x: 0.5, y: -0.5, z: 0.5, w: 0.5}
  m_LocalPosition: {x: 15.75, y: 1.921, z: -0.9580002}
  m_LocalScale: {x: 0.2, y: 0.2, z: 0.2}
  m_Children: []
  m_Father: {fileID: 842652641}
  m_RootOrder: 2
  m_LocalEulerAnglesHint: {x: 90, y: 0, z: 90}
--- !u!1 &1634702261
GameObject:
  m_ObjectHideFlags: 0
  m_PrefabParentObject: {fileID: 0}
  m_PrefabInternal: {fileID: 0}
  serializedVersion: 5
  m_Component:
  - component: {fileID: 1634702262}
  m_Layer: 0
  m_Name: Test - Parallax occlusion mapping - Triplanar
  m_TagString: Untagged
  m_Icon: {fileID: 0}
  m_NavMeshLayer: 0
  m_StaticEditorFlags: 0
  m_IsActive: 1
--- !u!4 &1634702262
Transform:
  m_ObjectHideFlags: 0
  m_PrefabParentObject: {fileID: 0}
  m_PrefabInternal: {fileID: 0}
  m_GameObject: {fileID: 1634702261}
  m_LocalRotation: {x: -0, y: -0.7071068, z: -0, w: 0.7071068}
  m_LocalPosition: {x: -52.51, y: 0.49, z: -68.66}
  m_LocalScale: {x: 1, y: 1, z: 1}
  m_Children:
  - {fileID: 1227501374}
  - {fileID: 269387784}
  - {fileID: 990293189}
  - {fileID: 1308071699}
  - {fileID: 1352160400}
  - {fileID: 1063426084}
  - {fileID: 476925262}
  m_Father: {fileID: 0}
  m_RootOrder: 21
  m_LocalEulerAnglesHint: {x: 0, y: 0, z: 0}
--- !u!1 &1640077383
GameObject:
  m_ObjectHideFlags: 0
  m_PrefabParentObject: {fileID: 0}
  m_PrefabInternal: {fileID: 0}
  serializedVersion: 5
  m_Component:
  - component: {fileID: 1640077386}
  - component: {fileID: 1640077385}
  - component: {fileID: 1640077384}
  - component: {fileID: 1640077387}
  m_Layer: 0
  m_Name: Test - LTC Area Light Attenuation
  m_TagString: Untagged
  m_Icon: {fileID: 0}
  m_NavMeshLayer: 0
  m_StaticEditorFlags: 0
  m_IsActive: 1
--- !u!114 &1640077384
MonoBehaviour:
  m_ObjectHideFlags: 0
  m_PrefabParentObject: {fileID: 0}
  m_PrefabInternal: {fileID: 0}
  m_GameObject: {fileID: 1640077383}
  m_Enabled: 1
  m_EditorHideFlags: 0
  m_Script: {fileID: 11500000, guid: 7a68c43fe1f2a47cfa234b5eeaa98012, type: 3}
  m_Name: 
  m_EditorClassIdentifier: 
  m_innerSpotPercent: 0
  lightDimmer: 1
  fadeDistance: 10000
  affectDiffuse: 1
  affectSpecular: 1
  archetype: 1
  spotLightShape: 0
  lightLength: 4
  lightWidth: 2
<<<<<<< HEAD
  shadowCascadeCount: 4
  shadowCascadeRatios:
  - 0.05
  - 0.2
  - 0.3
  shadowAlgorithm: 0
  shadowVariant: 0
  shadowPrecision: 0
  shadowData:
    format: 0
    data: 
  shadowDatas: []
=======
>>>>>>> fd6b24e8
--- !u!108 &1640077385
Light:
  m_ObjectHideFlags: 0
  m_PrefabParentObject: {fileID: 0}
  m_PrefabInternal: {fileID: 0}
  m_GameObject: {fileID: 1640077383}
  m_Enabled: 1
  serializedVersion: 8
  m_Type: 2
  m_Color: {r: 1, g: 1, b: 1, a: 1}
  m_Intensity: 1
  m_Range: 7
  m_SpotAngle: 30
  m_CookieSize: 10
  m_Shadows:
    m_Type: 0
    m_Resolution: -1
    m_CustomResolution: -1
    m_Strength: 1
    m_Bias: 0.05
    m_NormalBias: 0.4
    m_NearPlane: 0.2
  m_Cookie: {fileID: 0}
  m_DrawHalo: 0
  m_Flare: {fileID: 0}
  m_RenderMode: 0
  m_CullingMask:
    serializedVersion: 2
    m_Bits: 4294967295
  m_Lightmapping: 4
  m_AreaSize: {x: 1, y: 1}
  m_BounceIntensity: 1
  m_ColorTemperature: 6570
  m_UseColorTemperature: 0
  m_ShadowRadius: 0
  m_ShadowAngle: 0
--- !u!4 &1640077386
Transform:
  m_ObjectHideFlags: 0
  m_PrefabParentObject: {fileID: 0}
  m_PrefabInternal: {fileID: 0}
  m_GameObject: {fileID: 1640077383}
  m_LocalRotation: {x: 0.7071068, y: 0.70710677, z: 0, w: 0}
  m_LocalPosition: {x: -100.981606, y: 1.9999996, z: 36.257446}
  m_LocalScale: {x: 1, y: 1, z: 1}
  m_Children:
  - {fileID: 1731870435}
  - {fileID: 1690686862}
  m_Father: {fileID: 0}
  m_RootOrder: 8
  m_LocalEulerAnglesHint: {x: 0, y: 180, z: 90.00001}
--- !u!114 &1640077387
MonoBehaviour:
  m_ObjectHideFlags: 0
  m_PrefabParentObject: {fileID: 0}
  m_PrefabInternal: {fileID: 0}
  m_GameObject: {fileID: 1640077383}
  m_Enabled: 1
  m_EditorHideFlags: 0
  m_Script: {fileID: 11500000, guid: c6c2871f720b2af4e9210febdac74517, type: 3}
  m_Name: 
  m_EditorClassIdentifier: 
  shadowResolution: 512
  shadowDimmer: 1
  shadowFadeDistance: 10000
  shadowCascadeCount: 4
  shadowCascadeRatios:
  - 0.05
  - 0.2
  - 0.3
  shadowAlgorithm: 0
  shadowVariant: 0
  shadowPrecision: 0
  shadowData:
    format: 0
    data: 
  shadowDatas: []
--- !u!1 &1667969571
GameObject:
  m_ObjectHideFlags: 0
  m_PrefabParentObject: {fileID: 1000011787985402, guid: 1faa212e4ad88f04a81c5ed019001de5,
    type: 2}
  m_PrefabInternal: {fileID: 0}
  serializedVersion: 5
  m_Component:
  - component: {fileID: 1667969572}
  - component: {fileID: 1667969575}
  - component: {fileID: 1667969574}
  - component: {fileID: 1667969573}
  m_Layer: 0
  m_Name: Sphere (35)
  m_TagString: Untagged
  m_Icon: {fileID: 0}
  m_NavMeshLayer: 0
  m_StaticEditorFlags: 0
  m_IsActive: 1
--- !u!4 &1667969572
Transform:
  m_ObjectHideFlags: 0
  m_PrefabParentObject: {fileID: 4000011030235908, guid: 1faa212e4ad88f04a81c5ed019001de5,
    type: 2}
  m_PrefabInternal: {fileID: 0}
  m_GameObject: {fileID: 1667969571}
  m_LocalRotation: {x: -0, y: -0, z: -0, w: 1}
  m_LocalPosition: {x: -3.039997, y: 0, z: -3.5}
  m_LocalScale: {x: 1, y: 1, z: 1}
  m_Children:
  - {fileID: 1785219693}
  m_Father: {fileID: 1689074024}
  m_RootOrder: 35
  m_LocalEulerAnglesHint: {x: 0, y: 0, z: 0}
--- !u!23 &1667969573
MeshRenderer:
  m_ObjectHideFlags: 0
  m_PrefabParentObject: {fileID: 23000013032495660, guid: 1faa212e4ad88f04a81c5ed019001de5,
    type: 2}
  m_PrefabInternal: {fileID: 0}
  m_GameObject: {fileID: 1667969571}
  m_Enabled: 1
  m_CastShadows: 1
  m_ReceiveShadows: 1
  m_DynamicOccludee: 1
  m_MotionVectors: 1
  m_LightProbeUsage: 1
  m_ReflectionProbeUsage: 1
  m_Materials:
  - {fileID: 2100000, guid: 33bba6b978a41f34aac95ebbc1334534, type: 2}
  m_StaticBatchInfo:
    firstSubMesh: 0
    subMeshCount: 0
  m_StaticBatchRoot: {fileID: 0}
  m_ProbeAnchor: {fileID: 0}
  m_LightProbeVolumeOverride: {fileID: 0}
  m_ScaleInLightmap: 1
  m_PreserveUVs: 1
  m_IgnoreNormalsForChartDetection: 0
  m_ImportantGI: 0
  m_StitchSeams: 0
  m_SelectedEditorRenderState: 3
  m_MinimumChartSize: 4
  m_AutoUVMaxDistance: 0.5
  m_AutoUVMaxAngle: 89
  m_LightmapParameters: {fileID: 0}
  m_SortingLayerID: 0
  m_SortingLayer: 0
  m_SortingOrder: 0
--- !u!135 &1667969574
SphereCollider:
  m_ObjectHideFlags: 0
  m_PrefabParentObject: {fileID: 135000012989055838, guid: 1faa212e4ad88f04a81c5ed019001de5,
    type: 2}
  m_PrefabInternal: {fileID: 0}
  m_GameObject: {fileID: 1667969571}
  m_Material: {fileID: 0}
  m_IsTrigger: 0
  m_Enabled: 1
  serializedVersion: 2
  m_Radius: 0.5
  m_Center: {x: 0, y: 0, z: 0}
--- !u!33 &1667969575
MeshFilter:
  m_ObjectHideFlags: 0
  m_PrefabParentObject: {fileID: 33000011331132656, guid: 1faa212e4ad88f04a81c5ed019001de5,
    type: 2}
  m_PrefabInternal: {fileID: 0}
  m_GameObject: {fileID: 1667969571}
  m_Mesh: {fileID: 10207, guid: 0000000000000000e000000000000000, type: 0}
--- !u!1 &1672515616
GameObject:
  m_ObjectHideFlags: 0
  m_PrefabParentObject: {fileID: 1000011787985402, guid: 1faa212e4ad88f04a81c5ed019001de5,
    type: 2}
  m_PrefabInternal: {fileID: 0}
  serializedVersion: 5
  m_Component:
  - component: {fileID: 1672515617}
  - component: {fileID: 1672515620}
  - component: {fileID: 1672515619}
  - component: {fileID: 1672515618}
  m_Layer: 0
  m_Name: Sphere (57)
  m_TagString: Untagged
  m_Icon: {fileID: 0}
  m_NavMeshLayer: 0
  m_StaticEditorFlags: 0
  m_IsActive: 1
--- !u!4 &1672515617
Transform:
  m_ObjectHideFlags: 0
  m_PrefabParentObject: {fileID: 4000011030235908, guid: 1faa212e4ad88f04a81c5ed019001de5,
    type: 2}
  m_PrefabInternal: {fileID: 0}
  m_GameObject: {fileID: 1672515616}
  m_LocalRotation: {x: -0, y: -0, z: -0, w: 1}
  m_LocalPosition: {x: -3.0099945, y: 0, z: -6.5}
  m_LocalScale: {x: 1, y: 1, z: 1}
  m_Children:
  - {fileID: 592704851}
  m_Father: {fileID: 1689074024}
  m_RootOrder: 57
  m_LocalEulerAnglesHint: {x: 0, y: 0, z: 0}
--- !u!23 &1672515618
MeshRenderer:
  m_ObjectHideFlags: 0
  m_PrefabParentObject: {fileID: 23000013032495660, guid: 1faa212e4ad88f04a81c5ed019001de5,
    type: 2}
  m_PrefabInternal: {fileID: 0}
  m_GameObject: {fileID: 1672515616}
  m_Enabled: 1
  m_CastShadows: 1
  m_ReceiveShadows: 1
  m_DynamicOccludee: 1
  m_MotionVectors: 1
  m_LightProbeUsage: 1
  m_ReflectionProbeUsage: 1
  m_Materials:
  - {fileID: 2100000, guid: e639e5292dad37d4ba3ad3eb0fb3dc8a, type: 2}
  m_StaticBatchInfo:
    firstSubMesh: 0
    subMeshCount: 0
  m_StaticBatchRoot: {fileID: 0}
  m_ProbeAnchor: {fileID: 0}
  m_LightProbeVolumeOverride: {fileID: 0}
  m_ScaleInLightmap: 1
  m_PreserveUVs: 1
  m_IgnoreNormalsForChartDetection: 0
  m_ImportantGI: 0
  m_StitchSeams: 0
  m_SelectedEditorRenderState: 3
  m_MinimumChartSize: 4
  m_AutoUVMaxDistance: 0.5
  m_AutoUVMaxAngle: 89
  m_LightmapParameters: {fileID: 0}
  m_SortingLayerID: 0
  m_SortingLayer: 0
  m_SortingOrder: 0
--- !u!135 &1672515619
SphereCollider:
  m_ObjectHideFlags: 0
  m_PrefabParentObject: {fileID: 135000012989055838, guid: 1faa212e4ad88f04a81c5ed019001de5,
    type: 2}
  m_PrefabInternal: {fileID: 0}
  m_GameObject: {fileID: 1672515616}
  m_Material: {fileID: 0}
  m_IsTrigger: 0
  m_Enabled: 1
  serializedVersion: 2
  m_Radius: 0.5
  m_Center: {x: 0, y: 0, z: 0}
--- !u!33 &1672515620
MeshFilter:
  m_ObjectHideFlags: 0
  m_PrefabParentObject: {fileID: 33000011331132656, guid: 1faa212e4ad88f04a81c5ed019001de5,
    type: 2}
  m_PrefabInternal: {fileID: 0}
  m_GameObject: {fileID: 1672515616}
  m_Mesh: {fileID: 10207, guid: 0000000000000000e000000000000000, type: 0}
--- !u!1001 &1675442176
Prefab:
  m_ObjectHideFlags: 0
  serializedVersion: 2
  m_Modification:
    m_TransformParent: {fileID: 611007879}
    m_Modifications:
    - target: {fileID: 400000, guid: 646b4ac0331f8e447bd20f06eba916a3, type: 3}
      propertyPath: m_LocalPosition.x
      value: -0.27019095
      objectReference: {fileID: 0}
    - target: {fileID: 400000, guid: 646b4ac0331f8e447bd20f06eba916a3, type: 3}
      propertyPath: m_LocalPosition.y
      value: -0.7865823
      objectReference: {fileID: 0}
    - target: {fileID: 400000, guid: 646b4ac0331f8e447bd20f06eba916a3, type: 3}
      propertyPath: m_LocalPosition.z
      value: 4.4692755
      objectReference: {fileID: 0}
    - target: {fileID: 400000, guid: 646b4ac0331f8e447bd20f06eba916a3, type: 3}
      propertyPath: m_LocalRotation.x
      value: 0.13460979
      objectReference: {fileID: 0}
    - target: {fileID: 400000, guid: 646b4ac0331f8e447bd20f06eba916a3, type: 3}
      propertyPath: m_LocalRotation.y
      value: 0.8980249
      objectReference: {fileID: 0}
    - target: {fileID: 400000, guid: 646b4ac0331f8e447bd20f06eba916a3, type: 3}
      propertyPath: m_LocalRotation.z
      value: 0.3984658
      objectReference: {fileID: 0}
    - target: {fileID: 400000, guid: 646b4ac0331f8e447bd20f06eba916a3, type: 3}
      propertyPath: m_LocalRotation.w
      value: -0.12905982
      objectReference: {fileID: 0}
    - target: {fileID: 400000, guid: 646b4ac0331f8e447bd20f06eba916a3, type: 3}
      propertyPath: m_RootOrder
      value: 6
      objectReference: {fileID: 0}
    - target: {fileID: 400000, guid: 646b4ac0331f8e447bd20f06eba916a3, type: 3}
      propertyPath: m_LocalEulerAnglesHint.x
      value: -81.64101
      objectReference: {fileID: 0}
    - target: {fileID: 400000, guid: 646b4ac0331f8e447bd20f06eba916a3, type: 3}
      propertyPath: m_LocalEulerAnglesHint.y
      value: 250.84299
      objectReference: {fileID: 0}
    - target: {fileID: 400000, guid: 646b4ac0331f8e447bd20f06eba916a3, type: 3}
      propertyPath: m_LocalEulerAnglesHint.z
      value: 18.982
      objectReference: {fileID: 0}
    - target: {fileID: 400000, guid: 646b4ac0331f8e447bd20f06eba916a3, type: 3}
      propertyPath: m_LocalScale.x
      value: 2
      objectReference: {fileID: 0}
    - target: {fileID: 400000, guid: 646b4ac0331f8e447bd20f06eba916a3, type: 3}
      propertyPath: m_LocalScale.z
      value: 2
      objectReference: {fileID: 0}
    - target: {fileID: 2300000, guid: 646b4ac0331f8e447bd20f06eba916a3, type: 3}
      propertyPath: m_Materials.Array.data[0]
      value: 
      objectReference: {fileID: 2100000, guid: 943c7c930eb495d4486788572dc49a12, type: 2}
    - target: {fileID: 400000, guid: 646b4ac0331f8e447bd20f06eba916a3, type: 3}
      propertyPath: m_LocalScale.y
      value: 2
      objectReference: {fileID: 0}
    - target: {fileID: 100000, guid: 646b4ac0331f8e447bd20f06eba916a3, type: 3}
      propertyPath: m_Name
      value: GroundLeaf (6)
      objectReference: {fileID: 0}
    m_RemovedComponents: []
  m_ParentPrefab: {fileID: 100100000, guid: 646b4ac0331f8e447bd20f06eba916a3, type: 3}
  m_IsPrefabParent: 0
--- !u!4 &1675442177 stripped
Transform:
  m_PrefabParentObject: {fileID: 400000, guid: 646b4ac0331f8e447bd20f06eba916a3, type: 3}
  m_PrefabInternal: {fileID: 1675442176}
--- !u!1 &1683234570
GameObject:
  m_ObjectHideFlags: 0
  m_PrefabParentObject: {fileID: 1000013554399048, guid: 1faa212e4ad88f04a81c5ed019001de5,
    type: 2}
  m_PrefabInternal: {fileID: 0}
  serializedVersion: 5
  m_Component:
  - component: {fileID: 1683234571}
  - component: {fileID: 1683234574}
  - component: {fileID: 1683234573}
  - component: {fileID: 1683234572}
  m_Layer: 0
  m_Name: Sphere (31)
  m_TagString: Untagged
  m_Icon: {fileID: 0}
  m_NavMeshLayer: 0
  m_StaticEditorFlags: 0
  m_IsActive: 1
--- !u!4 &1683234571
Transform:
  m_ObjectHideFlags: 0
  m_PrefabParentObject: {fileID: 4000011818357032, guid: 1faa212e4ad88f04a81c5ed019001de5,
    type: 2}
  m_PrefabInternal: {fileID: 0}
  m_GameObject: {fileID: 1683234570}
  m_LocalRotation: {x: -0, y: -0, z: -0, w: 1}
  m_LocalPosition: {x: 7.460003, y: 0, z: -2}
  m_LocalScale: {x: 1, y: 1, z: 1}
  m_Children:
  - {fileID: 686566039}
  m_Father: {fileID: 1689074024}
  m_RootOrder: 31
  m_LocalEulerAnglesHint: {x: 0, y: 0, z: 0}
--- !u!23 &1683234572
MeshRenderer:
  m_ObjectHideFlags: 0
  m_PrefabParentObject: {fileID: 23000010816873258, guid: 1faa212e4ad88f04a81c5ed019001de5,
    type: 2}
  m_PrefabInternal: {fileID: 0}
  m_GameObject: {fileID: 1683234570}
  m_Enabled: 1
  m_CastShadows: 1
  m_ReceiveShadows: 1
  m_DynamicOccludee: 1
  m_MotionVectors: 1
  m_LightProbeUsage: 1
  m_ReflectionProbeUsage: 1
  m_Materials:
  - {fileID: 2100000, guid: d920231a3ffb03843a0654b9375b676b, type: 2}
  m_StaticBatchInfo:
    firstSubMesh: 0
    subMeshCount: 0
  m_StaticBatchRoot: {fileID: 0}
  m_ProbeAnchor: {fileID: 0}
  m_LightProbeVolumeOverride: {fileID: 0}
  m_ScaleInLightmap: 1
  m_PreserveUVs: 1
  m_IgnoreNormalsForChartDetection: 0
  m_ImportantGI: 0
  m_StitchSeams: 0
  m_SelectedEditorRenderState: 3
  m_MinimumChartSize: 4
  m_AutoUVMaxDistance: 0.5
  m_AutoUVMaxAngle: 89
  m_LightmapParameters: {fileID: 0}
  m_SortingLayerID: 0
  m_SortingLayer: 0
  m_SortingOrder: 0
--- !u!135 &1683234573
SphereCollider:
  m_ObjectHideFlags: 0
  m_PrefabParentObject: {fileID: 135000010500615814, guid: 1faa212e4ad88f04a81c5ed019001de5,
    type: 2}
  m_PrefabInternal: {fileID: 0}
  m_GameObject: {fileID: 1683234570}
  m_Material: {fileID: 0}
  m_IsTrigger: 0
  m_Enabled: 1
  serializedVersion: 2
  m_Radius: 0.5
  m_Center: {x: 0, y: 0, z: 0}
--- !u!33 &1683234574
MeshFilter:
  m_ObjectHideFlags: 0
  m_PrefabParentObject: {fileID: 33000011229769100, guid: 1faa212e4ad88f04a81c5ed019001de5,
    type: 2}
  m_PrefabInternal: {fileID: 0}
  m_GameObject: {fileID: 1683234570}
  m_Mesh: {fileID: 10207, guid: 0000000000000000e000000000000000, type: 0}
--- !u!1 &1688996233
GameObject:
  m_ObjectHideFlags: 0
  m_PrefabParentObject: {fileID: 0}
  m_PrefabInternal: {fileID: 0}
  serializedVersion: 5
  m_Component:
  - component: {fileID: 1688996234}
  - component: {fileID: 1688996235}
  m_Layer: 0
  m_Name: Reflection Probe
  m_TagString: Untagged
  m_Icon: {fileID: 0}
  m_NavMeshLayer: 0
  m_StaticEditorFlags: 0
  m_IsActive: 1
--- !u!4 &1688996234
Transform:
  m_ObjectHideFlags: 0
  m_PrefabParentObject: {fileID: 0}
  m_PrefabInternal: {fileID: 0}
  m_GameObject: {fileID: 1688996233}
  m_LocalRotation: {x: -0, y: -0, z: -0, w: 1}
  m_LocalPosition: {x: 0, y: 2, z: -0.2}
  m_LocalScale: {x: 1, y: 1, z: 1}
  m_Children: []
  m_Father: {fileID: 1124900852}
  m_RootOrder: 1
  m_LocalEulerAnglesHint: {x: 0, y: 0, z: 0}
--- !u!215 &1688996235
ReflectionProbe:
  m_ObjectHideFlags: 0
  m_PrefabParentObject: {fileID: 0}
  m_PrefabInternal: {fileID: 0}
  m_GameObject: {fileID: 1688996233}
  m_Enabled: 1
  serializedVersion: 2
  m_Type: 0
  m_Mode: 2
  m_RefreshMode: 0
  m_TimeSlicingMode: 0
  m_Resolution: 128
  m_UpdateFrequency: 0
  m_BoxSize: {x: 20, y: 10, z: 10}
  m_BoxOffset: {x: 0, y: 0, z: 0}
  m_NearClip: 0.3
  m_FarClip: 1000
  m_ShadowDistance: 100
  m_ClearFlags: 1
  m_BackGroundColor: {r: 0.19215687, g: 0.3019608, b: 0.4745098, a: 0}
  m_CullingMask:
    serializedVersion: 2
    m_Bits: 4294967295
  m_IntensityMultiplier: 1
  m_BlendDistance: 1
  m_HDR: 1
  m_BoxProjection: 0
  m_RenderDynamicObjects: 0
  m_UseOcclusionCulling: 1
  m_Importance: 1
  m_CustomBakedTexture: {fileID: 8900000, guid: a6bda31e5e5c82a40b8e91ad0be087e8,
    type: 3}
--- !u!4 &1689074024 stripped
Transform:
  m_PrefabParentObject: {fileID: 4000010760374938, guid: 1faa212e4ad88f04a81c5ed019001de5,
    type: 2}
  m_PrefabInternal: {fileID: 1314842926}
--- !u!1 &1690686861
GameObject:
  m_ObjectHideFlags: 0
  m_PrefabParentObject: {fileID: 0}
  m_PrefabInternal: {fileID: 0}
  serializedVersion: 5
  m_Component:
  - component: {fileID: 1690686862}
  - component: {fileID: 1690686865}
  - component: {fileID: 1690686864}
  - component: {fileID: 1690686863}
  m_Layer: 0
  m_Name: LightQuad
  m_TagString: Untagged
  m_Icon: {fileID: 0}
  m_NavMeshLayer: 0
  m_StaticEditorFlags: 0
  m_IsActive: 1
--- !u!4 &1690686862
Transform:
  m_ObjectHideFlags: 0
  m_PrefabParentObject: {fileID: 0}
  m_PrefabInternal: {fileID: 0}
  m_GameObject: {fileID: 1690686861}
  m_LocalRotation: {x: 0, y: 0, z: 0, w: 1}
  m_LocalPosition: {x: 0, y: 0, z: 0}
  m_LocalScale: {x: 4, y: 2, z: 1}
  m_Children: []
  m_Father: {fileID: 1640077386}
  m_RootOrder: 1
  m_LocalEulerAnglesHint: {x: 0, y: 0, z: 0}
--- !u!23 &1690686863
MeshRenderer:
  m_ObjectHideFlags: 0
  m_PrefabParentObject: {fileID: 0}
  m_PrefabInternal: {fileID: 0}
  m_GameObject: {fileID: 1690686861}
  m_Enabled: 1
  m_CastShadows: 0
  m_ReceiveShadows: 1
  m_DynamicOccludee: 1
  m_MotionVectors: 1
  m_LightProbeUsage: 1
  m_ReflectionProbeUsage: 1
  m_Materials:
  - {fileID: 2100000, guid: 492d83e00e5c35841bcdbcea025f2c50, type: 2}
  m_StaticBatchInfo:
    firstSubMesh: 0
    subMeshCount: 0
  m_StaticBatchRoot: {fileID: 0}
  m_ProbeAnchor: {fileID: 0}
  m_LightProbeVolumeOverride: {fileID: 0}
  m_ScaleInLightmap: 1
  m_PreserveUVs: 1
  m_IgnoreNormalsForChartDetection: 0
  m_ImportantGI: 0
  m_StitchSeams: 0
  m_SelectedEditorRenderState: 3
  m_MinimumChartSize: 4
  m_AutoUVMaxDistance: 0.5
  m_AutoUVMaxAngle: 89
  m_LightmapParameters: {fileID: 0}
  m_SortingLayerID: 0
  m_SortingLayer: 0
  m_SortingOrder: 0
--- !u!64 &1690686864
MeshCollider:
  m_ObjectHideFlags: 0
  m_PrefabParentObject: {fileID: 0}
  m_PrefabInternal: {fileID: 0}
  m_GameObject: {fileID: 1690686861}
  m_Material: {fileID: 0}
  m_IsTrigger: 0
  m_Enabled: 1
  serializedVersion: 2
  m_Convex: 0
  m_InflateMesh: 0
  m_SkinWidth: 0.01
  m_Mesh: {fileID: 10210, guid: 0000000000000000e000000000000000, type: 0}
--- !u!33 &1690686865
MeshFilter:
  m_ObjectHideFlags: 0
  m_PrefabParentObject: {fileID: 0}
  m_PrefabInternal: {fileID: 0}
  m_GameObject: {fileID: 1690686861}
  m_Mesh: {fileID: 10210, guid: 0000000000000000e000000000000000, type: 0}
--- !u!1 &1731870434
GameObject:
  m_ObjectHideFlags: 0
  m_PrefabParentObject: {fileID: 0}
  m_PrefabInternal: {fileID: 0}
  serializedVersion: 5
  m_Component:
  - component: {fileID: 1731870435}
  - component: {fileID: 1731870438}
  - component: {fileID: 1731870437}
  - component: {fileID: 1731870436}
  m_Layer: 0
  m_Name: Quad
  m_TagString: Untagged
  m_Icon: {fileID: 0}
  m_NavMeshLayer: 0
  m_StaticEditorFlags: 0
  m_IsActive: 1
--- !u!4 &1731870435
Transform:
  m_ObjectHideFlags: 0
  m_PrefabParentObject: {fileID: 0}
  m_PrefabInternal: {fileID: 0}
  m_GameObject: {fileID: 1731870434}
  m_LocalRotation: {x: 0, y: -0.7071068, z: 0, w: 0.7071068}
  m_LocalPosition: {x: 0, y: -0, z: 2}
  m_LocalScale: {x: 20, y: 12, z: 1}
  m_Children: []
  m_Father: {fileID: 1640077386}
  m_RootOrder: 0
  m_LocalEulerAnglesHint: {x: 0, y: -90, z: 0}
--- !u!23 &1731870436
MeshRenderer:
  m_ObjectHideFlags: 0
  m_PrefabParentObject: {fileID: 0}
  m_PrefabInternal: {fileID: 0}
  m_GameObject: {fileID: 1731870434}
  m_Enabled: 1
  m_CastShadows: 1
  m_ReceiveShadows: 1
  m_DynamicOccludee: 1
  m_MotionVectors: 1
  m_LightProbeUsage: 1
  m_ReflectionProbeUsage: 1
  m_Materials:
  - {fileID: 2100000, guid: f03665895dc89b84487310c5216b8458, type: 2}
  m_StaticBatchInfo:
    firstSubMesh: 0
    subMeshCount: 0
  m_StaticBatchRoot: {fileID: 0}
  m_ProbeAnchor: {fileID: 0}
  m_LightProbeVolumeOverride: {fileID: 0}
  m_ScaleInLightmap: 1
  m_PreserveUVs: 1
  m_IgnoreNormalsForChartDetection: 0
  m_ImportantGI: 0
  m_StitchSeams: 0
  m_SelectedEditorRenderState: 3
  m_MinimumChartSize: 4
  m_AutoUVMaxDistance: 0.5
  m_AutoUVMaxAngle: 89
  m_LightmapParameters: {fileID: 0}
  m_SortingLayerID: 0
  m_SortingLayer: 0
  m_SortingOrder: 0
--- !u!64 &1731870437
MeshCollider:
  m_ObjectHideFlags: 0
  m_PrefabParentObject: {fileID: 0}
  m_PrefabInternal: {fileID: 0}
  m_GameObject: {fileID: 1731870434}
  m_Material: {fileID: 0}
  m_IsTrigger: 0
  m_Enabled: 1
  serializedVersion: 2
  m_Convex: 0
  m_InflateMesh: 0
  m_SkinWidth: 0.01
  m_Mesh: {fileID: 10210, guid: 0000000000000000e000000000000000, type: 0}
--- !u!33 &1731870438
MeshFilter:
  m_ObjectHideFlags: 0
  m_PrefabParentObject: {fileID: 0}
  m_PrefabInternal: {fileID: 0}
  m_GameObject: {fileID: 1731870434}
  m_Mesh: {fileID: 10210, guid: 0000000000000000e000000000000000, type: 0}
--- !u!1 &1733289783
GameObject:
  m_ObjectHideFlags: 0
  m_PrefabParentObject: {fileID: 1000013055705134, guid: 1faa212e4ad88f04a81c5ed019001de5,
    type: 2}
  m_PrefabInternal: {fileID: 0}
  serializedVersion: 5
  m_Component:
  - component: {fileID: 1733289784}
  m_Layer: 0
  m_Name: GameObject
  m_TagString: Untagged
  m_Icon: {fileID: 0}
  m_NavMeshLayer: 0
  m_StaticEditorFlags: 0
  m_IsActive: 1
--- !u!4 &1733289784
Transform:
  m_ObjectHideFlags: 0
  m_PrefabParentObject: {fileID: 4000011256059824, guid: 1faa212e4ad88f04a81c5ed019001de5,
    type: 2}
  m_PrefabInternal: {fileID: 0}
  m_GameObject: {fileID: 1733289783}
  m_LocalRotation: {x: 0, y: 0, z: 0, w: 1}
  m_LocalPosition: {x: 0, y: 0, z: 0}
  m_LocalScale: {x: 1, y: 1, z: 1}
  m_Children: []
  m_Father: {fileID: 1828745840}
  m_RootOrder: 0
  m_LocalEulerAnglesHint: {x: 0, y: 0, z: 0}
--- !u!1001 &1737318547
Prefab:
  m_ObjectHideFlags: 0
  serializedVersion: 2
  m_Modification:
    m_TransformParent: {fileID: 933267878}
    m_Modifications:
    - target: {fileID: 4000010760374938, guid: 1faa212e4ad88f04a81c5ed019001de5, type: 2}
      propertyPath: m_LocalPosition.x
      value: -0.43999863
      objectReference: {fileID: 0}
    - target: {fileID: 4000010760374938, guid: 1faa212e4ad88f04a81c5ed019001de5, type: 2}
      propertyPath: m_LocalPosition.y
      value: 0.89
      objectReference: {fileID: 0}
    - target: {fileID: 4000010760374938, guid: 1faa212e4ad88f04a81c5ed019001de5, type: 2}
      propertyPath: m_LocalPosition.z
      value: 0.37000084
      objectReference: {fileID: 0}
    - target: {fileID: 4000010760374938, guid: 1faa212e4ad88f04a81c5ed019001de5, type: 2}
      propertyPath: m_LocalRotation.x
      value: -0
      objectReference: {fileID: 0}
    - target: {fileID: 4000010760374938, guid: 1faa212e4ad88f04a81c5ed019001de5, type: 2}
      propertyPath: m_LocalRotation.y
      value: -0
      objectReference: {fileID: 0}
    - target: {fileID: 4000010760374938, guid: 1faa212e4ad88f04a81c5ed019001de5, type: 2}
      propertyPath: m_LocalRotation.z
      value: -0
      objectReference: {fileID: 0}
    - target: {fileID: 4000010760374938, guid: 1faa212e4ad88f04a81c5ed019001de5, type: 2}
      propertyPath: m_LocalRotation.w
      value: 1
      objectReference: {fileID: 0}
    - target: {fileID: 4000010760374938, guid: 1faa212e4ad88f04a81c5ed019001de5, type: 2}
      propertyPath: m_RootOrder
      value: 0
      objectReference: {fileID: 0}
    - target: {fileID: 4000010760374938, guid: 1faa212e4ad88f04a81c5ed019001de5, type: 2}
      propertyPath: m_LocalScale.x
      value: 1
      objectReference: {fileID: 0}
    m_RemovedComponents: []
  m_ParentPrefab: {fileID: 100100000, guid: 1faa212e4ad88f04a81c5ed019001de5, type: 2}
  m_IsPrefabParent: 0
--- !u!4 &1737318548 stripped
Transform:
  m_PrefabParentObject: {fileID: 4000010760374938, guid: 1faa212e4ad88f04a81c5ed019001de5,
    type: 2}
  m_PrefabInternal: {fileID: 1737318547}
--- !u!1 &1737381187
GameObject:
  m_ObjectHideFlags: 0
  m_PrefabParentObject: {fileID: 0}
  m_PrefabInternal: {fileID: 0}
  serializedVersion: 5
  m_Component:
  - component: {fileID: 1737381188}
  - component: {fileID: 1737381190}
  - component: {fileID: 1737381189}
  - component: {fileID: 1737381191}
  m_Layer: 0
  m_Name: Spotlight
  m_TagString: Untagged
  m_Icon: {fileID: 0}
  m_NavMeshLayer: 0
  m_StaticEditorFlags: 0
  m_IsActive: 1
--- !u!4 &1737381188
Transform:
  m_ObjectHideFlags: 0
  m_PrefabParentObject: {fileID: 0}
  m_PrefabInternal: {fileID: 0}
  m_GameObject: {fileID: 1737381187}
  m_LocalRotation: {x: 0.31429112, y: 0.005978446, z: -0.010438241, w: 0.94925046}
  m_LocalPosition: {x: 0.939, y: 2.807, z: -2.303}
  m_LocalScale: {x: 1, y: 1, z: 1}
  m_Children: []
  m_Father: {fileID: 65840985}
  m_RootOrder: 1
  m_LocalEulerAnglesHint: {x: 37.039, y: 0, z: 0}
--- !u!114 &1737381189
MonoBehaviour:
  m_ObjectHideFlags: 0
  m_PrefabParentObject: {fileID: 0}
  m_PrefabInternal: {fileID: 0}
  m_GameObject: {fileID: 1737381187}
  m_Enabled: 1
  m_EditorHideFlags: 0
  m_Script: {fileID: 11500000, guid: 7a68c43fe1f2a47cfa234b5eeaa98012, type: 3}
  m_Name: 
  m_EditorClassIdentifier: 
  m_innerSpotPercent: 0
  lightDimmer: 1
  fadeDistance: 10000
  affectDiffuse: 1
  affectSpecular: 1
  archetype: 0
  spotLightShape: 0
  lightLength: 0
  lightWidth: 0
<<<<<<< HEAD
  shadowCascadeCount: 4
  shadowCascadeRatios:
  - 0.05
  - 0.2
  - 0.3
  shadowAlgorithm: 0
  shadowVariant: 0
  shadowPrecision: 0
  shadowData:
    format: 0
    data: 
  shadowDatas: []
=======
>>>>>>> fd6b24e8
--- !u!108 &1737381190
Light:
  m_ObjectHideFlags: 0
  m_PrefabParentObject: {fileID: 0}
  m_PrefabInternal: {fileID: 0}
  m_GameObject: {fileID: 1737381187}
  m_Enabled: 1
  serializedVersion: 8
  m_Type: 0
  m_Color: {r: 1, g: 1, b: 1, a: 1}
  m_Intensity: 36.2
  m_Range: 11.21
  m_SpotAngle: 121.4
  m_CookieSize: 10
  m_Shadows:
    m_Type: 0
    m_Resolution: -1
    m_CustomResolution: -1
    m_Strength: 1
    m_Bias: 0.05
    m_NormalBias: 0.4
    m_NearPlane: 0.2
  m_Cookie: {fileID: 0}
  m_DrawHalo: 0
  m_Flare: {fileID: 0}
  m_RenderMode: 0
  m_CullingMask:
    serializedVersion: 2
    m_Bits: 4294967295
  m_Lightmapping: 4
  m_AreaSize: {x: 1, y: 1}
  m_BounceIntensity: 1
  m_ColorTemperature: 6570
  m_UseColorTemperature: 0
  m_ShadowRadius: 0
  m_ShadowAngle: 0
--- !u!114 &1737381191
MonoBehaviour:
  m_ObjectHideFlags: 0
  m_PrefabParentObject: {fileID: 0}
  m_PrefabInternal: {fileID: 0}
  m_GameObject: {fileID: 1737381187}
  m_Enabled: 1
  m_EditorHideFlags: 0
  m_Script: {fileID: 11500000, guid: c6c2871f720b2af4e9210febdac74517, type: 3}
  m_Name: 
  m_EditorClassIdentifier: 
  shadowResolution: 512
  shadowDimmer: 1
  shadowFadeDistance: 10000
  shadowCascadeCount: 4
  shadowCascadeRatios:
  - 0.05
  - 0.2
  - 0.3
  shadowAlgorithm: 0
  shadowVariant: 0
  shadowPrecision: 0
  shadowData:
    format: 0
    data: 
  shadowDatas: []
--- !u!1 &1762987044
GameObject:
  m_ObjectHideFlags: 0
  m_PrefabParentObject: {fileID: 1000013343956054, guid: 1faa212e4ad88f04a81c5ed019001de5,
    type: 2}
  m_PrefabInternal: {fileID: 0}
  serializedVersion: 5
  m_Component:
  - component: {fileID: 1762987045}
  - component: {fileID: 1762987048}
  - component: {fileID: 1762987047}
  - component: {fileID: 1762987046}
  m_Layer: 0
  m_Name: Sphere (41)
  m_TagString: Untagged
  m_Icon: {fileID: 0}
  m_NavMeshLayer: 0
  m_StaticEditorFlags: 0
  m_IsActive: 1
--- !u!4 &1762987045
Transform:
  m_ObjectHideFlags: 0
  m_PrefabParentObject: {fileID: 4000011101297958, guid: 1faa212e4ad88f04a81c5ed019001de5,
    type: 2}
  m_PrefabInternal: {fileID: 0}
  m_GameObject: {fileID: 1762987044}
  m_LocalRotation: {x: -0, y: -0, z: -0, w: 1}
  m_LocalPosition: {x: 1.4600029, y: 0, z: -3.5}
  m_LocalScale: {x: 1, y: 1, z: 1}
  m_Children:
  - {fileID: 2028486193}
  m_Father: {fileID: 1689074024}
  m_RootOrder: 41
  m_LocalEulerAnglesHint: {x: 0, y: 0, z: 0}
--- !u!23 &1762987046
MeshRenderer:
  m_ObjectHideFlags: 0
  m_PrefabParentObject: {fileID: 23000014070242114, guid: 1faa212e4ad88f04a81c5ed019001de5,
    type: 2}
  m_PrefabInternal: {fileID: 0}
  m_GameObject: {fileID: 1762987044}
  m_Enabled: 1
  m_CastShadows: 1
  m_ReceiveShadows: 1
  m_DynamicOccludee: 1
  m_MotionVectors: 1
  m_LightProbeUsage: 1
  m_ReflectionProbeUsage: 1
  m_Materials:
  - {fileID: 2100000, guid: 5cfa980ba529fae40b9a68313769933a, type: 2}
  m_StaticBatchInfo:
    firstSubMesh: 0
    subMeshCount: 0
  m_StaticBatchRoot: {fileID: 0}
  m_ProbeAnchor: {fileID: 0}
  m_LightProbeVolumeOverride: {fileID: 0}
  m_ScaleInLightmap: 1
  m_PreserveUVs: 1
  m_IgnoreNormalsForChartDetection: 0
  m_ImportantGI: 0
  m_StitchSeams: 0
  m_SelectedEditorRenderState: 3
  m_MinimumChartSize: 4
  m_AutoUVMaxDistance: 0.5
  m_AutoUVMaxAngle: 89
  m_LightmapParameters: {fileID: 0}
  m_SortingLayerID: 0
  m_SortingLayer: 0
  m_SortingOrder: 0
--- !u!135 &1762987047
SphereCollider:
  m_ObjectHideFlags: 0
  m_PrefabParentObject: {fileID: 135000013266396486, guid: 1faa212e4ad88f04a81c5ed019001de5,
    type: 2}
  m_PrefabInternal: {fileID: 0}
  m_GameObject: {fileID: 1762987044}
  m_Material: {fileID: 0}
  m_IsTrigger: 0
  m_Enabled: 1
  serializedVersion: 2
  m_Radius: 0.5
  m_Center: {x: 0, y: 0, z: 0}
--- !u!33 &1762987048
MeshFilter:
  m_ObjectHideFlags: 0
  m_PrefabParentObject: {fileID: 33000011519123438, guid: 1faa212e4ad88f04a81c5ed019001de5,
    type: 2}
  m_PrefabInternal: {fileID: 0}
  m_GameObject: {fileID: 1762987044}
  m_Mesh: {fileID: 10207, guid: 0000000000000000e000000000000000, type: 0}
--- !u!1 &1774532632
GameObject:
  m_ObjectHideFlags: 0
  m_PrefabParentObject: {fileID: 1000010087587216, guid: 1faa212e4ad88f04a81c5ed019001de5,
    type: 2}
  m_PrefabInternal: {fileID: 0}
  serializedVersion: 5
  m_Component:
  - component: {fileID: 1774532633}
  - component: {fileID: 1774532636}
  - component: {fileID: 1774532635}
  - component: {fileID: 1774532634}
  m_Layer: 0
  m_Name: Sphere (33)
  m_TagString: Untagged
  m_Icon: {fileID: 0}
  m_NavMeshLayer: 0
  m_StaticEditorFlags: 0
  m_IsActive: 1
--- !u!4 &1774532633
Transform:
  m_ObjectHideFlags: 0
  m_PrefabParentObject: {fileID: 4000012813361656, guid: 1faa212e4ad88f04a81c5ed019001de5,
    type: 2}
  m_PrefabInternal: {fileID: 0}
  m_GameObject: {fileID: 1774532632}
  m_LocalRotation: {x: -0, y: -0, z: -0, w: 1}
  m_LocalPosition: {x: 5.960003, y: 0, z: -3.5}
  m_LocalScale: {x: 1, y: 1, z: 1}
  m_Children:
  - {fileID: 1392894578}
  m_Father: {fileID: 1689074024}
  m_RootOrder: 33
  m_LocalEulerAnglesHint: {x: 0, y: 0, z: 0}
--- !u!23 &1774532634
MeshRenderer:
  m_ObjectHideFlags: 0
  m_PrefabParentObject: {fileID: 23000012055495256, guid: 1faa212e4ad88f04a81c5ed019001de5,
    type: 2}
  m_PrefabInternal: {fileID: 0}
  m_GameObject: {fileID: 1774532632}
  m_Enabled: 1
  m_CastShadows: 1
  m_ReceiveShadows: 1
  m_DynamicOccludee: 1
  m_MotionVectors: 1
  m_LightProbeUsage: 1
  m_ReflectionProbeUsage: 1
  m_Materials:
  - {fileID: 2100000, guid: 75bf9e7f52c1d0745aecde712d62c910, type: 2}
  m_StaticBatchInfo:
    firstSubMesh: 0
    subMeshCount: 0
  m_StaticBatchRoot: {fileID: 0}
  m_ProbeAnchor: {fileID: 0}
  m_LightProbeVolumeOverride: {fileID: 0}
  m_ScaleInLightmap: 1
  m_PreserveUVs: 1
  m_IgnoreNormalsForChartDetection: 0
  m_ImportantGI: 0
  m_StitchSeams: 0
  m_SelectedEditorRenderState: 3
  m_MinimumChartSize: 4
  m_AutoUVMaxDistance: 0.5
  m_AutoUVMaxAngle: 89
  m_LightmapParameters: {fileID: 0}
  m_SortingLayerID: 0
  m_SortingLayer: 0
  m_SortingOrder: 0
--- !u!135 &1774532635
SphereCollider:
  m_ObjectHideFlags: 0
  m_PrefabParentObject: {fileID: 135000013332565106, guid: 1faa212e4ad88f04a81c5ed019001de5,
    type: 2}
  m_PrefabInternal: {fileID: 0}
  m_GameObject: {fileID: 1774532632}
  m_Material: {fileID: 0}
  m_IsTrigger: 0
  m_Enabled: 1
  serializedVersion: 2
  m_Radius: 0.5
  m_Center: {x: 0, y: 0, z: 0}
--- !u!33 &1774532636
MeshFilter:
  m_ObjectHideFlags: 0
  m_PrefabParentObject: {fileID: 33000013191588704, guid: 1faa212e4ad88f04a81c5ed019001de5,
    type: 2}
  m_PrefabInternal: {fileID: 0}
  m_GameObject: {fileID: 1774532632}
  m_Mesh: {fileID: 10207, guid: 0000000000000000e000000000000000, type: 0}
--- !u!1 &1782606103
GameObject:
  m_ObjectHideFlags: 0
  m_PrefabParentObject: {fileID: 0}
  m_PrefabInternal: {fileID: 0}
  serializedVersion: 5
  m_Component:
  - component: {fileID: 1782606104}
  - component: {fileID: 1782606107}
  - component: {fileID: 1782606106}
  - component: {fileID: 1782606105}
  m_Layer: 0
  m_Name: PlaneWood
  m_TagString: Untagged
  m_Icon: {fileID: 0}
  m_NavMeshLayer: 0
  m_StaticEditorFlags: 0
  m_IsActive: 1
--- !u!4 &1782606104
Transform:
  m_ObjectHideFlags: 0
  m_PrefabParentObject: {fileID: 0}
  m_PrefabInternal: {fileID: 0}
  m_GameObject: {fileID: 1782606103}
  m_LocalRotation: {x: -0.50000006, y: -0.5, z: 0.50000006, w: 0.5}
  m_LocalPosition: {x: 0, y: 0, z: 0}
  m_LocalScale: {x: 1, y: 1.0000002, z: 1}
  m_Children: []
  m_Father: {fileID: 455141691}
  m_RootOrder: 1
  m_LocalEulerAnglesHint: {x: 0, y: -90.00001, z: 90.00001}
--- !u!23 &1782606105
MeshRenderer:
  m_ObjectHideFlags: 0
  m_PrefabParentObject: {fileID: 0}
  m_PrefabInternal: {fileID: 0}
  m_GameObject: {fileID: 1782606103}
  m_Enabled: 1
  m_CastShadows: 1
  m_ReceiveShadows: 1
  m_DynamicOccludee: 1
  m_MotionVectors: 1
  m_LightProbeUsage: 1
  m_ReflectionProbeUsage: 1
  m_Materials:
  - {fileID: 2100000, guid: 306b647e49fac6646aca5585b28e39b1, type: 2}
  m_StaticBatchInfo:
    firstSubMesh: 0
    subMeshCount: 0
  m_StaticBatchRoot: {fileID: 0}
  m_ProbeAnchor: {fileID: 0}
  m_LightProbeVolumeOverride: {fileID: 0}
  m_ScaleInLightmap: 1
  m_PreserveUVs: 1
  m_IgnoreNormalsForChartDetection: 0
  m_ImportantGI: 0
  m_StitchSeams: 0
  m_SelectedEditorRenderState: 3
  m_MinimumChartSize: 4
  m_AutoUVMaxDistance: 0.5
  m_AutoUVMaxAngle: 89
  m_LightmapParameters: {fileID: 0}
  m_SortingLayerID: 0
  m_SortingLayer: 0
  m_SortingOrder: 0
--- !u!64 &1782606106
MeshCollider:
  m_ObjectHideFlags: 0
  m_PrefabParentObject: {fileID: 0}
  m_PrefabInternal: {fileID: 0}
  m_GameObject: {fileID: 1782606103}
  m_Material: {fileID: 0}
  m_IsTrigger: 0
  m_Enabled: 1
  serializedVersion: 2
  m_Convex: 0
  m_InflateMesh: 0
  m_SkinWidth: 0.01
  m_Mesh: {fileID: 10209, guid: 0000000000000000e000000000000000, type: 0}
--- !u!33 &1782606107
MeshFilter:
  m_ObjectHideFlags: 0
  m_PrefabParentObject: {fileID: 0}
  m_PrefabInternal: {fileID: 0}
  m_GameObject: {fileID: 1782606103}
  m_Mesh: {fileID: 10209, guid: 0000000000000000e000000000000000, type: 0}
--- !u!1 &1783054163
GameObject:
  m_ObjectHideFlags: 0
  m_PrefabParentObject: {fileID: 1000011836353396, guid: 1faa212e4ad88f04a81c5ed019001de5,
    type: 2}
  m_PrefabInternal: {fileID: 0}
  serializedVersion: 5
  m_Component:
  - component: {fileID: 1783054164}
  m_Layer: 0
  m_Name: GameObject
  m_TagString: Untagged
  m_Icon: {fileID: 0}
  m_NavMeshLayer: 0
  m_StaticEditorFlags: 0
  m_IsActive: 1
--- !u!4 &1783054164
Transform:
  m_ObjectHideFlags: 0
  m_PrefabParentObject: {fileID: 4000014170456964, guid: 1faa212e4ad88f04a81c5ed019001de5,
    type: 2}
  m_PrefabInternal: {fileID: 0}
  m_GameObject: {fileID: 1783054163}
  m_LocalRotation: {x: 0, y: 0, z: 0, w: 1}
  m_LocalPosition: {x: 0, y: 0, z: 0}
  m_LocalScale: {x: 1, y: 1, z: 1}
  m_Children: []
  m_Father: {fileID: 818701169}
  m_RootOrder: 0
  m_LocalEulerAnglesHint: {x: 0, y: 0, z: 0}
--- !u!1 &1785219692
GameObject:
  m_ObjectHideFlags: 0
  m_PrefabParentObject: {fileID: 1000013055705134, guid: 1faa212e4ad88f04a81c5ed019001de5,
    type: 2}
  m_PrefabInternal: {fileID: 0}
  serializedVersion: 5
  m_Component:
  - component: {fileID: 1785219693}
  m_Layer: 0
  m_Name: GameObject
  m_TagString: Untagged
  m_Icon: {fileID: 0}
  m_NavMeshLayer: 0
  m_StaticEditorFlags: 0
  m_IsActive: 1
--- !u!4 &1785219693
Transform:
  m_ObjectHideFlags: 0
  m_PrefabParentObject: {fileID: 4000011256059824, guid: 1faa212e4ad88f04a81c5ed019001de5,
    type: 2}
  m_PrefabInternal: {fileID: 0}
  m_GameObject: {fileID: 1785219692}
  m_LocalRotation: {x: 0, y: 0, z: 0, w: 1}
  m_LocalPosition: {x: 0, y: 0, z: 0}
  m_LocalScale: {x: 1, y: 1, z: 1}
  m_Children: []
  m_Father: {fileID: 1667969572}
  m_RootOrder: 0
  m_LocalEulerAnglesHint: {x: 0, y: 0, z: 0}
--- !u!1 &1797199310
GameObject:
  m_ObjectHideFlags: 0
  m_PrefabParentObject: {fileID: 1000012112892728, guid: 1faa212e4ad88f04a81c5ed019001de5,
    type: 2}
  m_PrefabInternal: {fileID: 0}
  serializedVersion: 5
  m_Component:
  - component: {fileID: 1797199311}
  m_Layer: 0
  m_Name: GameObject
  m_TagString: Untagged
  m_Icon: {fileID: 0}
  m_NavMeshLayer: 0
  m_StaticEditorFlags: 0
  m_IsActive: 1
--- !u!4 &1797199311
Transform:
  m_ObjectHideFlags: 0
  m_PrefabParentObject: {fileID: 4000011685292612, guid: 1faa212e4ad88f04a81c5ed019001de5,
    type: 2}
  m_PrefabInternal: {fileID: 0}
  m_GameObject: {fileID: 1797199310}
  m_LocalRotation: {x: 0, y: 0, z: 0, w: 1}
  m_LocalPosition: {x: 0, y: 0, z: 0}
  m_LocalScale: {x: 1, y: 1, z: 1}
  m_Children: []
  m_Father: {fileID: 98730441}
  m_RootOrder: 0
  m_LocalEulerAnglesHint: {x: 0, y: 0, z: 0}
--- !u!1 &1807687831
GameObject:
  m_ObjectHideFlags: 0
  m_PrefabParentObject: {fileID: 0}
  m_PrefabInternal: {fileID: 0}
  serializedVersion: 5
  m_Component:
  - component: {fileID: 1807687832}
  m_Layer: 0
  m_Name: Test reflection probe capture
  m_TagString: Untagged
  m_Icon: {fileID: 0}
  m_NavMeshLayer: 0
  m_StaticEditorFlags: 0
  m_IsActive: 1
--- !u!4 &1807687832
Transform:
  m_ObjectHideFlags: 0
  m_PrefabParentObject: {fileID: 0}
  m_PrefabInternal: {fileID: 0}
  m_GameObject: {fileID: 1807687831}
  m_LocalRotation: {x: 0.50000006, y: 0.50000006, z: -0.5, w: 0.5}
  m_LocalPosition: {x: -5.42, y: 4.48, z: 22.91}
  m_LocalScale: {x: 1, y: 1, z: 1}
  m_Children:
  - {fileID: 704218177}
  - {fileID: 995139622}
  - {fileID: 770738434}
  - {fileID: 1816301837}
  - {fileID: 993426561}
  - {fileID: 1559142268}
  m_Father: {fileID: 0}
  m_RootOrder: 16
  m_LocalEulerAnglesHint: {x: 0, y: 0, z: 0}
--- !u!1 &1808459746
GameObject:
  m_ObjectHideFlags: 0
  m_PrefabParentObject: {fileID: 1000013554399048, guid: 1faa212e4ad88f04a81c5ed019001de5,
    type: 2}
  m_PrefabInternal: {fileID: 0}
  serializedVersion: 5
  m_Component:
  - component: {fileID: 1808459747}
  - component: {fileID: 1808459750}
  - component: {fileID: 1808459749}
  - component: {fileID: 1808459748}
  m_Layer: 0
  m_Name: Sphere (42)
  m_TagString: Untagged
  m_Icon: {fileID: 0}
  m_NavMeshLayer: 0
  m_StaticEditorFlags: 0
  m_IsActive: 1
--- !u!4 &1808459747
Transform:
  m_ObjectHideFlags: 0
  m_PrefabParentObject: {fileID: 4000011818357032, guid: 1faa212e4ad88f04a81c5ed019001de5,
    type: 2}
  m_PrefabInternal: {fileID: 0}
  m_GameObject: {fileID: 1808459746}
  m_LocalRotation: {x: -0, y: -0, z: -0, w: 1}
  m_LocalPosition: {x: 7.460003, y: 0, z: -3.5}
  m_LocalScale: {x: 1, y: 1, z: 1}
  m_Children:
  - {fileID: 299327587}
  m_Father: {fileID: 1689074024}
  m_RootOrder: 42
  m_LocalEulerAnglesHint: {x: 0, y: 0, z: 0}
--- !u!23 &1808459748
MeshRenderer:
  m_ObjectHideFlags: 0
  m_PrefabParentObject: {fileID: 23000010816873258, guid: 1faa212e4ad88f04a81c5ed019001de5,
    type: 2}
  m_PrefabInternal: {fileID: 0}
  m_GameObject: {fileID: 1808459746}
  m_Enabled: 1
  m_CastShadows: 1
  m_ReceiveShadows: 1
  m_DynamicOccludee: 1
  m_MotionVectors: 1
  m_LightProbeUsage: 1
  m_ReflectionProbeUsage: 1
  m_Materials:
  - {fileID: 2100000, guid: 16365a42f432ba548b02593e87a22d42, type: 2}
  m_StaticBatchInfo:
    firstSubMesh: 0
    subMeshCount: 0
  m_StaticBatchRoot: {fileID: 0}
  m_ProbeAnchor: {fileID: 0}
  m_LightProbeVolumeOverride: {fileID: 0}
  m_ScaleInLightmap: 1
  m_PreserveUVs: 1
  m_IgnoreNormalsForChartDetection: 0
  m_ImportantGI: 0
  m_StitchSeams: 0
  m_SelectedEditorRenderState: 3
  m_MinimumChartSize: 4
  m_AutoUVMaxDistance: 0.5
  m_AutoUVMaxAngle: 89
  m_LightmapParameters: {fileID: 0}
  m_SortingLayerID: 0
  m_SortingLayer: 0
  m_SortingOrder: 0
--- !u!135 &1808459749
SphereCollider:
  m_ObjectHideFlags: 0
  m_PrefabParentObject: {fileID: 135000010500615814, guid: 1faa212e4ad88f04a81c5ed019001de5,
    type: 2}
  m_PrefabInternal: {fileID: 0}
  m_GameObject: {fileID: 1808459746}
  m_Material: {fileID: 0}
  m_IsTrigger: 0
  m_Enabled: 1
  serializedVersion: 2
  m_Radius: 0.5
  m_Center: {x: 0, y: 0, z: 0}
--- !u!33 &1808459750
MeshFilter:
  m_ObjectHideFlags: 0
  m_PrefabParentObject: {fileID: 33000011229769100, guid: 1faa212e4ad88f04a81c5ed019001de5,
    type: 2}
  m_PrefabInternal: {fileID: 0}
  m_GameObject: {fileID: 1808459746}
  m_Mesh: {fileID: 10207, guid: 0000000000000000e000000000000000, type: 0}
--- !u!1 &1814390459
GameObject:
  m_ObjectHideFlags: 0
  m_PrefabParentObject: {fileID: 0}
  m_PrefabInternal: {fileID: 0}
  serializedVersion: 5
  m_Component:
  - component: {fileID: 1814390460}
  - component: {fileID: 1814390463}
  - component: {fileID: 1814390462}
  - component: {fileID: 1814390461}
  m_Layer: 0
  m_Name: Plane
  m_TagString: Untagged
  m_Icon: {fileID: 0}
  m_NavMeshLayer: 0
  m_StaticEditorFlags: 0
  m_IsActive: 1
--- !u!4 &1814390460
Transform:
  m_ObjectHideFlags: 0
  m_PrefabParentObject: {fileID: 0}
  m_PrefabInternal: {fileID: 0}
  m_GameObject: {fileID: 1814390459}
  m_LocalRotation: {x: -0, y: -0, z: -0, w: 1}
  m_LocalPosition: {x: 0, y: 0, z: 0}
  m_LocalScale: {x: 1, y: 1, z: 1}
  m_Children: []
  m_Father: {fileID: 65840985}
  m_RootOrder: 0
  m_LocalEulerAnglesHint: {x: 0, y: 0, z: 0}
--- !u!23 &1814390461
MeshRenderer:
  m_ObjectHideFlags: 0
  m_PrefabParentObject: {fileID: 0}
  m_PrefabInternal: {fileID: 0}
  m_GameObject: {fileID: 1814390459}
  m_Enabled: 1
  m_CastShadows: 1
  m_ReceiveShadows: 1
  m_DynamicOccludee: 1
  m_MotionVectors: 1
  m_LightProbeUsage: 1
  m_ReflectionProbeUsage: 1
  m_Materials:
  - {fileID: 2100000, guid: 9d65ced14251eb743ba9702a6f3c2ce8, type: 2}
  m_StaticBatchInfo:
    firstSubMesh: 0
    subMeshCount: 0
  m_StaticBatchRoot: {fileID: 0}
  m_ProbeAnchor: {fileID: 0}
  m_LightProbeVolumeOverride: {fileID: 0}
  m_ScaleInLightmap: 1
  m_PreserveUVs: 1
  m_IgnoreNormalsForChartDetection: 0
  m_ImportantGI: 0
  m_StitchSeams: 0
  m_SelectedEditorRenderState: 3
  m_MinimumChartSize: 4
  m_AutoUVMaxDistance: 0.5
  m_AutoUVMaxAngle: 89
  m_LightmapParameters: {fileID: 0}
  m_SortingLayerID: 0
  m_SortingLayer: 0
  m_SortingOrder: 0
--- !u!64 &1814390462
MeshCollider:
  m_ObjectHideFlags: 0
  m_PrefabParentObject: {fileID: 0}
  m_PrefabInternal: {fileID: 0}
  m_GameObject: {fileID: 1814390459}
  m_Material: {fileID: 0}
  m_IsTrigger: 0
  m_Enabled: 1
  serializedVersion: 2
  m_Convex: 0
  m_InflateMesh: 0
  m_SkinWidth: 0.01
  m_Mesh: {fileID: 10209, guid: 0000000000000000e000000000000000, type: 0}
--- !u!33 &1814390463
MeshFilter:
  m_ObjectHideFlags: 0
  m_PrefabParentObject: {fileID: 0}
  m_PrefabInternal: {fileID: 0}
  m_GameObject: {fileID: 1814390459}
  m_Mesh: {fileID: 10209, guid: 0000000000000000e000000000000000, type: 0}
--- !u!1 &1816301836
GameObject:
  m_ObjectHideFlags: 0
  m_PrefabParentObject: {fileID: 0}
  m_PrefabInternal: {fileID: 0}
  serializedVersion: 5
  m_Component:
  - component: {fileID: 1816301837}
  - component: {fileID: 1816301840}
  - component: {fileID: 1816301839}
  - component: {fileID: 1816301838}
  m_Layer: 0
  m_Name: Plane (4)
  m_TagString: Untagged
  m_Icon: {fileID: 0}
  m_NavMeshLayer: 0
  m_StaticEditorFlags: 4294967295
  m_IsActive: 1
--- !u!4 &1816301837
Transform:
  m_ObjectHideFlags: 0
  m_PrefabParentObject: {fileID: 0}
  m_PrefabInternal: {fileID: 0}
  m_GameObject: {fileID: 1816301836}
  m_LocalRotation: {x: -0, y: -0, z: -0, w: 1}
  m_LocalPosition: {x: 0, y: -0, z: 0}
  m_LocalScale: {x: 1, y: 1, z: 1}
  m_Children: []
  m_Father: {fileID: 1807687832}
  m_RootOrder: 3
  m_LocalEulerAnglesHint: {x: 90.00001, y: 0, z: -90}
--- !u!23 &1816301838
MeshRenderer:
  m_ObjectHideFlags: 0
  m_PrefabParentObject: {fileID: 0}
  m_PrefabInternal: {fileID: 0}
  m_GameObject: {fileID: 1816301836}
  m_Enabled: 1
  m_CastShadows: 1
  m_ReceiveShadows: 1
  m_DynamicOccludee: 1
  m_MotionVectors: 1
  m_LightProbeUsage: 1
  m_ReflectionProbeUsage: 1
  m_Materials:
  - {fileID: 2100000, guid: 5fca900cf1782bc40858cab3a67624c4, type: 2}
  m_StaticBatchInfo:
    firstSubMesh: 0
    subMeshCount: 0
  m_StaticBatchRoot: {fileID: 0}
  m_ProbeAnchor: {fileID: 0}
  m_LightProbeVolumeOverride: {fileID: 0}
  m_ScaleInLightmap: 1
  m_PreserveUVs: 1
  m_IgnoreNormalsForChartDetection: 0
  m_ImportantGI: 0
  m_StitchSeams: 0
  m_SelectedEditorRenderState: 3
  m_MinimumChartSize: 4
  m_AutoUVMaxDistance: 0.5
  m_AutoUVMaxAngle: 89
  m_LightmapParameters: {fileID: 0}
  m_SortingLayerID: 0
  m_SortingLayer: 0
  m_SortingOrder: 0
--- !u!64 &1816301839
MeshCollider:
  m_ObjectHideFlags: 0
  m_PrefabParentObject: {fileID: 0}
  m_PrefabInternal: {fileID: 0}
  m_GameObject: {fileID: 1816301836}
  m_Material: {fileID: 0}
  m_IsTrigger: 0
  m_Enabled: 1
  serializedVersion: 2
  m_Convex: 0
  m_InflateMesh: 0
  m_SkinWidth: 0.01
  m_Mesh: {fileID: 10209, guid: 0000000000000000e000000000000000, type: 0}
--- !u!33 &1816301840
MeshFilter:
  m_ObjectHideFlags: 0
  m_PrefabParentObject: {fileID: 0}
  m_PrefabInternal: {fileID: 0}
  m_GameObject: {fileID: 1816301836}
  m_Mesh: {fileID: 10209, guid: 0000000000000000e000000000000000, type: 0}
--- !u!1 &1823834826
GameObject:
  m_ObjectHideFlags: 0
  m_PrefabParentObject: {fileID: 1000012378950814, guid: 1faa212e4ad88f04a81c5ed019001de5,
    type: 2}
  m_PrefabInternal: {fileID: 0}
  serializedVersion: 5
  m_Component:
  - component: {fileID: 1823834827}
  - component: {fileID: 1823834830}
  - component: {fileID: 1823834829}
  - component: {fileID: 1823834828}
  m_Layer: 0
  m_Name: Sphere (59)
  m_TagString: Untagged
  m_Icon: {fileID: 0}
  m_NavMeshLayer: 0
  m_StaticEditorFlags: 0
  m_IsActive: 1
--- !u!4 &1823834827
Transform:
  m_ObjectHideFlags: 0
  m_PrefabParentObject: {fileID: 4000012054217298, guid: 1faa212e4ad88f04a81c5ed019001de5,
    type: 2}
  m_PrefabInternal: {fileID: 0}
  m_GameObject: {fileID: 1823834826}
  m_LocalRotation: {x: -0, y: -0, z: -0, w: 1}
  m_LocalPosition: {x: -0.009994507, y: 0, z: -6.5}
  m_LocalScale: {x: 1, y: 1, z: 1}
  m_Children:
  - {fileID: 537634066}
  m_Father: {fileID: 1689074024}
  m_RootOrder: 59
  m_LocalEulerAnglesHint: {x: 0, y: 0, z: 0}
--- !u!23 &1823834828
MeshRenderer:
  m_ObjectHideFlags: 0
  m_PrefabParentObject: {fileID: 23000010636634114, guid: 1faa212e4ad88f04a81c5ed019001de5,
    type: 2}
  m_PrefabInternal: {fileID: 0}
  m_GameObject: {fileID: 1823834826}
  m_Enabled: 1
  m_CastShadows: 1
  m_ReceiveShadows: 1
  m_DynamicOccludee: 1
  m_MotionVectors: 1
  m_LightProbeUsage: 1
  m_ReflectionProbeUsage: 1
  m_Materials:
  - {fileID: 2100000, guid: 0c32b6728585489479a5b6f6bc25e036, type: 2}
  m_StaticBatchInfo:
    firstSubMesh: 0
    subMeshCount: 0
  m_StaticBatchRoot: {fileID: 0}
  m_ProbeAnchor: {fileID: 0}
  m_LightProbeVolumeOverride: {fileID: 0}
  m_ScaleInLightmap: 1
  m_PreserveUVs: 1
  m_IgnoreNormalsForChartDetection: 0
  m_ImportantGI: 0
  m_StitchSeams: 0
  m_SelectedEditorRenderState: 3
  m_MinimumChartSize: 4
  m_AutoUVMaxDistance: 0.5
  m_AutoUVMaxAngle: 89
  m_LightmapParameters: {fileID: 0}
  m_SortingLayerID: 0
  m_SortingLayer: 0
  m_SortingOrder: 0
--- !u!135 &1823834829
SphereCollider:
  m_ObjectHideFlags: 0
  m_PrefabParentObject: {fileID: 135000011902358174, guid: 1faa212e4ad88f04a81c5ed019001de5,
    type: 2}
  m_PrefabInternal: {fileID: 0}
  m_GameObject: {fileID: 1823834826}
  m_Material: {fileID: 0}
  m_IsTrigger: 0
  m_Enabled: 1
  serializedVersion: 2
  m_Radius: 0.5
  m_Center: {x: 0, y: 0, z: 0}
--- !u!33 &1823834830
MeshFilter:
  m_ObjectHideFlags: 0
  m_PrefabParentObject: {fileID: 33000010588528966, guid: 1faa212e4ad88f04a81c5ed019001de5,
    type: 2}
  m_PrefabInternal: {fileID: 0}
  m_GameObject: {fileID: 1823834826}
  m_Mesh: {fileID: 10207, guid: 0000000000000000e000000000000000, type: 0}
--- !u!1 &1828470159
GameObject:
  m_ObjectHideFlags: 0
  m_PrefabParentObject: {fileID: 0}
  m_PrefabInternal: {fileID: 0}
  serializedVersion: 5
  m_Component:
  - component: {fileID: 1828470164}
  - component: {fileID: 1828470163}
  - component: {fileID: 1828470162}
  - component: {fileID: 1828470161}
  - component: {fileID: 1828470160}
  - component: {fileID: 1828470166}
  - component: {fileID: 1828470167}
  - component: {fileID: 1828470165}
  - component: {fileID: 1828470168}
  m_Layer: 0
  m_Name: Main Camera
  m_TagString: MainCamera
  m_Icon: {fileID: 0}
  m_NavMeshLayer: 0
  m_StaticEditorFlags: 0
  m_IsActive: 1
--- !u!81 &1828470160
AudioListener:
  m_ObjectHideFlags: 0
  m_PrefabParentObject: {fileID: 0}
  m_PrefabInternal: {fileID: 0}
  m_GameObject: {fileID: 1828470159}
  m_Enabled: 1
  m_ExtensionPropertyValues: []
--- !u!124 &1828470161
Behaviour:
  m_ObjectHideFlags: 0
  m_PrefabParentObject: {fileID: 0}
  m_PrefabInternal: {fileID: 0}
  m_GameObject: {fileID: 1828470159}
  m_Enabled: 1
--- !u!92 &1828470162
Behaviour:
  m_ObjectHideFlags: 0
  m_PrefabParentObject: {fileID: 0}
  m_PrefabInternal: {fileID: 0}
  m_GameObject: {fileID: 1828470159}
  m_Enabled: 1
--- !u!20 &1828470163
Camera:
  m_ObjectHideFlags: 0
  m_PrefabParentObject: {fileID: 0}
  m_PrefabInternal: {fileID: 0}
  m_GameObject: {fileID: 1828470159}
  m_Enabled: 1
  serializedVersion: 2
  m_ClearFlags: 1
  m_BackGroundColor: {r: 0.19215687, g: 0.3019608, b: 0.4745098, a: 0}
  m_NormalizedViewPortRect:
    serializedVersion: 2
    x: 0
    y: 0
    width: 1
    height: 1
  near clip plane: 0.3
  far clip plane: 1000
  field of view: 60
  orthographic: 0
  orthographic size: 5
  m_Depth: -1
  m_CullingMask:
    serializedVersion: 2
    m_Bits: 4294967295
  m_RenderingPath: -1
  m_TargetTexture: {fileID: 0}
  m_TargetDisplay: 0
  m_TargetEye: 3
  m_HDR: 1
  m_AllowMSAA: 0
  m_ForceIntoRT: 0
  m_OcclusionCulling: 1
  m_StereoConvergence: 10
  m_StereoSeparation: 0.022
  m_StereoMirrorMode: 0
--- !u!4 &1828470164
Transform:
  m_ObjectHideFlags: 0
  m_PrefabParentObject: {fileID: 0}
  m_PrefabInternal: {fileID: 0}
  m_GameObject: {fileID: 1828470159}
  m_LocalRotation: {x: 0, y: 0, z: 0, w: 1}
  m_LocalPosition: {x: 0, y: 1, z: -10}
  m_LocalScale: {x: 1, y: 1, z: 1}
  m_Children: []
  m_Father: {fileID: 0}
  m_RootOrder: 0
  m_LocalEulerAnglesHint: {x: 0, y: 0, z: 0}
--- !u!114 &1828470165
MonoBehaviour:
  m_ObjectHideFlags: 0
  m_PrefabParentObject: {fileID: 0}
  m_PrefabInternal: {fileID: 0}
  m_GameObject: {fileID: 1828470159}
  m_Enabled: 1
  m_EditorHideFlags: 0
  m_Script: {fileID: 11500000, guid: 8b9a305e18de0c04dbd257a21cd47087, type: 3}
  m_Name: 
  m_EditorClassIdentifier: 
  sharedProfile: {fileID: 11400000, guid: 2139b7e52a6c6c74bb94f65be9294325, type: 2}
  isGlobal: 1
  blendDistance: 0
  weight: 1
  priority: 0
--- !u!114 &1828470166
MonoBehaviour:
  m_ObjectHideFlags: 0
  m_PrefabParentObject: {fileID: 0}
  m_PrefabInternal: {fileID: 0}
  m_GameObject: {fileID: 1828470159}
  m_Enabled: 1
  m_EditorHideFlags: 0
  m_Script: {fileID: 11500000, guid: 618b0e3f6c65dd247a4a016150006c57, type: 3}
  m_Name: 
  m_EditorClassIdentifier: 
  m_LookSpeedController: 120
  m_LookSpeedMouse: 10
  m_MoveSpeed: 50
  m_Turbo: 10
--- !u!114 &1828470167
MonoBehaviour:
  m_ObjectHideFlags: 0
  m_PrefabParentObject: {fileID: 0}
  m_PrefabInternal: {fileID: 0}
  m_GameObject: {fileID: 1828470159}
  m_Enabled: 1
  m_EditorHideFlags: 0
  m_Script: {fileID: 11500000, guid: 948f4100a11a5c24981795d21301da5c, type: 3}
  m_Name: 
  m_EditorClassIdentifier: 
  volumeTrigger: {fileID: 1828470164}
  volumeLayer:
    serializedVersion: 2
    m_Bits: 1
  antialiasingMode: 0
  temporalAntialiasing:
    jitterSpread: 0.75
    sharpen: 0.25
    stationaryBlending: 0.95
    motionBlending: 0.85
  fastApproximateAntialiasing:
    mobileOptimized: 0
<<<<<<< HEAD
  debugView:
    display: 0
    monitor: 1
  m_Resources: {fileID: 11400000, guid: d82512f9c8e5d4a4d938b575d47f88d4, type: 2}
  breakBeforeColorGrading: 0
--- !u!114 &1828470168
MonoBehaviour:
  m_ObjectHideFlags: 0
  m_PrefabParentObject: {fileID: 0}
  m_PrefabInternal: {fileID: 0}
  m_GameObject: {fileID: 1828470159}
  m_Enabled: 1
  m_EditorHideFlags: 0
  m_Script: {fileID: 11500000, guid: 6dc6eb1c59f1c9745b732f87dafd16f2, type: 3}
  m_Name: 
  m_EditorClassIdentifier: 
  m_Enable: 1
=======
  ambientOcclusion:
    enabled: 1
    intensity: 0.5
    radius: 0.25
    quality: 2
    ambientOnly: 0
  fog:
    enabled: 1
    excludeSkybox: 1
  monitors:
    lightMeter:
      enabled: 0
      width: 512
      height: 256
      showCurves: 1
    histogram:
      enabled: 0
      width: 512
      height: 256
      channel: 3
    waveform:
      enabled: 0
      exposure: 0.12
      height: 256
    vectorscope:
      enabled: 0
      size: 256
      exposure: 0.12
  m_Resources: {fileID: 11400000, guid: d82512f9c8e5d4a4d938b575d47f88d4, type: 2}
  m_ShowDebugLayer: 0
  m_ShowToolkit: 0
  m_ShowCustomSorter: 0
  breakBeforeColorGrading: 0
  m_BeforeTransparentBundles: []
  m_BeforeStackBundles: []
  m_AfterStackBundles: []
>>>>>>> fd6b24e8
--- !u!1 &1828745839
GameObject:
  m_ObjectHideFlags: 0
  m_PrefabParentObject: {fileID: 1000011787985402, guid: 1faa212e4ad88f04a81c5ed019001de5,
    type: 2}
  m_PrefabInternal: {fileID: 0}
  serializedVersion: 5
  m_Component:
  - component: {fileID: 1828745840}
  - component: {fileID: 1828745843}
  - component: {fileID: 1828745842}
  - component: {fileID: 1828745841}
  m_Layer: 0
  m_Name: Sphere (46)
  m_TagString: Untagged
  m_Icon: {fileID: 0}
  m_NavMeshLayer: 0
  m_StaticEditorFlags: 0
  m_IsActive: 1
--- !u!4 &1828745840
Transform:
  m_ObjectHideFlags: 0
  m_PrefabParentObject: {fileID: 4000011030235908, guid: 1faa212e4ad88f04a81c5ed019001de5,
    type: 2}
  m_PrefabInternal: {fileID: 0}
  m_GameObject: {fileID: 1828745839}
  m_LocalRotation: {x: -0, y: -0, z: -0, w: 1}
  m_LocalPosition: {x: -3.039997, y: 0, z: -5}
  m_LocalScale: {x: 1, y: 1, z: 1}
  m_Children:
  - {fileID: 1733289784}
  m_Father: {fileID: 1689074024}
  m_RootOrder: 46
  m_LocalEulerAnglesHint: {x: 0, y: 0, z: 0}
--- !u!23 &1828745841
MeshRenderer:
  m_ObjectHideFlags: 0
  m_PrefabParentObject: {fileID: 23000013032495660, guid: 1faa212e4ad88f04a81c5ed019001de5,
    type: 2}
  m_PrefabInternal: {fileID: 0}
  m_GameObject: {fileID: 1828745839}
  m_Enabled: 1
  m_CastShadows: 1
  m_ReceiveShadows: 1
  m_DynamicOccludee: 1
  m_MotionVectors: 1
  m_LightProbeUsage: 1
  m_ReflectionProbeUsage: 1
  m_Materials:
  - {fileID: 2100000, guid: 19e1e19950df25241b4b05bca17c6992, type: 2}
  m_StaticBatchInfo:
    firstSubMesh: 0
    subMeshCount: 0
  m_StaticBatchRoot: {fileID: 0}
  m_ProbeAnchor: {fileID: 0}
  m_LightProbeVolumeOverride: {fileID: 0}
  m_ScaleInLightmap: 1
  m_PreserveUVs: 1
  m_IgnoreNormalsForChartDetection: 0
  m_ImportantGI: 0
  m_StitchSeams: 0
  m_SelectedEditorRenderState: 3
  m_MinimumChartSize: 4
  m_AutoUVMaxDistance: 0.5
  m_AutoUVMaxAngle: 89
  m_LightmapParameters: {fileID: 0}
  m_SortingLayerID: 0
  m_SortingLayer: 0
  m_SortingOrder: 0
--- !u!135 &1828745842
SphereCollider:
  m_ObjectHideFlags: 0
  m_PrefabParentObject: {fileID: 135000012989055838, guid: 1faa212e4ad88f04a81c5ed019001de5,
    type: 2}
  m_PrefabInternal: {fileID: 0}
  m_GameObject: {fileID: 1828745839}
  m_Material: {fileID: 0}
  m_IsTrigger: 0
  m_Enabled: 1
  serializedVersion: 2
  m_Radius: 0.5
  m_Center: {x: 0, y: 0, z: 0}
--- !u!33 &1828745843
MeshFilter:
  m_ObjectHideFlags: 0
  m_PrefabParentObject: {fileID: 33000011331132656, guid: 1faa212e4ad88f04a81c5ed019001de5,
    type: 2}
  m_PrefabInternal: {fileID: 0}
  m_GameObject: {fileID: 1828745839}
  m_Mesh: {fileID: 10207, guid: 0000000000000000e000000000000000, type: 0}
--- !u!1001 &1828950732
Prefab:
  m_ObjectHideFlags: 0
  serializedVersion: 2
  m_Modification:
    m_TransformParent: {fileID: 144382660}
    m_Modifications:
    - target: {fileID: 485392, guid: e641a36bceddbf24a89656e94dafb3e5, type: 2}
      propertyPath: m_LocalPosition.x
      value: -0.9949498
      objectReference: {fileID: 0}
    - target: {fileID: 485392, guid: e641a36bceddbf24a89656e94dafb3e5, type: 2}
      propertyPath: m_LocalPosition.y
      value: 0.60660255
      objectReference: {fileID: 0}
    - target: {fileID: 485392, guid: e641a36bceddbf24a89656e94dafb3e5, type: 2}
      propertyPath: m_LocalPosition.z
      value: -1.6443993
      objectReference: {fileID: 0}
    - target: {fileID: 485392, guid: e641a36bceddbf24a89656e94dafb3e5, type: 2}
      propertyPath: m_LocalRotation.x
      value: -0
      objectReference: {fileID: 0}
    - target: {fileID: 485392, guid: e641a36bceddbf24a89656e94dafb3e5, type: 2}
      propertyPath: m_LocalRotation.y
      value: -0.6805421
      objectReference: {fileID: 0}
    - target: {fileID: 485392, guid: e641a36bceddbf24a89656e94dafb3e5, type: 2}
      propertyPath: m_LocalRotation.z
      value: -0
      objectReference: {fileID: 0}
    - target: {fileID: 485392, guid: e641a36bceddbf24a89656e94dafb3e5, type: 2}
      propertyPath: m_LocalRotation.w
      value: 0.732709
      objectReference: {fileID: 0}
    - target: {fileID: 485392, guid: e641a36bceddbf24a89656e94dafb3e5, type: 2}
      propertyPath: m_RootOrder
      value: 3
      objectReference: {fileID: 0}
    - target: {fileID: 115764, guid: e641a36bceddbf24a89656e94dafb3e5, type: 2}
      propertyPath: m_Name
      value: rcgRock012_LODs (2)
      objectReference: {fileID: 0}
    - target: {fileID: 2374582, guid: e641a36bceddbf24a89656e94dafb3e5, type: 2}
      propertyPath: m_Materials.Array.data[0]
      value: 
      objectReference: {fileID: 2100000, guid: 87c86082ee14fbd4b8426a8794f2060d, type: 2}
    - target: {fileID: 485392, guid: e641a36bceddbf24a89656e94dafb3e5, type: 2}
      propertyPath: m_LocalEulerAnglesHint.y
      value: -85.772
      objectReference: {fileID: 0}
    m_RemovedComponents: []
  m_ParentPrefab: {fileID: 100100000, guid: e641a36bceddbf24a89656e94dafb3e5, type: 2}
  m_IsPrefabParent: 0
--- !u!4 &1828950733 stripped
Transform:
  m_PrefabParentObject: {fileID: 485392, guid: e641a36bceddbf24a89656e94dafb3e5, type: 2}
  m_PrefabInternal: {fileID: 1828950732}
--- !u!1 &1830248966
GameObject:
  m_ObjectHideFlags: 0
  m_PrefabParentObject: {fileID: 1000011836353396, guid: 1faa212e4ad88f04a81c5ed019001de5,
    type: 2}
  m_PrefabInternal: {fileID: 0}
  serializedVersion: 5
  m_Component:
  - component: {fileID: 1830248967}
  m_Layer: 0
  m_Name: GameObject
  m_TagString: Untagged
  m_Icon: {fileID: 0}
  m_NavMeshLayer: 0
  m_StaticEditorFlags: 0
  m_IsActive: 1
--- !u!4 &1830248967
Transform:
  m_ObjectHideFlags: 0
  m_PrefabParentObject: {fileID: 4000014170456964, guid: 1faa212e4ad88f04a81c5ed019001de5,
    type: 2}
  m_PrefabInternal: {fileID: 0}
  m_GameObject: {fileID: 1830248966}
  m_LocalRotation: {x: 0, y: 0, z: 0, w: 1}
  m_LocalPosition: {x: 0, y: 0, z: 0}
  m_LocalScale: {x: 1, y: 1, z: 1}
  m_Children: []
  m_Father: {fileID: 1217550444}
  m_RootOrder: 0
  m_LocalEulerAnglesHint: {x: 0, y: 0, z: 0}
--- !u!1 &1854618464
GameObject:
  m_ObjectHideFlags: 0
  m_PrefabParentObject: {fileID: 0}
  m_PrefabInternal: {fileID: 0}
  serializedVersion: 5
  m_Component:
  - component: {fileID: 1854618466}
  - component: {fileID: 1854618465}
  - component: {fileID: 1854618467}
  - component: {fileID: 1854618468}
  m_Layer: 0
  m_Name: Point light (1)
  m_TagString: Untagged
  m_Icon: {fileID: 0}
  m_NavMeshLayer: 0
  m_StaticEditorFlags: 0
  m_IsActive: 1
--- !u!108 &1854618465
Light:
  m_ObjectHideFlags: 0
  m_PrefabParentObject: {fileID: 0}
  m_PrefabInternal: {fileID: 0}
  m_GameObject: {fileID: 1854618464}
  m_Enabled: 1
  serializedVersion: 8
  m_Type: 2
  m_Color: {r: 0.3784602, g: 0.7352941, b: 0.4842799, a: 1}
  m_Intensity: 8
  m_Range: 6.01
  m_SpotAngle: 30
  m_CookieSize: 10
  m_Shadows:
    m_Type: 0
    m_Resolution: -1
    m_CustomResolution: -1
    m_Strength: 1
    m_Bias: 0.05
    m_NormalBias: 0.4
    m_NearPlane: 0.2
  m_Cookie: {fileID: 0}
  m_DrawHalo: 0
  m_Flare: {fileID: 0}
  m_RenderMode: 0
  m_CullingMask:
    serializedVersion: 2
    m_Bits: 4294967295
  m_Lightmapping: 4
  m_AreaSize: {x: 1, y: 1}
  m_BounceIntensity: 1
  m_ColorTemperature: 6570
  m_UseColorTemperature: 0
  m_ShadowRadius: 0
  m_ShadowAngle: 0
--- !u!4 &1854618466
Transform:
  m_ObjectHideFlags: 0
  m_PrefabParentObject: {fileID: 0}
  m_PrefabInternal: {fileID: 0}
  m_GameObject: {fileID: 1854618464}
  m_LocalRotation: {x: -0.0034919123, y: 0.0089843245, z: -0.007998787, w: 0.99992156}
  m_LocalPosition: {x: 3.446, y: 1.411, z: 2.277}
  m_LocalScale: {x: 1, y: 1, z: 1}
  m_Children: []
  m_Father: {fileID: 144382660}
  m_RootOrder: 13
  m_LocalEulerAnglesHint: {x: -0.39200002, y: 1.033, z: -0.92}
--- !u!114 &1854618467
MonoBehaviour:
  m_ObjectHideFlags: 0
  m_PrefabParentObject: {fileID: 0}
  m_PrefabInternal: {fileID: 0}
  m_GameObject: {fileID: 1854618464}
  m_Enabled: 1
  m_EditorHideFlags: 0
  m_Script: {fileID: 11500000, guid: 7a68c43fe1f2a47cfa234b5eeaa98012, type: 3}
  m_Name: 
  m_EditorClassIdentifier: 
  m_innerSpotPercent: 0
  lightDimmer: 1
  fadeDistance: 10000
  affectDiffuse: 1
  affectSpecular: 1
  archetype: 0
  spotLightShape: 0
  lightLength: 0
  lightWidth: 0
<<<<<<< HEAD
=======
--- !u!114 &1854618468
MonoBehaviour:
  m_ObjectHideFlags: 0
  m_PrefabParentObject: {fileID: 0}
  m_PrefabInternal: {fileID: 0}
  m_GameObject: {fileID: 1854618464}
  m_Enabled: 1
  m_EditorHideFlags: 0
  m_Script: {fileID: 11500000, guid: c6c2871f720b2af4e9210febdac74517, type: 3}
  m_Name: 
  m_EditorClassIdentifier: 
  shadowResolution: 512
  shadowDimmer: 1
  shadowFadeDistance: 10000
>>>>>>> fd6b24e8
  shadowCascadeCount: 4
  shadowCascadeRatios:
  - 0.05
  - 0.2
  - 0.3
  shadowAlgorithm: 0
  shadowVariant: 0
  shadowPrecision: 0
  shadowData:
    format: 0
    data: 
  shadowDatas: []
--- !u!4 &1860830036 stripped
Transform:
  m_PrefabParentObject: {fileID: 4000010760374938, guid: 1faa212e4ad88f04a81c5ed019001de5,
    type: 2}
  m_PrefabInternal: {fileID: 1889215922}
--- !u!1 &1879857772
GameObject:
  m_ObjectHideFlags: 0
  m_PrefabParentObject: {fileID: 0}
  m_PrefabInternal: {fileID: 0}
  serializedVersion: 5
  m_Component:
  - component: {fileID: 1879857775}
  - component: {fileID: 1879857774}
  - component: {fileID: 1879857773}
  - component: {fileID: 1879857776}
  m_Layer: 0
  m_Name: Projector Light (Box/Orthographic)
  m_TagString: Untagged
  m_Icon: {fileID: 0}
  m_NavMeshLayer: 0
  m_StaticEditorFlags: 0
  m_IsActive: 1
--- !u!114 &1879857773
MonoBehaviour:
  m_ObjectHideFlags: 0
  m_PrefabParentObject: {fileID: 0}
  m_PrefabInternal: {fileID: 0}
  m_GameObject: {fileID: 1879857772}
  m_Enabled: 1
  m_EditorHideFlags: 0
  m_Script: {fileID: 11500000, guid: 7a68c43fe1f2a47cfa234b5eeaa98012, type: 3}
  m_Name: 
  m_EditorClassIdentifier: 
  m_innerSpotPercent: 0
  lightDimmer: 1
  fadeDistance: 10000
  affectDiffuse: 1
  affectSpecular: 1
  archetype: 0
  spotLightShape: 2
  lightLength: 4
  lightWidth: 2
<<<<<<< HEAD
  shadowCascadeCount: 4
  shadowCascadeRatios:
  - 0.05
  - 0.2
  - 0.3
  shadowAlgorithm: 0
  shadowVariant: 0
  shadowPrecision: 0
  shadowData:
    format: 0
    data: 
  shadowDatas: []
=======
>>>>>>> fd6b24e8
--- !u!108 &1879857774
Light:
  m_ObjectHideFlags: 0
  m_PrefabParentObject: {fileID: 0}
  m_PrefabInternal: {fileID: 0}
  m_GameObject: {fileID: 1879857772}
  m_Enabled: 1
  serializedVersion: 8
  m_Type: 0
  m_Color: {r: 1, g: 1, b: 1, a: 1}
  m_Intensity: 5
  m_Range: 53.4
  m_SpotAngle: 64.6
  m_CookieSize: 10
  m_Shadows:
    m_Type: 0
    m_Resolution: -1
    m_CustomResolution: -1
    m_Strength: 1
    m_Bias: 0.05
    m_NormalBias: 0.4
    m_NearPlane: 0.2
  m_Cookie: {fileID: 2800000, guid: a5f5ba3665c610f469d392e02dadb3bd, type: 3}
  m_DrawHalo: 0
  m_Flare: {fileID: 0}
  m_RenderMode: 0
  m_CullingMask:
    serializedVersion: 2
    m_Bits: 4294967295
  m_Lightmapping: 4
  m_AreaSize: {x: 1, y: 1}
  m_BounceIntensity: 1
  m_ColorTemperature: 6570
  m_UseColorTemperature: 0
  m_ShadowRadius: 0
  m_ShadowAngle: 0
--- !u!4 &1879857775
Transform:
  m_ObjectHideFlags: 0
  m_PrefabParentObject: {fileID: 0}
  m_PrefabInternal: {fileID: 0}
  m_GameObject: {fileID: 1879857772}
  m_LocalRotation: {x: -0.13052624, y: 0, z: 0, w: 0.9914449}
  m_LocalPosition: {x: -0.3778, y: -0.2864, z: -1}
  m_LocalScale: {x: 1, y: 1, z: 1}
  m_Children: []
  m_Father: {fileID: 2026378394}
  m_RootOrder: 5
  m_LocalEulerAnglesHint: {x: -15, y: 0, z: 0}
--- !u!114 &1879857776
MonoBehaviour:
  m_ObjectHideFlags: 0
  m_PrefabParentObject: {fileID: 0}
  m_PrefabInternal: {fileID: 0}
  m_GameObject: {fileID: 1879857772}
  m_Enabled: 1
  m_EditorHideFlags: 0
  m_Script: {fileID: 11500000, guid: c6c2871f720b2af4e9210febdac74517, type: 3}
  m_Name: 
  m_EditorClassIdentifier: 
  shadowResolution: 512
  shadowDimmer: 1
  shadowFadeDistance: 10000
  shadowCascadeCount: 4
  shadowCascadeRatios:
  - 0.05
  - 0.2
  - 0.3
  shadowAlgorithm: 0
  shadowVariant: 0
  shadowPrecision: 0
  shadowData:
    format: 0
    data: 
  shadowDatas: []
--- !u!1 &1883914490
GameObject:
  m_ObjectHideFlags: 0
  m_PrefabParentObject: {fileID: 0}
  m_PrefabInternal: {fileID: 0}
  serializedVersion: 5
  m_Component:
  - component: {fileID: 1883914491}
  - component: {fileID: 1883914494}
  - component: {fileID: 1883914493}
  - component: {fileID: 1883914492}
  m_Layer: 0
  m_Name: Quad (1)
  m_TagString: Untagged
  m_Icon: {fileID: 0}
  m_NavMeshLayer: 0
  m_StaticEditorFlags: 0
  m_IsActive: 1
--- !u!4 &1883914491
Transform:
  m_ObjectHideFlags: 0
  m_PrefabParentObject: {fileID: 0}
  m_PrefabInternal: {fileID: 0}
  m_GameObject: {fileID: 1883914490}
  m_LocalRotation: {x: 0, y: -0.043619405, z: 0, w: 0.9990483}
  m_LocalPosition: {x: 5, y: 0, z: 7.9}
  m_LocalScale: {x: 2, y: 10.000004, z: 1.0000005}
  m_Children: []
  m_Father: {fileID: 827169276}
  m_RootOrder: 2
  m_LocalEulerAnglesHint: {x: 0, y: -5, z: 0}
--- !u!23 &1883914492
MeshRenderer:
  m_ObjectHideFlags: 0
  m_PrefabParentObject: {fileID: 0}
  m_PrefabInternal: {fileID: 0}
  m_GameObject: {fileID: 1883914490}
  m_Enabled: 1
  m_CastShadows: 1
  m_ReceiveShadows: 1
  m_DynamicOccludee: 1
  m_MotionVectors: 1
  m_LightProbeUsage: 1
  m_ReflectionProbeUsage: 1
  m_Materials:
  - {fileID: 2100000, guid: 444534c618931b84ab4770dc517021df, type: 2}
  m_StaticBatchInfo:
    firstSubMesh: 0
    subMeshCount: 0
  m_StaticBatchRoot: {fileID: 0}
  m_ProbeAnchor: {fileID: 0}
  m_LightProbeVolumeOverride: {fileID: 0}
  m_ScaleInLightmap: 1
  m_PreserveUVs: 1
  m_IgnoreNormalsForChartDetection: 0
  m_ImportantGI: 0
  m_StitchSeams: 0
  m_SelectedEditorRenderState: 3
  m_MinimumChartSize: 4
  m_AutoUVMaxDistance: 0.5
  m_AutoUVMaxAngle: 89
  m_LightmapParameters: {fileID: 0}
  m_SortingLayerID: 0
  m_SortingLayer: 0
  m_SortingOrder: 0
--- !u!64 &1883914493
MeshCollider:
  m_ObjectHideFlags: 0
  m_PrefabParentObject: {fileID: 0}
  m_PrefabInternal: {fileID: 0}
  m_GameObject: {fileID: 1883914490}
  m_Material: {fileID: 0}
  m_IsTrigger: 0
  m_Enabled: 1
  serializedVersion: 2
  m_Convex: 0
  m_InflateMesh: 0
  m_SkinWidth: 0.01
  m_Mesh: {fileID: 10210, guid: 0000000000000000e000000000000000, type: 0}
--- !u!33 &1883914494
MeshFilter:
  m_ObjectHideFlags: 0
  m_PrefabParentObject: {fileID: 0}
  m_PrefabInternal: {fileID: 0}
  m_GameObject: {fileID: 1883914490}
  m_Mesh: {fileID: 10210, guid: 0000000000000000e000000000000000, type: 0}
--- !u!1001 &1889215922
Prefab:
  m_ObjectHideFlags: 0
  serializedVersion: 2
  m_Modification:
    m_TransformParent: {fileID: 1546103598}
    m_Modifications:
    - target: {fileID: 4000010760374938, guid: 1faa212e4ad88f04a81c5ed019001de5, type: 2}
      propertyPath: m_LocalPosition.x
      value: 23.689999
      objectReference: {fileID: 0}
    - target: {fileID: 4000010760374938, guid: 1faa212e4ad88f04a81c5ed019001de5, type: 2}
      propertyPath: m_LocalPosition.y
      value: 0.89
      objectReference: {fileID: 0}
    - target: {fileID: 4000010760374938, guid: 1faa212e4ad88f04a81c5ed019001de5, type: 2}
      propertyPath: m_LocalPosition.z
      value: 0.37000084
      objectReference: {fileID: 0}
    - target: {fileID: 4000010760374938, guid: 1faa212e4ad88f04a81c5ed019001de5, type: 2}
      propertyPath: m_LocalRotation.x
      value: -0
      objectReference: {fileID: 0}
    - target: {fileID: 4000010760374938, guid: 1faa212e4ad88f04a81c5ed019001de5, type: 2}
      propertyPath: m_LocalRotation.y
      value: -0
      objectReference: {fileID: 0}
    - target: {fileID: 4000010760374938, guid: 1faa212e4ad88f04a81c5ed019001de5, type: 2}
      propertyPath: m_LocalRotation.z
      value: -0
      objectReference: {fileID: 0}
    - target: {fileID: 4000010760374938, guid: 1faa212e4ad88f04a81c5ed019001de5, type: 2}
      propertyPath: m_LocalRotation.w
      value: 1
      objectReference: {fileID: 0}
    - target: {fileID: 4000010760374938, guid: 1faa212e4ad88f04a81c5ed019001de5, type: 2}
      propertyPath: m_RootOrder
      value: 2
      objectReference: {fileID: 0}
    - target: {fileID: 4000010760374938, guid: 1faa212e4ad88f04a81c5ed019001de5, type: 2}
      propertyPath: m_LocalScale.x
      value: 1
      objectReference: {fileID: 0}
    m_RemovedComponents: []
  m_ParentPrefab: {fileID: 100100000, guid: 1faa212e4ad88f04a81c5ed019001de5, type: 2}
  m_IsPrefabParent: 0
--- !u!1 &1890439125
GameObject:
  m_ObjectHideFlags: 0
  m_PrefabParentObject: {fileID: 0}
  m_PrefabInternal: {fileID: 0}
  serializedVersion: 5
  m_Component:
  - component: {fileID: 1890439126}
  - component: {fileID: 1890439129}
  - component: {fileID: 1890439128}
  - component: {fileID: 1890439127}
  m_Layer: 0
  m_Name: Plane
  m_TagString: Untagged
  m_Icon: {fileID: 0}
  m_NavMeshLayer: 0
  m_StaticEditorFlags: 0
  m_IsActive: 1
--- !u!4 &1890439126
Transform:
  m_ObjectHideFlags: 0
  m_PrefabParentObject: {fileID: 0}
  m_PrefabInternal: {fileID: 0}
  m_GameObject: {fileID: 1890439125}
  m_LocalRotation: {x: -0, y: -0, z: -0, w: 1}
  m_LocalPosition: {x: 16.85, y: 0, z: 1.3600006}
  m_LocalScale: {x: 1, y: 1, z: 1}
  m_Children: []
  m_Father: {fileID: 463739668}
  m_RootOrder: 0
  m_LocalEulerAnglesHint: {x: 0, y: 0, z: 0}
--- !u!23 &1890439127
MeshRenderer:
  m_ObjectHideFlags: 0
  m_PrefabParentObject: {fileID: 0}
  m_PrefabInternal: {fileID: 0}
  m_GameObject: {fileID: 1890439125}
  m_Enabled: 1
  m_CastShadows: 1
  m_ReceiveShadows: 1
  m_DynamicOccludee: 1
  m_MotionVectors: 1
  m_LightProbeUsage: 1
  m_ReflectionProbeUsage: 1
  m_Materials:
  - {fileID: 2100000, guid: 9d65ced14251eb743ba9702a6f3c2ce8, type: 2}
  m_StaticBatchInfo:
    firstSubMesh: 0
    subMeshCount: 0
  m_StaticBatchRoot: {fileID: 0}
  m_ProbeAnchor: {fileID: 0}
  m_LightProbeVolumeOverride: {fileID: 0}
  m_ScaleInLightmap: 1
  m_PreserveUVs: 1
  m_IgnoreNormalsForChartDetection: 0
  m_ImportantGI: 0
  m_StitchSeams: 0
  m_SelectedEditorRenderState: 3
  m_MinimumChartSize: 4
  m_AutoUVMaxDistance: 0.5
  m_AutoUVMaxAngle: 89
  m_LightmapParameters: {fileID: 0}
  m_SortingLayerID: 0
  m_SortingLayer: 0
  m_SortingOrder: 0
--- !u!64 &1890439128
MeshCollider:
  m_ObjectHideFlags: 0
  m_PrefabParentObject: {fileID: 0}
  m_PrefabInternal: {fileID: 0}
  m_GameObject: {fileID: 1890439125}
  m_Material: {fileID: 0}
  m_IsTrigger: 0
  m_Enabled: 1
  serializedVersion: 2
  m_Convex: 0
  m_InflateMesh: 0
  m_SkinWidth: 0.01
  m_Mesh: {fileID: 10209, guid: 0000000000000000e000000000000000, type: 0}
--- !u!33 &1890439129
MeshFilter:
  m_ObjectHideFlags: 0
  m_PrefabParentObject: {fileID: 0}
  m_PrefabInternal: {fileID: 0}
  m_GameObject: {fileID: 1890439125}
  m_Mesh: {fileID: 10209, guid: 0000000000000000e000000000000000, type: 0}
--- !u!1 &1899786477
GameObject:
  m_ObjectHideFlags: 0
  m_PrefabParentObject: {fileID: 1000011787985402, guid: 1faa212e4ad88f04a81c5ed019001de5,
    type: 2}
  m_PrefabInternal: {fileID: 0}
  serializedVersion: 5
  m_Component:
  - component: {fileID: 1899786478}
  - component: {fileID: 1899786481}
  - component: {fileID: 1899786480}
  - component: {fileID: 1899786479}
  m_Layer: 0
  m_Name: Sphere (24)
  m_TagString: Untagged
  m_Icon: {fileID: 0}
  m_NavMeshLayer: 0
  m_StaticEditorFlags: 0
  m_IsActive: 1
--- !u!4 &1899786478
Transform:
  m_ObjectHideFlags: 0
  m_PrefabParentObject: {fileID: 4000011030235908, guid: 1faa212e4ad88f04a81c5ed019001de5,
    type: 2}
  m_PrefabInternal: {fileID: 0}
  m_GameObject: {fileID: 1899786477}
  m_LocalRotation: {x: -0, y: -0, z: -0, w: 1}
  m_LocalPosition: {x: -3.039997, y: 0, z: -2}
  m_LocalScale: {x: 1, y: 1, z: 1}
  m_Children:
  - {fileID: 928571528}
  m_Father: {fileID: 1689074024}
  m_RootOrder: 24
  m_LocalEulerAnglesHint: {x: 0, y: 0, z: 0}
--- !u!23 &1899786479
MeshRenderer:
  m_ObjectHideFlags: 0
  m_PrefabParentObject: {fileID: 23000013032495660, guid: 1faa212e4ad88f04a81c5ed019001de5,
    type: 2}
  m_PrefabInternal: {fileID: 0}
  m_GameObject: {fileID: 1899786477}
  m_Enabled: 1
  m_CastShadows: 1
  m_ReceiveShadows: 1
  m_DynamicOccludee: 1
  m_MotionVectors: 1
  m_LightProbeUsage: 1
  m_ReflectionProbeUsage: 1
  m_Materials:
  - {fileID: 2100000, guid: a2a19d95d85c4df49bf71590407f3105, type: 2}
  m_StaticBatchInfo:
    firstSubMesh: 0
    subMeshCount: 0
  m_StaticBatchRoot: {fileID: 0}
  m_ProbeAnchor: {fileID: 0}
  m_LightProbeVolumeOverride: {fileID: 0}
  m_ScaleInLightmap: 1
  m_PreserveUVs: 1
  m_IgnoreNormalsForChartDetection: 0
  m_ImportantGI: 0
  m_StitchSeams: 0
  m_SelectedEditorRenderState: 3
  m_MinimumChartSize: 4
  m_AutoUVMaxDistance: 0.5
  m_AutoUVMaxAngle: 89
  m_LightmapParameters: {fileID: 0}
  m_SortingLayerID: 0
  m_SortingLayer: 0
  m_SortingOrder: 0
--- !u!135 &1899786480
SphereCollider:
  m_ObjectHideFlags: 0
  m_PrefabParentObject: {fileID: 135000012989055838, guid: 1faa212e4ad88f04a81c5ed019001de5,
    type: 2}
  m_PrefabInternal: {fileID: 0}
  m_GameObject: {fileID: 1899786477}
  m_Material: {fileID: 0}
  m_IsTrigger: 0
  m_Enabled: 1
  serializedVersion: 2
  m_Radius: 0.5
  m_Center: {x: 0, y: 0, z: 0}
--- !u!33 &1899786481
MeshFilter:
  m_ObjectHideFlags: 0
  m_PrefabParentObject: {fileID: 33000011331132656, guid: 1faa212e4ad88f04a81c5ed019001de5,
    type: 2}
  m_PrefabInternal: {fileID: 0}
  m_GameObject: {fileID: 1899786477}
  m_Mesh: {fileID: 10207, guid: 0000000000000000e000000000000000, type: 0}
--- !u!1 &1907476403
GameObject:
  m_ObjectHideFlags: 0
  m_PrefabParentObject: {fileID: 0}
  m_PrefabInternal: {fileID: 0}
  serializedVersion: 5
  m_Component:
  - component: {fileID: 1907476404}
  - component: {fileID: 1907476407}
  - component: {fileID: 1907476406}
  - component: {fileID: 1907476405}
  m_Layer: 0
  m_Name: Quad (2)
  m_TagString: Untagged
  m_Icon: {fileID: 0}
  m_NavMeshLayer: 0
  m_StaticEditorFlags: 0
  m_IsActive: 1
--- !u!4 &1907476404
Transform:
  m_ObjectHideFlags: 0
  m_PrefabParentObject: {fileID: 0}
  m_PrefabInternal: {fileID: 0}
  m_GameObject: {fileID: 1907476403}
  m_LocalRotation: {x: 0, y: -0.08715578, z: 0, w: 0.9961947}
  m_LocalPosition: {x: 2.5, y: 0, z: 7.5}
  m_LocalScale: {x: 2, y: 10.000004, z: 1.0000005}
  m_Children: []
  m_Father: {fileID: 827169276}
  m_RootOrder: 3
  m_LocalEulerAnglesHint: {x: 0, y: -10, z: 0}
--- !u!23 &1907476405
MeshRenderer:
  m_ObjectHideFlags: 0
  m_PrefabParentObject: {fileID: 0}
  m_PrefabInternal: {fileID: 0}
  m_GameObject: {fileID: 1907476403}
  m_Enabled: 1
  m_CastShadows: 1
  m_ReceiveShadows: 1
  m_DynamicOccludee: 1
  m_MotionVectors: 1
  m_LightProbeUsage: 1
  m_ReflectionProbeUsage: 1
  m_Materials:
  - {fileID: 2100000, guid: dcad493d968f31e4ba561145c394919b, type: 2}
  m_StaticBatchInfo:
    firstSubMesh: 0
    subMeshCount: 0
  m_StaticBatchRoot: {fileID: 0}
  m_ProbeAnchor: {fileID: 0}
  m_LightProbeVolumeOverride: {fileID: 0}
  m_ScaleInLightmap: 1
  m_PreserveUVs: 1
  m_IgnoreNormalsForChartDetection: 0
  m_ImportantGI: 0
  m_StitchSeams: 0
  m_SelectedEditorRenderState: 3
  m_MinimumChartSize: 4
  m_AutoUVMaxDistance: 0.5
  m_AutoUVMaxAngle: 89
  m_LightmapParameters: {fileID: 0}
  m_SortingLayerID: 0
  m_SortingLayer: 0
  m_SortingOrder: 0
--- !u!64 &1907476406
MeshCollider:
  m_ObjectHideFlags: 0
  m_PrefabParentObject: {fileID: 0}
  m_PrefabInternal: {fileID: 0}
  m_GameObject: {fileID: 1907476403}
  m_Material: {fileID: 0}
  m_IsTrigger: 0
  m_Enabled: 1
  serializedVersion: 2
  m_Convex: 0
  m_InflateMesh: 0
  m_SkinWidth: 0.01
  m_Mesh: {fileID: 10210, guid: 0000000000000000e000000000000000, type: 0}
--- !u!33 &1907476407
MeshFilter:
  m_ObjectHideFlags: 0
  m_PrefabParentObject: {fileID: 0}
  m_PrefabInternal: {fileID: 0}
  m_GameObject: {fileID: 1907476403}
  m_Mesh: {fileID: 10210, guid: 0000000000000000e000000000000000, type: 0}
--- !u!1 &1922465729
GameObject:
  m_ObjectHideFlags: 0
  m_PrefabParentObject: {fileID: 1000011973232756, guid: 1faa212e4ad88f04a81c5ed019001de5,
    type: 2}
  m_PrefabInternal: {fileID: 0}
  serializedVersion: 5
  m_Component:
  - component: {fileID: 1922465730}
  m_Layer: 0
  m_Name: GameObject
  m_TagString: Untagged
  m_Icon: {fileID: 0}
  m_NavMeshLayer: 0
  m_StaticEditorFlags: 0
  m_IsActive: 1
--- !u!4 &1922465730
Transform:
  m_ObjectHideFlags: 0
  m_PrefabParentObject: {fileID: 4000010163547154, guid: 1faa212e4ad88f04a81c5ed019001de5,
    type: 2}
  m_PrefabInternal: {fileID: 0}
  m_GameObject: {fileID: 1922465729}
  m_LocalRotation: {x: 0, y: 0, z: 0, w: 1}
  m_LocalPosition: {x: 0, y: 0, z: 0}
  m_LocalScale: {x: 1, y: 1, z: 1}
  m_Children: []
  m_Father: {fileID: 2073488454}
  m_RootOrder: 0
  m_LocalEulerAnglesHint: {x: 0, y: 0, z: 0}
--- !u!1 &1936798408
GameObject:
  m_ObjectHideFlags: 0
  m_PrefabParentObject: {fileID: 1000011697605022, guid: 1faa212e4ad88f04a81c5ed019001de5,
    type: 2}
  m_PrefabInternal: {fileID: 0}
  serializedVersion: 5
  m_Component:
  - component: {fileID: 1936798409}
  - component: {fileID: 1936798412}
  - component: {fileID: 1936798411}
  - component: {fileID: 1936798410}
  m_Layer: 0
  m_Name: Sphere (45)
  m_TagString: Untagged
  m_Icon: {fileID: 0}
  m_NavMeshLayer: 0
  m_StaticEditorFlags: 0
  m_IsActive: 1
--- !u!4 &1936798409
Transform:
  m_ObjectHideFlags: 0
  m_PrefabParentObject: {fileID: 4000012549693380, guid: 1faa212e4ad88f04a81c5ed019001de5,
    type: 2}
  m_PrefabInternal: {fileID: 0}
  m_GameObject: {fileID: 1936798408}
  m_LocalRotation: {x: -0, y: -0, z: -0, w: 1}
  m_LocalPosition: {x: -6.039997, y: 0, z: -5}
  m_LocalScale: {x: 1, y: 1, z: 1}
  m_Children:
  - {fileID: 186904663}
  m_Father: {fileID: 1689074024}
  m_RootOrder: 45
  m_LocalEulerAnglesHint: {x: 0, y: 0, z: 0}
--- !u!23 &1936798410
MeshRenderer:
  m_ObjectHideFlags: 0
  m_PrefabParentObject: {fileID: 23000011036715798, guid: 1faa212e4ad88f04a81c5ed019001de5,
    type: 2}
  m_PrefabInternal: {fileID: 0}
  m_GameObject: {fileID: 1936798408}
  m_Enabled: 1
  m_CastShadows: 1
  m_ReceiveShadows: 1
  m_DynamicOccludee: 1
  m_MotionVectors: 1
  m_LightProbeUsage: 1
  m_ReflectionProbeUsage: 1
  m_Materials:
  - {fileID: 2100000, guid: 167254d335008e34697ce3508afd52b7, type: 2}
  m_StaticBatchInfo:
    firstSubMesh: 0
    subMeshCount: 0
  m_StaticBatchRoot: {fileID: 0}
  m_ProbeAnchor: {fileID: 0}
  m_LightProbeVolumeOverride: {fileID: 0}
  m_ScaleInLightmap: 1
  m_PreserveUVs: 1
  m_IgnoreNormalsForChartDetection: 0
  m_ImportantGI: 0
  m_StitchSeams: 0
  m_SelectedEditorRenderState: 3
  m_MinimumChartSize: 4
  m_AutoUVMaxDistance: 0.5
  m_AutoUVMaxAngle: 89
  m_LightmapParameters: {fileID: 0}
  m_SortingLayerID: 0
  m_SortingLayer: 0
  m_SortingOrder: 0
--- !u!135 &1936798411
SphereCollider:
  m_ObjectHideFlags: 0
  m_PrefabParentObject: {fileID: 135000012210333046, guid: 1faa212e4ad88f04a81c5ed019001de5,
    type: 2}
  m_PrefabInternal: {fileID: 0}
  m_GameObject: {fileID: 1936798408}
  m_Material: {fileID: 0}
  m_IsTrigger: 0
  m_Enabled: 1
  serializedVersion: 2
  m_Radius: 0.5
  m_Center: {x: 0, y: 0, z: 0}
--- !u!33 &1936798412
MeshFilter:
  m_ObjectHideFlags: 0
  m_PrefabParentObject: {fileID: 33000012341634524, guid: 1faa212e4ad88f04a81c5ed019001de5,
    type: 2}
  m_PrefabInternal: {fileID: 0}
  m_GameObject: {fileID: 1936798408}
  m_Mesh: {fileID: 10207, guid: 0000000000000000e000000000000000, type: 0}
--- !u!1 &1943606311
GameObject:
  m_ObjectHideFlags: 0
  m_PrefabParentObject: {fileID: 1000011498593814, guid: 1faa212e4ad88f04a81c5ed019001de5,
    type: 2}
  m_PrefabInternal: {fileID: 0}
  serializedVersion: 5
  m_Component:
  - component: {fileID: 1943606312}
  m_Layer: 0
  m_Name: GameObject
  m_TagString: Untagged
  m_Icon: {fileID: 0}
  m_NavMeshLayer: 0
  m_StaticEditorFlags: 0
  m_IsActive: 1
--- !u!4 &1943606312
Transform:
  m_ObjectHideFlags: 0
  m_PrefabParentObject: {fileID: 4000013798480240, guid: 1faa212e4ad88f04a81c5ed019001de5,
    type: 2}
  m_PrefabInternal: {fileID: 0}
  m_GameObject: {fileID: 1943606311}
  m_LocalRotation: {x: 0, y: 0, z: 0, w: 1}
  m_LocalPosition: {x: 0, y: 0, z: 0}
  m_LocalScale: {x: 1, y: 1, z: 1}
  m_Children: []
  m_Father: {fileID: 632653806}
  m_RootOrder: 0
  m_LocalEulerAnglesHint: {x: 0, y: 0, z: 0}
--- !u!1 &1943835611
GameObject:
  m_ObjectHideFlags: 0
  m_PrefabParentObject: {fileID: 0}
  m_PrefabInternal: {fileID: 0}
  serializedVersion: 5
  m_Component:
  - component: {fileID: 1943835612}
  - component: {fileID: 1943835614}
  - component: {fileID: 1943835613}
  - component: {fileID: 1943835615}
  m_Layer: 0
  m_Name: Spot light
  m_TagString: Untagged
  m_Icon: {fileID: 0}
  m_NavMeshLayer: 0
  m_StaticEditorFlags: 0
  m_IsActive: 1
--- !u!4 &1943835612
Transform:
  m_ObjectHideFlags: 0
  m_PrefabParentObject: {fileID: 0}
  m_PrefabInternal: {fileID: 0}
  m_GameObject: {fileID: 1943835611}
  m_LocalRotation: {x: 0.19811185, y: 0.5253661, z: -0.20452684, w: 0.80181724}
  m_LocalPosition: {x: 14.213, y: 4.906, z: 0.152}
  m_LocalScale: {x: 1, y: 1, z: 1}
  m_Children: []
  m_Father: {fileID: 463739668}
  m_RootOrder: 1
  m_LocalEulerAnglesHint: {x: 32.181, y: 64.116005, z: -8.139}
--- !u!114 &1943835613
MonoBehaviour:
  m_ObjectHideFlags: 0
  m_PrefabParentObject: {fileID: 0}
  m_PrefabInternal: {fileID: 0}
  m_GameObject: {fileID: 1943835611}
  m_Enabled: 1
  m_EditorHideFlags: 0
  m_Script: {fileID: 11500000, guid: 7a68c43fe1f2a47cfa234b5eeaa98012, type: 3}
  m_Name: 
  m_EditorClassIdentifier: 
  m_innerSpotPercent: 0
  lightDimmer: 1
  fadeDistance: 10000
  affectDiffuse: 1
  affectSpecular: 1
  archetype: 0
  spotLightShape: 0
  lightLength: 0
  lightWidth: 0
<<<<<<< HEAD
  shadowCascadeCount: 4
  shadowCascadeRatios:
  - 0.05
  - 0.2
  - 0.3
  shadowAlgorithm: 0
  shadowVariant: 4
  shadowPrecision: 0
  shadowData:
    format: 4
    data: 0bd7a33b0000803f
  shadowDatas:
  - format: 0
    data: 0bd7a33b0000803f
  - format: 4
    data: 0bd7a33b0000803f
=======
>>>>>>> fd6b24e8
--- !u!108 &1943835614
Light:
  m_ObjectHideFlags: 0
  m_PrefabParentObject: {fileID: 0}
  m_PrefabInternal: {fileID: 0}
  m_GameObject: {fileID: 1943835611}
  m_Enabled: 1
  serializedVersion: 8
  m_Type: 0
  m_Color: {r: 1, g: 1, b: 1, a: 1}
  m_Intensity: 326.9
  m_Range: 11.63
  m_SpotAngle: 74.7
  m_CookieSize: 10
  m_Shadows:
    m_Type: 1
    m_Resolution: -1
    m_CustomResolution: -1
    m_Strength: 1
    m_Bias: 0.05
    m_NormalBias: 0.4
    m_NearPlane: 0.2
  m_Cookie: {fileID: 0}
  m_DrawHalo: 0
  m_Flare: {fileID: 0}
  m_RenderMode: 0
  m_CullingMask:
    serializedVersion: 2
    m_Bits: 4294967295
  m_Lightmapping: 4
  m_AreaSize: {x: 1, y: 1}
  m_BounceIntensity: 1
  m_ColorTemperature: 6570
  m_UseColorTemperature: 0
  m_ShadowRadius: 0
  m_ShadowAngle: 0
--- !u!114 &1943835615
MonoBehaviour:
  m_ObjectHideFlags: 0
  m_PrefabParentObject: {fileID: 0}
  m_PrefabInternal: {fileID: 0}
  m_GameObject: {fileID: 1943835611}
  m_Enabled: 1
  m_EditorHideFlags: 0
  m_Script: {fileID: 11500000, guid: c6c2871f720b2af4e9210febdac74517, type: 3}
  m_Name: 
  m_EditorClassIdentifier: 
  shadowResolution: 512
  shadowDimmer: 1
  shadowFadeDistance: 10000
  shadowCascadeCount: 4
  shadowCascadeRatios:
  - 0.05
  - 0.2
  - 0.3
  shadowAlgorithm: 0
  shadowVariant: 0
  shadowPrecision: 0
  shadowData:
    format: 0
    data: 
  shadowDatas: []
--- !u!1 &1945509644
GameObject:
  m_ObjectHideFlags: 0
  m_PrefabParentObject: {fileID: 0}
  m_PrefabInternal: {fileID: 0}
  serializedVersion: 5
  m_Component:
  - component: {fileID: 1945509645}
  - component: {fileID: 1945509647}
  - component: {fileID: 1945509646}
  - component: {fileID: 1945509648}
  m_Layer: 0
  m_Name: Point light
  m_TagString: Untagged
  m_Icon: {fileID: 0}
  m_NavMeshLayer: 0
  m_StaticEditorFlags: 0
  m_IsActive: 1
--- !u!4 &1945509645
Transform:
  m_ObjectHideFlags: 0
  m_PrefabParentObject: {fileID: 0}
  m_PrefabInternal: {fileID: 0}
  m_GameObject: {fileID: 1945509644}
  m_LocalRotation: {x: 0, y: 0, z: 0, w: 1}
  m_LocalPosition: {x: 0.72, y: -2.19, z: -6.47}
  m_LocalScale: {x: 1, y: 1, z: 1}
  m_Children: []
  m_Father: {fileID: 325784430}
  m_RootOrder: 2
  m_LocalEulerAnglesHint: {x: 0, y: 0, z: 0}
--- !u!114 &1945509646
MonoBehaviour:
  m_ObjectHideFlags: 0
  m_PrefabParentObject: {fileID: 0}
  m_PrefabInternal: {fileID: 0}
  m_GameObject: {fileID: 1945509644}
  m_Enabled: 1
  m_EditorHideFlags: 0
  m_Script: {fileID: 11500000, guid: 7a68c43fe1f2a47cfa234b5eeaa98012, type: 3}
  m_Name: 
  m_EditorClassIdentifier: 
  m_innerSpotPercent: 0
  lightDimmer: 1
  fadeDistance: 10000
  affectDiffuse: 1
  affectSpecular: 1
  archetype: 0
  spotLightShape: 0
  lightLength: 0
  lightWidth: 0
<<<<<<< HEAD
  shadowCascadeCount: 4
  shadowCascadeRatios:
  - 0.05
  - 0.2
  - 0.3
  shadowAlgorithm: 0
  shadowVariant: 0
  shadowPrecision: 0
  shadowData:
    format: 0
    data: 
  shadowDatas: []
=======
>>>>>>> fd6b24e8
--- !u!108 &1945509647
Light:
  m_ObjectHideFlags: 0
  m_PrefabParentObject: {fileID: 0}
  m_PrefabInternal: {fileID: 0}
  m_GameObject: {fileID: 1945509644}
  m_Enabled: 1
  serializedVersion: 8
  m_Type: 2
  m_Color: {r: 1, g: 1, b: 1, a: 1}
  m_Intensity: 40
  m_Range: 20
  m_SpotAngle: 30
  m_CookieSize: 10
  m_Shadows:
    m_Type: 0
    m_Resolution: -1
    m_CustomResolution: -1
    m_Strength: 1
    m_Bias: 0.05
    m_NormalBias: 0.4
    m_NearPlane: 0.2
  m_Cookie: {fileID: 0}
  m_DrawHalo: 0
  m_Flare: {fileID: 0}
  m_RenderMode: 0
  m_CullingMask:
    serializedVersion: 2
    m_Bits: 4294967295
  m_Lightmapping: 4
  m_AreaSize: {x: 1, y: 1}
  m_BounceIntensity: 1
  m_ColorTemperature: 6570
  m_UseColorTemperature: 0
  m_ShadowRadius: 0
  m_ShadowAngle: 0
--- !u!114 &1945509648
MonoBehaviour:
  m_ObjectHideFlags: 0
  m_PrefabParentObject: {fileID: 0}
  m_PrefabInternal: {fileID: 0}
  m_GameObject: {fileID: 1945509644}
  m_Enabled: 1
  m_EditorHideFlags: 0
  m_Script: {fileID: 11500000, guid: c6c2871f720b2af4e9210febdac74517, type: 3}
  m_Name: 
  m_EditorClassIdentifier: 
  shadowResolution: 512
  shadowDimmer: 1
  shadowFadeDistance: 10000
  shadowCascadeCount: 4
  shadowCascadeRatios:
  - 0.05
  - 0.2
  - 0.3
  shadowAlgorithm: 0
  shadowVariant: 0
  shadowPrecision: 0
  shadowData:
    format: 0
    data: 
  shadowDatas: []
--- !u!1 &1968535689
GameObject:
  m_ObjectHideFlags: 0
  m_PrefabParentObject: {fileID: 1000013554399048, guid: 1faa212e4ad88f04a81c5ed019001de5,
    type: 2}
  m_PrefabInternal: {fileID: 0}
  serializedVersion: 5
  m_Component:
  - component: {fileID: 1968535690}
  - component: {fileID: 1968535693}
  - component: {fileID: 1968535692}
  - component: {fileID: 1968535691}
  m_Layer: 0
  m_Name: Sphere (53)
  m_TagString: Untagged
  m_Icon: {fileID: 0}
  m_NavMeshLayer: 0
  m_StaticEditorFlags: 0
  m_IsActive: 1
--- !u!4 &1968535690
Transform:
  m_ObjectHideFlags: 0
  m_PrefabParentObject: {fileID: 4000011818357032, guid: 1faa212e4ad88f04a81c5ed019001de5,
    type: 2}
  m_PrefabInternal: {fileID: 0}
  m_GameObject: {fileID: 1968535689}
  m_LocalRotation: {x: -0, y: -0, z: -0, w: 1}
  m_LocalPosition: {x: 7.460003, y: 0, z: -5}
  m_LocalScale: {x: 1, y: 1, z: 1}
  m_Children:
  - {fileID: 1124705055}
  m_Father: {fileID: 1689074024}
  m_RootOrder: 53
  m_LocalEulerAnglesHint: {x: 0, y: 0, z: 0}
--- !u!23 &1968535691
MeshRenderer:
  m_ObjectHideFlags: 0
  m_PrefabParentObject: {fileID: 23000010816873258, guid: 1faa212e4ad88f04a81c5ed019001de5,
    type: 2}
  m_PrefabInternal: {fileID: 0}
  m_GameObject: {fileID: 1968535689}
  m_Enabled: 1
  m_CastShadows: 1
  m_ReceiveShadows: 1
  m_DynamicOccludee: 1
  m_MotionVectors: 1
  m_LightProbeUsage: 1
  m_ReflectionProbeUsage: 1
  m_Materials:
  - {fileID: 2100000, guid: 3bf76967951d40d48ac3e38ec9812271, type: 2}
  m_StaticBatchInfo:
    firstSubMesh: 0
    subMeshCount: 0
  m_StaticBatchRoot: {fileID: 0}
  m_ProbeAnchor: {fileID: 0}
  m_LightProbeVolumeOverride: {fileID: 0}
  m_ScaleInLightmap: 1
  m_PreserveUVs: 1
  m_IgnoreNormalsForChartDetection: 0
  m_ImportantGI: 0
  m_StitchSeams: 0
  m_SelectedEditorRenderState: 3
  m_MinimumChartSize: 4
  m_AutoUVMaxDistance: 0.5
  m_AutoUVMaxAngle: 89
  m_LightmapParameters: {fileID: 0}
  m_SortingLayerID: 0
  m_SortingLayer: 0
  m_SortingOrder: 0
--- !u!135 &1968535692
SphereCollider:
  m_ObjectHideFlags: 0
  m_PrefabParentObject: {fileID: 135000010500615814, guid: 1faa212e4ad88f04a81c5ed019001de5,
    type: 2}
  m_PrefabInternal: {fileID: 0}
  m_GameObject: {fileID: 1968535689}
  m_Material: {fileID: 0}
  m_IsTrigger: 0
  m_Enabled: 1
  serializedVersion: 2
  m_Radius: 0.5
  m_Center: {x: 0, y: 0, z: 0}
--- !u!33 &1968535693
MeshFilter:
  m_ObjectHideFlags: 0
  m_PrefabParentObject: {fileID: 33000011229769100, guid: 1faa212e4ad88f04a81c5ed019001de5,
    type: 2}
  m_PrefabInternal: {fileID: 0}
  m_GameObject: {fileID: 1968535689}
  m_Mesh: {fileID: 10207, guid: 0000000000000000e000000000000000, type: 0}
--- !u!1 &1988224185
GameObject:
  m_ObjectHideFlags: 0
  m_PrefabParentObject: {fileID: 0}
  m_PrefabInternal: {fileID: 0}
  serializedVersion: 5
  m_Component:
  - component: {fileID: 1988224186}
  - component: {fileID: 1988224188}
  - component: {fileID: 1988224187}
  - component: {fileID: 1988224189}
  m_Layer: 0
  m_Name: Point light forward
  m_TagString: Untagged
  m_Icon: {fileID: 0}
  m_NavMeshLayer: 0
  m_StaticEditorFlags: 0
  m_IsActive: 1
--- !u!4 &1988224186
Transform:
  m_ObjectHideFlags: 0
  m_PrefabParentObject: {fileID: 0}
  m_PrefabInternal: {fileID: 0}
  m_GameObject: {fileID: 1988224185}
  m_LocalRotation: {x: -0, y: 0.7071068, z: -0, w: 0.7071068}
  m_LocalPosition: {x: -12.4, y: 4.14, z: 2.85}
  m_LocalScale: {x: 1.0000002, y: 1, z: 1.0000002}
  m_Children: []
  m_Father: {fileID: 1460908097}
  m_RootOrder: 5
  m_LocalEulerAnglesHint: {x: 0, y: 0, z: 0}
--- !u!114 &1988224187
MonoBehaviour:
  m_ObjectHideFlags: 0
  m_PrefabParentObject: {fileID: 0}
  m_PrefabInternal: {fileID: 0}
  m_GameObject: {fileID: 1988224185}
  m_Enabled: 1
  m_EditorHideFlags: 0
  m_Script: {fileID: 11500000, guid: 7a68c43fe1f2a47cfa234b5eeaa98012, type: 3}
  m_Name: 
  m_EditorClassIdentifier: 
  m_innerSpotPercent: 0
  lightDimmer: 1
  fadeDistance: 10000
  affectDiffuse: 1
  affectSpecular: 1
  archetype: 0
  spotLightShape: 0
  lightLength: 0
  lightWidth: 0
<<<<<<< HEAD
  shadowCascadeCount: 4
  shadowCascadeRatios:
  - 0.05
  - 0.2
  - 0.3
  shadowAlgorithm: 0
  shadowVariant: 0
  shadowPrecision: 0
  shadowData:
    format: 0
    data: 
  shadowDatas: []
=======
>>>>>>> fd6b24e8
--- !u!108 &1988224188
Light:
  m_ObjectHideFlags: 0
  m_PrefabParentObject: {fileID: 0}
  m_PrefabInternal: {fileID: 0}
  m_GameObject: {fileID: 1988224185}
  m_Enabled: 1
  serializedVersion: 8
  m_Type: 2
  m_Color: {r: 1, g: 1, b: 1, a: 1}
  m_Intensity: 10
  m_Range: 10
  m_SpotAngle: 30
  m_CookieSize: 10
  m_Shadows:
    m_Type: 0
    m_Resolution: -1
    m_CustomResolution: -1
    m_Strength: 1
    m_Bias: 0.05
    m_NormalBias: 0.4
    m_NearPlane: 0.2
  m_Cookie: {fileID: 0}
  m_DrawHalo: 0
  m_Flare: {fileID: 0}
  m_RenderMode: 0
  m_CullingMask:
    serializedVersion: 2
    m_Bits: 4294967295
  m_Lightmapping: 4
  m_AreaSize: {x: 1, y: 1}
  m_BounceIntensity: 1
  m_ColorTemperature: 6570
  m_UseColorTemperature: 0
  m_ShadowRadius: 0
  m_ShadowAngle: 0
--- !u!114 &1988224189
MonoBehaviour:
  m_ObjectHideFlags: 0
  m_PrefabParentObject: {fileID: 0}
  m_PrefabInternal: {fileID: 0}
  m_GameObject: {fileID: 1988224185}
  m_Enabled: 1
  m_EditorHideFlags: 0
  m_Script: {fileID: 11500000, guid: c6c2871f720b2af4e9210febdac74517, type: 3}
  m_Name: 
  m_EditorClassIdentifier: 
  shadowResolution: 512
  shadowDimmer: 1
  shadowFadeDistance: 10000
  shadowCascadeCount: 4
  shadowCascadeRatios:
  - 0.05
  - 0.2
  - 0.3
  shadowAlgorithm: 0
  shadowVariant: 0
  shadowPrecision: 0
  shadowData:
    format: 0
    data: 
  shadowDatas: []
--- !u!1 &1989256444
GameObject:
  m_ObjectHideFlags: 0
  m_PrefabParentObject: {fileID: 1000012344280542, guid: 1faa212e4ad88f04a81c5ed019001de5,
    type: 2}
  m_PrefabInternal: {fileID: 0}
  serializedVersion: 5
  m_Component:
  - component: {fileID: 1989256445}
  - component: {fileID: 1989256448}
  - component: {fileID: 1989256447}
  - component: {fileID: 1989256446}
  m_Layer: 0
  m_Name: Sphere (25)
  m_TagString: Untagged
  m_Icon: {fileID: 0}
  m_NavMeshLayer: 0
  m_StaticEditorFlags: 0
  m_IsActive: 1
--- !u!4 &1989256445
Transform:
  m_ObjectHideFlags: 0
  m_PrefabParentObject: {fileID: 4000012542715892, guid: 1faa212e4ad88f04a81c5ed019001de5,
    type: 2}
  m_PrefabInternal: {fileID: 0}
  m_GameObject: {fileID: 1989256444}
  m_LocalRotation: {x: -0, y: -0, z: -0, w: 1}
  m_LocalPosition: {x: -4.539997, y: 0, z: -2}
  m_LocalScale: {x: 1, y: 1, z: 1}
  m_Children:
  - {fileID: 431878907}
  m_Father: {fileID: 1689074024}
  m_RootOrder: 25
  m_LocalEulerAnglesHint: {x: 0, y: 0, z: 0}
--- !u!23 &1989256446
MeshRenderer:
  m_ObjectHideFlags: 0
  m_PrefabParentObject: {fileID: 23000013796798692, guid: 1faa212e4ad88f04a81c5ed019001de5,
    type: 2}
  m_PrefabInternal: {fileID: 0}
  m_GameObject: {fileID: 1989256444}
  m_Enabled: 1
  m_CastShadows: 1
  m_ReceiveShadows: 1
  m_DynamicOccludee: 1
  m_MotionVectors: 1
  m_LightProbeUsage: 1
  m_ReflectionProbeUsage: 1
  m_Materials:
  - {fileID: 2100000, guid: 124be17f98de6be4d88037296f95bd76, type: 2}
  m_StaticBatchInfo:
    firstSubMesh: 0
    subMeshCount: 0
  m_StaticBatchRoot: {fileID: 0}
  m_ProbeAnchor: {fileID: 0}
  m_LightProbeVolumeOverride: {fileID: 0}
  m_ScaleInLightmap: 1
  m_PreserveUVs: 1
  m_IgnoreNormalsForChartDetection: 0
  m_ImportantGI: 0
  m_StitchSeams: 0
  m_SelectedEditorRenderState: 3
  m_MinimumChartSize: 4
  m_AutoUVMaxDistance: 0.5
  m_AutoUVMaxAngle: 89
  m_LightmapParameters: {fileID: 0}
  m_SortingLayerID: 0
  m_SortingLayer: 0
  m_SortingOrder: 0
--- !u!135 &1989256447
SphereCollider:
  m_ObjectHideFlags: 0
  m_PrefabParentObject: {fileID: 135000012388857190, guid: 1faa212e4ad88f04a81c5ed019001de5,
    type: 2}
  m_PrefabInternal: {fileID: 0}
  m_GameObject: {fileID: 1989256444}
  m_Material: {fileID: 0}
  m_IsTrigger: 0
  m_Enabled: 1
  serializedVersion: 2
  m_Radius: 0.5
  m_Center: {x: 0, y: 0, z: 0}
--- !u!33 &1989256448
MeshFilter:
  m_ObjectHideFlags: 0
  m_PrefabParentObject: {fileID: 33000011112248652, guid: 1faa212e4ad88f04a81c5ed019001de5,
    type: 2}
  m_PrefabInternal: {fileID: 0}
  m_GameObject: {fileID: 1989256444}
  m_Mesh: {fileID: 10207, guid: 0000000000000000e000000000000000, type: 0}
--- !u!1 &2015022933
GameObject:
  m_ObjectHideFlags: 0
  m_PrefabParentObject: {fileID: 0}
  m_PrefabInternal: {fileID: 0}
  serializedVersion: 5
  m_Component:
  - component: {fileID: 2015022934}
  - component: {fileID: 2015022936}
  - component: {fileID: 2015022935}
  - component: {fileID: 2015022937}
  m_Layer: 0
  m_Name: Spot Light (1)
  m_TagString: Untagged
  m_Icon: {fileID: 0}
  m_NavMeshLayer: 0
  m_StaticEditorFlags: 0
  m_IsActive: 1
--- !u!4 &2015022934
Transform:
  m_ObjectHideFlags: 0
  m_PrefabParentObject: {fileID: 0}
  m_PrefabInternal: {fileID: 0}
  m_GameObject: {fileID: 2015022933}
  m_LocalRotation: {x: -0.258819, y: 0, z: 0, w: 0.9659259}
  m_LocalPosition: {x: -0.05, y: 0, z: -2}
  m_LocalScale: {x: 0, y: 0, z: 1.0000005}
  m_Children: []
  m_Father: {fileID: 2026378394}
  m_RootOrder: 2
  m_LocalEulerAnglesHint: {x: -30, y: 0, z: 0}
--- !u!114 &2015022935
MonoBehaviour:
  m_ObjectHideFlags: 0
  m_PrefabParentObject: {fileID: 0}
  m_PrefabInternal: {fileID: 0}
  m_GameObject: {fileID: 2015022933}
  m_Enabled: 1
  m_EditorHideFlags: 0
  m_Script: {fileID: 11500000, guid: 7a68c43fe1f2a47cfa234b5eeaa98012, type: 3}
  m_Name: 
  m_EditorClassIdentifier: 
  m_innerSpotPercent: 0
  lightDimmer: 1
  fadeDistance: 10000
  affectDiffuse: 1
  affectSpecular: 1
  archetype: 0
  spotLightShape: 0
  lightLength: 0
  lightWidth: 0
<<<<<<< HEAD
  shadowCascadeCount: 4
  shadowCascadeRatios:
  - 0.05
  - 0.2
  - 0.3
  shadowAlgorithm: 0
  shadowVariant: 0
  shadowPrecision: 0
  shadowData:
    format: 0
    data: 
  shadowDatas: []
=======
>>>>>>> fd6b24e8
--- !u!108 &2015022936
Light:
  m_ObjectHideFlags: 0
  m_PrefabParentObject: {fileID: 0}
  m_PrefabInternal: {fileID: 0}
  m_GameObject: {fileID: 2015022933}
  m_Enabled: 1
  serializedVersion: 8
  m_Type: 0
  m_Color: {r: 1, g: 1, b: 1, a: 1}
  m_Intensity: 50
  m_Range: 6
  m_SpotAngle: 60
  m_CookieSize: 10
  m_Shadows:
    m_Type: 0
    m_Resolution: -1
    m_CustomResolution: -1
    m_Strength: 1
    m_Bias: 0.05
    m_NormalBias: 0.4
    m_NearPlane: 0.2
  m_Cookie: {fileID: 2800000, guid: a5f5ba3665c610f469d392e02dadb3bd, type: 3}
  m_DrawHalo: 0
  m_Flare: {fileID: 0}
  m_RenderMode: 0
  m_CullingMask:
    serializedVersion: 2
    m_Bits: 4294967295
  m_Lightmapping: 4
  m_AreaSize: {x: 1, y: 1}
  m_BounceIntensity: 1
  m_ColorTemperature: 6570
  m_UseColorTemperature: 0
  m_ShadowRadius: 0
  m_ShadowAngle: 0
--- !u!114 &2015022937
MonoBehaviour:
  m_ObjectHideFlags: 0
  m_PrefabParentObject: {fileID: 0}
  m_PrefabInternal: {fileID: 0}
  m_GameObject: {fileID: 2015022933}
  m_Enabled: 1
  m_EditorHideFlags: 0
  m_Script: {fileID: 11500000, guid: c6c2871f720b2af4e9210febdac74517, type: 3}
  m_Name: 
  m_EditorClassIdentifier: 
  shadowResolution: 512
  shadowDimmer: 1
  shadowFadeDistance: 10000
  shadowCascadeCount: 4
  shadowCascadeRatios:
  - 0.05
  - 0.2
  - 0.3
  shadowAlgorithm: 0
  shadowVariant: 0
  shadowPrecision: 0
  shadowData:
    format: 0
    data: 
  shadowDatas: []
--- !u!1001 &2018525354
Prefab:
  m_ObjectHideFlags: 0
  serializedVersion: 2
  m_Modification:
    m_TransformParent: {fileID: 842652641}
    m_Modifications:
    - target: {fileID: 400000, guid: 646b4ac0331f8e447bd20f06eba916a3, type: 3}
      propertyPath: m_LocalPosition.x
      value: 18.210001
      objectReference: {fileID: 0}
    - target: {fileID: 400000, guid: 646b4ac0331f8e447bd20f06eba916a3, type: 3}
      propertyPath: m_LocalPosition.y
      value: 1.891
      objectReference: {fileID: 0}
    - target: {fileID: 400000, guid: 646b4ac0331f8e447bd20f06eba916a3, type: 3}
      propertyPath: m_LocalPosition.z
      value: 3.1520004
      objectReference: {fileID: 0}
    - target: {fileID: 400000, guid: 646b4ac0331f8e447bd20f06eba916a3, type: 3}
      propertyPath: m_LocalRotation.x
      value: -0
      objectReference: {fileID: 0}
    - target: {fileID: 400000, guid: 646b4ac0331f8e447bd20f06eba916a3, type: 3}
      propertyPath: m_LocalRotation.y
      value: -0.45621717
      objectReference: {fileID: 0}
    - target: {fileID: 400000, guid: 646b4ac0331f8e447bd20f06eba916a3, type: 3}
      propertyPath: m_LocalRotation.z
      value: -0
      objectReference: {fileID: 0}
    - target: {fileID: 400000, guid: 646b4ac0331f8e447bd20f06eba916a3, type: 3}
      propertyPath: m_LocalRotation.w
      value: 0.8898685
      objectReference: {fileID: 0}
    - target: {fileID: 400000, guid: 646b4ac0331f8e447bd20f06eba916a3, type: 3}
      propertyPath: m_RootOrder
      value: 3
      objectReference: {fileID: 0}
    - target: {fileID: 400000, guid: 646b4ac0331f8e447bd20f06eba916a3, type: 3}
      propertyPath: m_LocalEulerAnglesHint.x
      value: 0
      objectReference: {fileID: 0}
    - target: {fileID: 400000, guid: 646b4ac0331f8e447bd20f06eba916a3, type: 3}
      propertyPath: m_LocalEulerAnglesHint.y
      value: -54.287003
      objectReference: {fileID: 0}
    - target: {fileID: 400000, guid: 646b4ac0331f8e447bd20f06eba916a3, type: 3}
      propertyPath: m_LocalEulerAnglesHint.z
      value: 0
      objectReference: {fileID: 0}
    - target: {fileID: 400000, guid: 646b4ac0331f8e447bd20f06eba916a3, type: 3}
      propertyPath: m_LocalScale.x
      value: 2
      objectReference: {fileID: 0}
    - target: {fileID: 400000, guid: 646b4ac0331f8e447bd20f06eba916a3, type: 3}
      propertyPath: m_LocalScale.z
      value: 2
      objectReference: {fileID: 0}
    - target: {fileID: 2300000, guid: 646b4ac0331f8e447bd20f06eba916a3, type: 3}
      propertyPath: m_Materials.Array.data[0]
      value: 
      objectReference: {fileID: 2100000, guid: 88b4fe239bea7fa469847fd5e76d0dfd, type: 2}
    - target: {fileID: 400000, guid: 646b4ac0331f8e447bd20f06eba916a3, type: 3}
      propertyPath: m_LocalScale.y
      value: 2
      objectReference: {fileID: 0}
    - target: {fileID: 100000, guid: 646b4ac0331f8e447bd20f06eba916a3, type: 3}
      propertyPath: m_Name
      value: GroundLeaf (1)
      objectReference: {fileID: 0}
    m_RemovedComponents: []
  m_ParentPrefab: {fileID: 100100000, guid: 646b4ac0331f8e447bd20f06eba916a3, type: 3}
  m_IsPrefabParent: 0
--- !u!4 &2018525355 stripped
Transform:
  m_PrefabParentObject: {fileID: 400000, guid: 646b4ac0331f8e447bd20f06eba916a3, type: 3}
  m_PrefabInternal: {fileID: 2018525354}
--- !u!1 &2018759379
GameObject:
  m_ObjectHideFlags: 0
  m_PrefabParentObject: {fileID: 1000010434065936, guid: 1faa212e4ad88f04a81c5ed019001de5,
    type: 2}
  m_PrefabInternal: {fileID: 0}
  serializedVersion: 5
  m_Component:
  - component: {fileID: 2018759380}
  m_Layer: 0
  m_Name: GameObject
  m_TagString: Untagged
  m_Icon: {fileID: 0}
  m_NavMeshLayer: 0
  m_StaticEditorFlags: 0
  m_IsActive: 1
--- !u!4 &2018759380
Transform:
  m_ObjectHideFlags: 0
  m_PrefabParentObject: {fileID: 4000010178680272, guid: 1faa212e4ad88f04a81c5ed019001de5,
    type: 2}
  m_PrefabInternal: {fileID: 0}
  m_GameObject: {fileID: 2018759379}
  m_LocalRotation: {x: 0, y: 0, z: 0, w: 1}
  m_LocalPosition: {x: 0, y: 0, z: 0}
  m_LocalScale: {x: 1, y: 1, z: 1}
  m_Children: []
  m_Father: {fileID: 1269195140}
  m_RootOrder: 0
  m_LocalEulerAnglesHint: {x: 0, y: 0, z: 0}
--- !u!1 &2026378390
GameObject:
  m_ObjectHideFlags: 0
  m_PrefabParentObject: {fileID: 0}
  m_PrefabInternal: {fileID: 0}
  serializedVersion: 5
  m_Component:
  - component: {fileID: 2026378394}
  - component: {fileID: 2026378393}
  - component: {fileID: 2026378392}
  - component: {fileID: 2026378391}
  m_Layer: 0
  m_Name: Test - Light Cookies
  m_TagString: Untagged
  m_Icon: {fileID: 0}
  m_NavMeshLayer: 0
  m_StaticEditorFlags: 0
  m_IsActive: 1
--- !u!23 &2026378391
MeshRenderer:
  m_ObjectHideFlags: 0
  m_PrefabParentObject: {fileID: 0}
  m_PrefabInternal: {fileID: 0}
  m_GameObject: {fileID: 2026378390}
  m_Enabled: 1
  m_CastShadows: 1
  m_ReceiveShadows: 1
  m_DynamicOccludee: 1
  m_MotionVectors: 1
  m_LightProbeUsage: 1
  m_ReflectionProbeUsage: 1
  m_Materials:
  - {fileID: 2100000, guid: 9d65ced14251eb743ba9702a6f3c2ce8, type: 2}
  m_StaticBatchInfo:
    firstSubMesh: 0
    subMeshCount: 0
  m_StaticBatchRoot: {fileID: 0}
  m_ProbeAnchor: {fileID: 0}
  m_LightProbeVolumeOverride: {fileID: 0}
  m_ScaleInLightmap: 1
  m_PreserveUVs: 1
  m_IgnoreNormalsForChartDetection: 0
  m_ImportantGI: 0
  m_StitchSeams: 0
  m_SelectedEditorRenderState: 3
  m_MinimumChartSize: 4
  m_AutoUVMaxDistance: 0.5
  m_AutoUVMaxAngle: 89
  m_LightmapParameters: {fileID: 0}
  m_SortingLayerID: 0
  m_SortingLayer: 0
  m_SortingOrder: 0
--- !u!64 &2026378392
MeshCollider:
  m_ObjectHideFlags: 0
  m_PrefabParentObject: {fileID: 0}
  m_PrefabInternal: {fileID: 0}
  m_GameObject: {fileID: 2026378390}
  m_Material: {fileID: 0}
  m_IsTrigger: 0
  m_Enabled: 1
  serializedVersion: 2
  m_Convex: 0
  m_InflateMesh: 0
  m_SkinWidth: 0.01
  m_Mesh: {fileID: 10210, guid: 0000000000000000e000000000000000, type: 0}
--- !u!33 &2026378393
MeshFilter:
  m_ObjectHideFlags: 0
  m_PrefabParentObject: {fileID: 0}
  m_PrefabInternal: {fileID: 0}
  m_GameObject: {fileID: 2026378390}
  m_Mesh: {fileID: 10210, guid: 0000000000000000e000000000000000, type: 0}
--- !u!4 &2026378394
Transform:
  m_ObjectHideFlags: 0
  m_PrefabParentObject: {fileID: 0}
  m_PrefabInternal: {fileID: 0}
  m_GameObject: {fileID: 2026378390}
  m_LocalRotation: {x: 0.7071068, y: 0, z: 0, w: 0.7071068}
  m_LocalPosition: {x: -122.356, y: 0, z: 35.449}
  m_LocalScale: {x: 20, y: 12, z: 1}
  m_Children:
  - {fileID: 858501139}
  - {fileID: 192903504}
  - {fileID: 2015022934}
  - {fileID: 1085128922}
  - {fileID: 1279943773}
  - {fileID: 1879857775}
  - {fileID: 903116310}
  m_Father: {fileID: 0}
  m_RootOrder: 10
  m_LocalEulerAnglesHint: {x: 90, y: 0, z: 0}
--- !u!1 &2028486192
GameObject:
  m_ObjectHideFlags: 0
  m_PrefabParentObject: {fileID: 1000011603578742, guid: 1faa212e4ad88f04a81c5ed019001de5,
    type: 2}
  m_PrefabInternal: {fileID: 0}
  serializedVersion: 5
  m_Component:
  - component: {fileID: 2028486193}
  m_Layer: 0
  m_Name: GameObject
  m_TagString: Untagged
  m_Icon: {fileID: 0}
  m_NavMeshLayer: 0
  m_StaticEditorFlags: 0
  m_IsActive: 1
--- !u!4 &2028486193
Transform:
  m_ObjectHideFlags: 0
  m_PrefabParentObject: {fileID: 4000010113146392, guid: 1faa212e4ad88f04a81c5ed019001de5,
    type: 2}
  m_PrefabInternal: {fileID: 0}
  m_GameObject: {fileID: 2028486192}
  m_LocalRotation: {x: 0, y: 0, z: 0, w: 1}
  m_LocalPosition: {x: 0, y: 0, z: 0}
  m_LocalScale: {x: 1, y: 1, z: 1}
  m_Children: []
  m_Father: {fileID: 1762987045}
  m_RootOrder: 0
  m_LocalEulerAnglesHint: {x: 0, y: 0, z: 0}
--- !u!1 &2070887972
GameObject:
  m_ObjectHideFlags: 0
  m_PrefabParentObject: {fileID: 0}
  m_PrefabInternal: {fileID: 0}
  serializedVersion: 5
  m_Component:
  - component: {fileID: 2070887976}
  - component: {fileID: 2070887975}
  - component: {fileID: 2070887974}
  - component: {fileID: 2070887973}
  m_Layer: 0
  m_Name: Plane
  m_TagString: Untagged
  m_Icon: {fileID: 0}
  m_NavMeshLayer: 0
  m_StaticEditorFlags: 0
  m_IsActive: 1
--- !u!23 &2070887973
MeshRenderer:
  m_ObjectHideFlags: 0
  m_PrefabParentObject: {fileID: 0}
  m_PrefabInternal: {fileID: 0}
  m_GameObject: {fileID: 2070887972}
  m_Enabled: 1
  m_CastShadows: 1
  m_ReceiveShadows: 1
  m_DynamicOccludee: 1
  m_MotionVectors: 1
  m_LightProbeUsage: 1
  m_ReflectionProbeUsage: 1
  m_Materials:
  - {fileID: 2100000, guid: 9d65ced14251eb743ba9702a6f3c2ce8, type: 2}
  m_StaticBatchInfo:
    firstSubMesh: 0
    subMeshCount: 0
  m_StaticBatchRoot: {fileID: 0}
  m_ProbeAnchor: {fileID: 0}
  m_LightProbeVolumeOverride: {fileID: 0}
  m_ScaleInLightmap: 1
  m_PreserveUVs: 1
  m_IgnoreNormalsForChartDetection: 0
  m_ImportantGI: 0
  m_StitchSeams: 0
  m_SelectedEditorRenderState: 3
  m_MinimumChartSize: 4
  m_AutoUVMaxDistance: 0.5
  m_AutoUVMaxAngle: 89
  m_LightmapParameters: {fileID: 0}
  m_SortingLayerID: 0
  m_SortingLayer: 0
  m_SortingOrder: 0
--- !u!64 &2070887974
MeshCollider:
  m_ObjectHideFlags: 0
  m_PrefabParentObject: {fileID: 0}
  m_PrefabInternal: {fileID: 0}
  m_GameObject: {fileID: 2070887972}
  m_Material: {fileID: 0}
  m_IsTrigger: 0
  m_Enabled: 1
  serializedVersion: 2
  m_Convex: 0
  m_InflateMesh: 0
  m_SkinWidth: 0.01
  m_Mesh: {fileID: 10209, guid: 0000000000000000e000000000000000, type: 0}
--- !u!33 &2070887975
MeshFilter:
  m_ObjectHideFlags: 0
  m_PrefabParentObject: {fileID: 0}
  m_PrefabInternal: {fileID: 0}
  m_GameObject: {fileID: 2070887972}
  m_Mesh: {fileID: 10209, guid: 0000000000000000e000000000000000, type: 0}
--- !u!4 &2070887976
Transform:
  m_ObjectHideFlags: 0
  m_PrefabParentObject: {fileID: 0}
  m_PrefabInternal: {fileID: 0}
  m_GameObject: {fileID: 2070887972}
  m_LocalRotation: {x: -0, y: -0, z: -0, w: 1}
  m_LocalPosition: {x: -14.0814, y: 12.663023, z: 19.7168}
  m_LocalScale: {x: 2, y: 1, z: 1}
  m_Children: []
  m_Father: {fileID: 645322208}
  m_RootOrder: 0
  m_LocalEulerAnglesHint: {x: 0, y: 0, z: 0}
--- !u!1 &2073488453
GameObject:
  m_ObjectHideFlags: 0
  m_PrefabParentObject: {fileID: 1000011697605022, guid: 1faa212e4ad88f04a81c5ed019001de5,
    type: 2}
  m_PrefabInternal: {fileID: 0}
  serializedVersion: 5
  m_Component:
  - component: {fileID: 2073488454}
  - component: {fileID: 2073488457}
  - component: {fileID: 2073488456}
  - component: {fileID: 2073488455}
  m_Layer: 0
  m_Name: Sphere (34)
  m_TagString: Untagged
  m_Icon: {fileID: 0}
  m_NavMeshLayer: 0
  m_StaticEditorFlags: 0
  m_IsActive: 1
--- !u!4 &2073488454
Transform:
  m_ObjectHideFlags: 0
  m_PrefabParentObject: {fileID: 4000012549693380, guid: 1faa212e4ad88f04a81c5ed019001de5,
    type: 2}
  m_PrefabInternal: {fileID: 0}
  m_GameObject: {fileID: 2073488453}
  m_LocalRotation: {x: -0, y: -0, z: -0, w: 1}
  m_LocalPosition: {x: -6.039997, y: 0, z: -3.5}
  m_LocalScale: {x: 1, y: 1, z: 1}
  m_Children:
  - {fileID: 1922465730}
  m_Father: {fileID: 1689074024}
  m_RootOrder: 34
  m_LocalEulerAnglesHint: {x: 0, y: 0, z: 0}
--- !u!23 &2073488455
MeshRenderer:
  m_ObjectHideFlags: 0
  m_PrefabParentObject: {fileID: 23000011036715798, guid: 1faa212e4ad88f04a81c5ed019001de5,
    type: 2}
  m_PrefabInternal: {fileID: 0}
  m_GameObject: {fileID: 2073488453}
  m_Enabled: 1
  m_CastShadows: 1
  m_ReceiveShadows: 1
  m_DynamicOccludee: 1
  m_MotionVectors: 1
  m_LightProbeUsage: 1
  m_ReflectionProbeUsage: 1
  m_Materials:
  - {fileID: 2100000, guid: 6d8f2816850e83a498206d6b58fe01e8, type: 2}
  m_StaticBatchInfo:
    firstSubMesh: 0
    subMeshCount: 0
  m_StaticBatchRoot: {fileID: 0}
  m_ProbeAnchor: {fileID: 0}
  m_LightProbeVolumeOverride: {fileID: 0}
  m_ScaleInLightmap: 1
  m_PreserveUVs: 1
  m_IgnoreNormalsForChartDetection: 0
  m_ImportantGI: 0
  m_StitchSeams: 0
  m_SelectedEditorRenderState: 3
  m_MinimumChartSize: 4
  m_AutoUVMaxDistance: 0.5
  m_AutoUVMaxAngle: 89
  m_LightmapParameters: {fileID: 0}
  m_SortingLayerID: 0
  m_SortingLayer: 0
  m_SortingOrder: 0
--- !u!135 &2073488456
SphereCollider:
  m_ObjectHideFlags: 0
  m_PrefabParentObject: {fileID: 135000012210333046, guid: 1faa212e4ad88f04a81c5ed019001de5,
    type: 2}
  m_PrefabInternal: {fileID: 0}
  m_GameObject: {fileID: 2073488453}
  m_Material: {fileID: 0}
  m_IsTrigger: 0
  m_Enabled: 1
  serializedVersion: 2
  m_Radius: 0.5
  m_Center: {x: 0, y: 0, z: 0}
--- !u!33 &2073488457
MeshFilter:
  m_ObjectHideFlags: 0
  m_PrefabParentObject: {fileID: 33000012341634524, guid: 1faa212e4ad88f04a81c5ed019001de5,
    type: 2}
  m_PrefabInternal: {fileID: 0}
  m_GameObject: {fileID: 2073488453}
  m_Mesh: {fileID: 10207, guid: 0000000000000000e000000000000000, type: 0}
--- !u!1001 &2082383795
Prefab:
  m_ObjectHideFlags: 0
  serializedVersion: 2
  m_Modification:
    m_TransformParent: {fileID: 645322208}
    m_Modifications:
    - target: {fileID: 4000010760374938, guid: 1faa212e4ad88f04a81c5ed019001de5, type: 2}
      propertyPath: m_LocalPosition.x
      value: -13.961401
      objectReference: {fileID: 0}
    - target: {fileID: 4000010760374938, guid: 1faa212e4ad88f04a81c5ed019001de5, type: 2}
      propertyPath: m_LocalPosition.y
      value: 14.993023
      objectReference: {fileID: 0}
    - target: {fileID: 4000010760374938, guid: 1faa212e4ad88f04a81c5ed019001de5, type: 2}
      propertyPath: m_LocalPosition.z
      value: 21.4768
      objectReference: {fileID: 0}
    - target: {fileID: 4000010760374938, guid: 1faa212e4ad88f04a81c5ed019001de5, type: 2}
      propertyPath: m_LocalRotation.x
      value: -0
      objectReference: {fileID: 0}
    - target: {fileID: 4000010760374938, guid: 1faa212e4ad88f04a81c5ed019001de5, type: 2}
      propertyPath: m_LocalRotation.y
      value: -0
      objectReference: {fileID: 0}
    - target: {fileID: 4000010760374938, guid: 1faa212e4ad88f04a81c5ed019001de5, type: 2}
      propertyPath: m_LocalRotation.z
      value: -0
      objectReference: {fileID: 0}
    - target: {fileID: 4000010760374938, guid: 1faa212e4ad88f04a81c5ed019001de5, type: 2}
      propertyPath: m_LocalRotation.w
      value: 1
      objectReference: {fileID: 0}
    - target: {fileID: 4000010760374938, guid: 1faa212e4ad88f04a81c5ed019001de5, type: 2}
      propertyPath: m_RootOrder
      value: 1
      objectReference: {fileID: 0}
    - target: {fileID: 4000010760374938, guid: 1faa212e4ad88f04a81c5ed019001de5, type: 2}
      propertyPath: m_LocalScale.x
      value: 1
      objectReference: {fileID: 0}
    m_RemovedComponents: []
  m_ParentPrefab: {fileID: 100100000, guid: 1faa212e4ad88f04a81c5ed019001de5, type: 2}
  m_IsPrefabParent: 0
--- !u!4 &2082383796 stripped
Transform:
  m_PrefabParentObject: {fileID: 4000010760374938, guid: 1faa212e4ad88f04a81c5ed019001de5,
    type: 2}
  m_PrefabInternal: {fileID: 2082383795}
--- !u!1 &2091750486
GameObject:
  m_ObjectHideFlags: 0
  m_PrefabParentObject: {fileID: 1000011697605022, guid: 1faa212e4ad88f04a81c5ed019001de5,
    type: 2}
  m_PrefabInternal: {fileID: 0}
  serializedVersion: 5
  m_Component:
  - component: {fileID: 2091750487}
  - component: {fileID: 2091750490}
  - component: {fileID: 2091750489}
  - component: {fileID: 2091750488}
  m_Layer: 0
  m_Name: Sphere (23)
  m_TagString: Untagged
  m_Icon: {fileID: 0}
  m_NavMeshLayer: 0
  m_StaticEditorFlags: 0
  m_IsActive: 1
--- !u!4 &2091750487
Transform:
  m_ObjectHideFlags: 0
  m_PrefabParentObject: {fileID: 4000012549693380, guid: 1faa212e4ad88f04a81c5ed019001de5,
    type: 2}
  m_PrefabInternal: {fileID: 0}
  m_GameObject: {fileID: 2091750486}
  m_LocalRotation: {x: -0, y: -0, z: -0, w: 1}
  m_LocalPosition: {x: -6.039997, y: 0, z: -2}
  m_LocalScale: {x: 1, y: 1, z: 1}
  m_Children:
  - {fileID: 132146707}
  m_Father: {fileID: 1689074024}
  m_RootOrder: 23
  m_LocalEulerAnglesHint: {x: 0, y: 0, z: 0}
--- !u!23 &2091750488
MeshRenderer:
  m_ObjectHideFlags: 0
  m_PrefabParentObject: {fileID: 23000011036715798, guid: 1faa212e4ad88f04a81c5ed019001de5,
    type: 2}
  m_PrefabInternal: {fileID: 0}
  m_GameObject: {fileID: 2091750486}
  m_Enabled: 1
  m_CastShadows: 1
  m_ReceiveShadows: 1
  m_DynamicOccludee: 1
  m_MotionVectors: 1
  m_LightProbeUsage: 1
  m_ReflectionProbeUsage: 1
  m_Materials:
  - {fileID: 2100000, guid: 529ae4d08035b784ca2df6089dc6f6bc, type: 2}
  m_StaticBatchInfo:
    firstSubMesh: 0
    subMeshCount: 0
  m_StaticBatchRoot: {fileID: 0}
  m_ProbeAnchor: {fileID: 0}
  m_LightProbeVolumeOverride: {fileID: 0}
  m_ScaleInLightmap: 1
  m_PreserveUVs: 1
  m_IgnoreNormalsForChartDetection: 0
  m_ImportantGI: 0
  m_StitchSeams: 0
  m_SelectedEditorRenderState: 3
  m_MinimumChartSize: 4
  m_AutoUVMaxDistance: 0.5
  m_AutoUVMaxAngle: 89
  m_LightmapParameters: {fileID: 0}
  m_SortingLayerID: 0
  m_SortingLayer: 0
  m_SortingOrder: 0
--- !u!135 &2091750489
SphereCollider:
  m_ObjectHideFlags: 0
  m_PrefabParentObject: {fileID: 135000012210333046, guid: 1faa212e4ad88f04a81c5ed019001de5,
    type: 2}
  m_PrefabInternal: {fileID: 0}
  m_GameObject: {fileID: 2091750486}
  m_Material: {fileID: 0}
  m_IsTrigger: 0
  m_Enabled: 1
  serializedVersion: 2
  m_Radius: 0.5
  m_Center: {x: 0, y: 0, z: 0}
--- !u!33 &2091750490
MeshFilter:
  m_ObjectHideFlags: 0
  m_PrefabParentObject: {fileID: 33000012341634524, guid: 1faa212e4ad88f04a81c5ed019001de5,
    type: 2}
  m_PrefabInternal: {fileID: 0}
  m_GameObject: {fileID: 2091750486}
  m_Mesh: {fileID: 10207, guid: 0000000000000000e000000000000000, type: 0}
--- !u!1 &2110631286
GameObject:
  m_ObjectHideFlags: 0
  m_PrefabParentObject: {fileID: 0}
  m_PrefabInternal: {fileID: 0}
  serializedVersion: 5
  m_Component:
  - component: {fileID: 2110631287}
  - component: {fileID: 2110631290}
  - component: {fileID: 2110631289}
  - component: {fileID: 2110631288}
  m_Layer: 0
  m_Name: Quad
  m_TagString: Untagged
  m_Icon: {fileID: 0}
  m_NavMeshLayer: 0
  m_StaticEditorFlags: 0
  m_IsActive: 1
--- !u!4 &2110631287
Transform:
  m_ObjectHideFlags: 0
  m_PrefabParentObject: {fileID: 0}
  m_PrefabInternal: {fileID: 0}
  m_GameObject: {fileID: 2110631286}
  m_LocalRotation: {x: 0, y: 0, z: 0, w: 1}
  m_LocalPosition: {x: 7.5, y: 0, z: 8}
  m_LocalScale: {x: 2, y: 10, z: 1}
  m_Children: []
  m_Father: {fileID: 710116623}
  m_RootOrder: 1
  m_LocalEulerAnglesHint: {x: 0, y: 0, z: 0}
--- !u!23 &2110631288
MeshRenderer:
  m_ObjectHideFlags: 0
  m_PrefabParentObject: {fileID: 0}
  m_PrefabInternal: {fileID: 0}
  m_GameObject: {fileID: 2110631286}
  m_Enabled: 1
  m_CastShadows: 1
  m_ReceiveShadows: 1
  m_DynamicOccludee: 1
  m_MotionVectors: 1
  m_LightProbeUsage: 1
  m_ReflectionProbeUsage: 1
  m_Materials:
  - {fileID: 2100000, guid: 7af9798eeefeae34c83aca56762a2938, type: 2}
  m_StaticBatchInfo:
    firstSubMesh: 0
    subMeshCount: 0
  m_StaticBatchRoot: {fileID: 0}
  m_ProbeAnchor: {fileID: 0}
  m_LightProbeVolumeOverride: {fileID: 0}
  m_ScaleInLightmap: 1
  m_PreserveUVs: 1
  m_IgnoreNormalsForChartDetection: 0
  m_ImportantGI: 0
  m_StitchSeams: 0
  m_SelectedEditorRenderState: 3
  m_MinimumChartSize: 4
  m_AutoUVMaxDistance: 0.5
  m_AutoUVMaxAngle: 89
  m_LightmapParameters: {fileID: 0}
  m_SortingLayerID: 0
  m_SortingLayer: 0
  m_SortingOrder: 0
--- !u!64 &2110631289
MeshCollider:
  m_ObjectHideFlags: 0
  m_PrefabParentObject: {fileID: 0}
  m_PrefabInternal: {fileID: 0}
  m_GameObject: {fileID: 2110631286}
  m_Material: {fileID: 0}
  m_IsTrigger: 0
  m_Enabled: 1
  serializedVersion: 2
  m_Convex: 0
  m_InflateMesh: 0
  m_SkinWidth: 0.01
  m_Mesh: {fileID: 10210, guid: 0000000000000000e000000000000000, type: 0}
--- !u!33 &2110631290
MeshFilter:
  m_ObjectHideFlags: 0
  m_PrefabParentObject: {fileID: 0}
  m_PrefabInternal: {fileID: 0}
  m_GameObject: {fileID: 2110631286}
  m_Mesh: {fileID: 10210, guid: 0000000000000000e000000000000000, type: 0}
--- !u!1 &2117217831
GameObject:
  m_ObjectHideFlags: 0
  m_PrefabParentObject: {fileID: 1000012848132142, guid: 1faa212e4ad88f04a81c5ed019001de5,
    type: 2}
  m_PrefabInternal: {fileID: 0}
  serializedVersion: 5
  m_Component:
  - component: {fileID: 2117217832}
  - component: {fileID: 2117217835}
  - component: {fileID: 2117217834}
  - component: {fileID: 2117217833}
  m_Layer: 0
  m_Name: Sphere (27)
  m_TagString: Untagged
  m_Icon: {fileID: 0}
  m_NavMeshLayer: 0
  m_StaticEditorFlags: 0
  m_IsActive: 1
--- !u!4 &2117217832
Transform:
  m_ObjectHideFlags: 0
  m_PrefabParentObject: {fileID: 4000011224780184, guid: 1faa212e4ad88f04a81c5ed019001de5,
    type: 2}
  m_PrefabInternal: {fileID: 0}
  m_GameObject: {fileID: 2117217831}
  m_LocalRotation: {x: -0, y: -0, z: -0, w: 1}
  m_LocalPosition: {x: 2.960003, y: 0, z: -2}
  m_LocalScale: {x: 1, y: 1, z: 1}
  m_Children: []
  m_Father: {fileID: 1689074024}
  m_RootOrder: 27
  m_LocalEulerAnglesHint: {x: 0, y: 0, z: 0}
--- !u!23 &2117217833
MeshRenderer:
  m_ObjectHideFlags: 0
  m_PrefabParentObject: {fileID: 23000013421624772, guid: 1faa212e4ad88f04a81c5ed019001de5,
    type: 2}
  m_PrefabInternal: {fileID: 0}
  m_GameObject: {fileID: 2117217831}
  m_Enabled: 1
  m_CastShadows: 1
  m_ReceiveShadows: 1
  m_DynamicOccludee: 1
  m_MotionVectors: 1
  m_LightProbeUsage: 1
  m_ReflectionProbeUsage: 1
  m_Materials:
  - {fileID: 2100000, guid: 25fd9f606caa2054abd7abc48d2b84f4, type: 2}
  m_StaticBatchInfo:
    firstSubMesh: 0
    subMeshCount: 0
  m_StaticBatchRoot: {fileID: 0}
  m_ProbeAnchor: {fileID: 0}
  m_LightProbeVolumeOverride: {fileID: 0}
  m_ScaleInLightmap: 1
  m_PreserveUVs: 1
  m_IgnoreNormalsForChartDetection: 0
  m_ImportantGI: 0
  m_StitchSeams: 0
  m_SelectedEditorRenderState: 3
  m_MinimumChartSize: 4
  m_AutoUVMaxDistance: 0.5
  m_AutoUVMaxAngle: 89
  m_LightmapParameters: {fileID: 0}
  m_SortingLayerID: 0
  m_SortingLayer: 0
  m_SortingOrder: 0
--- !u!135 &2117217834
SphereCollider:
  m_ObjectHideFlags: 0
  m_PrefabParentObject: {fileID: 135000010906751980, guid: 1faa212e4ad88f04a81c5ed019001de5,
    type: 2}
  m_PrefabInternal: {fileID: 0}
  m_GameObject: {fileID: 2117217831}
  m_Material: {fileID: 0}
  m_IsTrigger: 0
  m_Enabled: 1
  serializedVersion: 2
  m_Radius: 0.5
  m_Center: {x: 0, y: 0, z: 0}
--- !u!33 &2117217835
MeshFilter:
  m_ObjectHideFlags: 0
  m_PrefabParentObject: {fileID: 33000011098133760, guid: 1faa212e4ad88f04a81c5ed019001de5,
    type: 2}
  m_PrefabInternal: {fileID: 0}
  m_GameObject: {fileID: 2117217831}
  m_Mesh: {fileID: 10207, guid: 0000000000000000e000000000000000, type: 0}
--- !u!1 &2132979580
GameObject:
  m_ObjectHideFlags: 0
  m_PrefabParentObject: {fileID: 1000013240302738, guid: 1faa212e4ad88f04a81c5ed019001de5,
    type: 2}
  m_PrefabInternal: {fileID: 0}
  serializedVersion: 5
  m_Component:
  - component: {fileID: 2132979581}
  - component: {fileID: 2132979584}
  - component: {fileID: 2132979583}
  - component: {fileID: 2132979582}
  m_Layer: 0
  m_Name: Sphere (40)
  m_TagString: Untagged
  m_Icon: {fileID: 0}
  m_NavMeshLayer: 0
  m_StaticEditorFlags: 0
  m_IsActive: 1
--- !u!4 &2132979581
Transform:
  m_ObjectHideFlags: 0
  m_PrefabParentObject: {fileID: 4000013336532474, guid: 1faa212e4ad88f04a81c5ed019001de5,
    type: 2}
  m_PrefabInternal: {fileID: 0}
  m_GameObject: {fileID: 2132979580}
  m_LocalRotation: {x: -0, y: -0, z: -0, w: 1}
  m_LocalPosition: {x: -1.5399971, y: 0, z: -3.5}
  m_LocalScale: {x: 1, y: 1, z: 1}
  m_Children:
  - {fileID: 1139520789}
  m_Father: {fileID: 1689074024}
  m_RootOrder: 40
  m_LocalEulerAnglesHint: {x: 0, y: 0, z: 0}
--- !u!23 &2132979582
MeshRenderer:
  m_ObjectHideFlags: 0
  m_PrefabParentObject: {fileID: 23000012703457538, guid: 1faa212e4ad88f04a81c5ed019001de5,
    type: 2}
  m_PrefabInternal: {fileID: 0}
  m_GameObject: {fileID: 2132979580}
  m_Enabled: 1
  m_CastShadows: 1
  m_ReceiveShadows: 1
  m_DynamicOccludee: 1
  m_MotionVectors: 1
  m_LightProbeUsage: 1
  m_ReflectionProbeUsage: 1
  m_Materials:
  - {fileID: 2100000, guid: e91437d1f5e016c44914675546cda457, type: 2}
  m_StaticBatchInfo:
    firstSubMesh: 0
    subMeshCount: 0
  m_StaticBatchRoot: {fileID: 0}
  m_ProbeAnchor: {fileID: 0}
  m_LightProbeVolumeOverride: {fileID: 0}
  m_ScaleInLightmap: 1
  m_PreserveUVs: 1
  m_IgnoreNormalsForChartDetection: 0
  m_ImportantGI: 0
  m_StitchSeams: 0
  m_SelectedEditorRenderState: 3
  m_MinimumChartSize: 4
  m_AutoUVMaxDistance: 0.5
  m_AutoUVMaxAngle: 89
  m_LightmapParameters: {fileID: 0}
  m_SortingLayerID: 0
  m_SortingLayer: 0
  m_SortingOrder: 0
--- !u!135 &2132979583
SphereCollider:
  m_ObjectHideFlags: 0
  m_PrefabParentObject: {fileID: 135000010665472466, guid: 1faa212e4ad88f04a81c5ed019001de5,
    type: 2}
  m_PrefabInternal: {fileID: 0}
  m_GameObject: {fileID: 2132979580}
  m_Material: {fileID: 0}
  m_IsTrigger: 0
  m_Enabled: 1
  serializedVersion: 2
  m_Radius: 0.5
  m_Center: {x: 0, y: 0, z: 0}
--- !u!33 &2132979584
MeshFilter:
  m_ObjectHideFlags: 0
  m_PrefabParentObject: {fileID: 33000014130596838, guid: 1faa212e4ad88f04a81c5ed019001de5,
    type: 2}
  m_PrefabInternal: {fileID: 0}
  m_GameObject: {fileID: 2132979580}
  m_Mesh: {fileID: 10207, guid: 0000000000000000e000000000000000, type: 0}
--- !u!1 &2145183177
GameObject:
  m_ObjectHideFlags: 0
  m_PrefabParentObject: {fileID: 0}
  m_PrefabInternal: {fileID: 0}
  serializedVersion: 5
  m_Component:
  - component: {fileID: 2145183178}
  - component: {fileID: 2145183181}
  - component: {fileID: 2145183180}
  - component: {fileID: 2145183179}
  m_Layer: 0
  m_Name: Sphere (1)
  m_TagString: Untagged
  m_Icon: {fileID: 0}
  m_NavMeshLayer: 0
  m_StaticEditorFlags: 0
  m_IsActive: 1
--- !u!4 &2145183178
Transform:
  m_ObjectHideFlags: 0
  m_PrefabParentObject: {fileID: 0}
  m_PrefabInternal: {fileID: 0}
  m_GameObject: {fileID: 2145183177}
  m_LocalRotation: {x: -0, y: -0, z: -0, w: 1}
  m_LocalPosition: {x: 1.6774626, y: 0.767334, z: -0.248}
  m_LocalScale: {x: 1, y: 1, z: 1}
  m_Children: []
  m_Father: {fileID: 952562495}
  m_RootOrder: 2
  m_LocalEulerAnglesHint: {x: 0, y: 0, z: 0}
--- !u!23 &2145183179
MeshRenderer:
  m_ObjectHideFlags: 0
  m_PrefabParentObject: {fileID: 0}
  m_PrefabInternal: {fileID: 0}
  m_GameObject: {fileID: 2145183177}
  m_Enabled: 1
  m_CastShadows: 1
  m_ReceiveShadows: 1
  m_DynamicOccludee: 1
  m_MotionVectors: 1
  m_LightProbeUsage: 1
  m_ReflectionProbeUsage: 1
  m_Materials:
  - {fileID: 2100000, guid: 561324bab77ed964ea54ca7e596a9d09, type: 2}
  m_StaticBatchInfo:
    firstSubMesh: 0
    subMeshCount: 0
  m_StaticBatchRoot: {fileID: 0}
  m_ProbeAnchor: {fileID: 0}
  m_LightProbeVolumeOverride: {fileID: 0}
  m_ScaleInLightmap: 1
  m_PreserveUVs: 1
  m_IgnoreNormalsForChartDetection: 0
  m_ImportantGI: 0
  m_StitchSeams: 0
  m_SelectedEditorRenderState: 3
  m_MinimumChartSize: 4
  m_AutoUVMaxDistance: 0.5
  m_AutoUVMaxAngle: 89
  m_LightmapParameters: {fileID: 0}
  m_SortingLayerID: 0
  m_SortingLayer: 0
  m_SortingOrder: 0
--- !u!135 &2145183180
SphereCollider:
  m_ObjectHideFlags: 0
  m_PrefabParentObject: {fileID: 0}
  m_PrefabInternal: {fileID: 0}
  m_GameObject: {fileID: 2145183177}
  m_Material: {fileID: 0}
  m_IsTrigger: 0
  m_Enabled: 1
  serializedVersion: 2
  m_Radius: 0.5
  m_Center: {x: 0, y: 0, z: 0}
--- !u!33 &2145183181
MeshFilter:
  m_ObjectHideFlags: 0
  m_PrefabParentObject: {fileID: 0}
  m_PrefabInternal: {fileID: 0}
  m_GameObject: {fileID: 2145183177}
  m_Mesh: {fileID: 10207, guid: 0000000000000000e000000000000000, type: 0}<|MERGE_RESOLUTION|>--- conflicted
+++ resolved
@@ -524,21 +524,6 @@
   spotLightShape: 0
   lightLength: 0
   lightWidth: 0
-<<<<<<< HEAD
-  shadowCascadeCount: 4
-  shadowCascadeRatios:
-  - 0.05
-  - 0.2
-  - 0.3
-  shadowAlgorithm: 0
-  shadowVariant: 0
-  shadowPrecision: 0
-  shadowData:
-    format: 0
-    data: 
-  shadowDatas: []
-=======
->>>>>>> fd6b24e8
 --- !u!108 &113580756
 Light:
   m_ObjectHideFlags: 0
@@ -1238,21 +1223,6 @@
   spotLightShape: 0
   lightLength: 0
   lightWidth: 0
-<<<<<<< HEAD
-  shadowCascadeCount: 4
-  shadowCascadeRatios:
-  - 0.05
-  - 0.2
-  - 0.3
-  shadowAlgorithm: 0
-  shadowVariant: 0
-  shadowPrecision: 0
-  shadowData:
-    format: 0
-    data: 
-  shadowDatas: []
-=======
->>>>>>> fd6b24e8
 --- !u!108 &192903506
 Light:
   m_ObjectHideFlags: 0
@@ -1626,21 +1596,6 @@
   spotLightShape: 0
   lightLength: 0
   lightWidth: 0
-<<<<<<< HEAD
-  shadowCascadeCount: 4
-  shadowCascadeRatios:
-  - 0.05
-  - 0.2
-  - 0.3
-  shadowAlgorithm: 0
-  shadowVariant: 0
-  shadowPrecision: 0
-  shadowData:
-    format: 0
-    data: 
-  shadowDatas: []
-=======
->>>>>>> fd6b24e8
 --- !u!108 &269387786
 Light:
   m_ObjectHideFlags: 0
@@ -2784,21 +2739,6 @@
   spotLightShape: 0
   lightLength: 0
   lightWidth: 0
-<<<<<<< HEAD
-  shadowCascadeCount: 4
-  shadowCascadeRatios:
-  - 0.05
-  - 0.2
-  - 0.3
-  shadowAlgorithm: 0
-  shadowVariant: 0
-  shadowPrecision: 0
-  shadowData:
-    format: 0
-    data: 
-  shadowDatas: []
-=======
->>>>>>> fd6b24e8
 --- !u!108 &476925264
 Light:
   m_ObjectHideFlags: 0
@@ -3377,21 +3317,6 @@
   spotLightShape: 0
   lightLength: 0
   lightWidth: 0
-<<<<<<< HEAD
-  shadowCascadeCount: 4
-  shadowCascadeRatios:
-  - 0.05
-  - 0.2
-  - 0.3
-  shadowAlgorithm: 0
-  shadowVariant: 0
-  shadowPrecision: 0
-  shadowData:
-    format: 0
-    data: 
-  shadowDatas: []
-=======
->>>>>>> fd6b24e8
 --- !u!108 &563884888
 Light:
   m_ObjectHideFlags: 0
@@ -3505,21 +3430,6 @@
   spotLightShape: 0
   lightLength: 0
   lightWidth: 0
-<<<<<<< HEAD
-  shadowCascadeCount: 4
-  shadowCascadeRatios:
-  - 0.05
-  - 0.2
-  - 0.3
-  shadowAlgorithm: 0
-  shadowVariant: 0
-  shadowPrecision: 0
-  shadowData:
-    format: 0
-    data: 
-  shadowDatas: []
-=======
->>>>>>> fd6b24e8
 --- !u!108 &580932149
 Light:
   m_ObjectHideFlags: 0
@@ -4386,21 +4296,6 @@
   spotLightShape: 0
   lightLength: 0
   lightWidth: 0
-<<<<<<< HEAD
-  shadowCascadeCount: 4
-  shadowCascadeRatios:
-  - 0.05
-  - 0.2
-  - 0.3
-  shadowAlgorithm: 0
-  shadowVariant: 0
-  shadowPrecision: 0
-  shadowData:
-    format: 0
-    data: 
-  shadowDatas: []
-=======
->>>>>>> fd6b24e8
 --- !u!108 &682868819
 Light:
   m_ObjectHideFlags: 0
@@ -4695,21 +4590,6 @@
   spotLightShape: 0
   lightLength: 16
   lightWidth: 0
-<<<<<<< HEAD
-  shadowCascadeCount: 4
-  shadowCascadeRatios:
-  - 0.05
-  - 0.2
-  - 0.3
-  shadowAlgorithm: 0
-  shadowVariant: 0
-  shadowPrecision: 0
-  shadowData:
-    format: 0
-    data: 
-  shadowDatas: []
-=======
->>>>>>> fd6b24e8
 --- !u!108 &710116622
 Light:
   m_ObjectHideFlags: 0
@@ -4921,23 +4801,6 @@
   spotLightShape: 0
   lightLength: 0
   lightWidth: 0
-<<<<<<< HEAD
-  shadowCascadeCount: 4
-  shadowCascadeRatios:
-  - 0.05
-  - 0.2
-  - 0.3
-  shadowAlgorithm: 0
-  shadowVariant: 4
-  shadowPrecision: 0
-  shadowData:
-    format: 4
-    data: 0bd7a33b0000803f
-  shadowDatas:
-  - format: 4
-    data: 0bd7a33b0000803f
-=======
->>>>>>> fd6b24e8
 --- !u!108 &726298023
 Light:
   m_ObjectHideFlags: 0
@@ -5089,8 +4952,6 @@
   spotLightShape: 0
   lightLength: 0
   lightWidth: 0
-<<<<<<< HEAD
-=======
 --- !u!114 &733865597
 MonoBehaviour:
   m_ObjectHideFlags: 0
@@ -5105,7 +4966,6 @@
   shadowResolution: 512
   shadowDimmer: 1
   shadowFadeDistance: 10000
->>>>>>> fd6b24e8
   shadowCascadeCount: 4
   shadowCascadeRatios:
   - 0.05
@@ -5996,8 +5856,6 @@
   spotLightShape: 0
   lightLength: 0
   lightWidth: 0
-<<<<<<< HEAD
-=======
 --- !u!114 &785457128
 MonoBehaviour:
   m_ObjectHideFlags: 0
@@ -6012,7 +5870,6 @@
   shadowResolution: 512
   shadowDimmer: 1
   shadowFadeDistance: 10000
->>>>>>> fd6b24e8
   shadowCascadeCount: 4
   shadowCascadeRatios:
   - 0.05
@@ -6153,21 +6010,6 @@
   spotLightShape: 0
   lightLength: 16
   lightWidth: 2
-<<<<<<< HEAD
-  shadowCascadeCount: 4
-  shadowCascadeRatios:
-  - 0.05
-  - 0.2
-  - 0.3
-  shadowAlgorithm: 0
-  shadowVariant: 0
-  shadowPrecision: 0
-  shadowData:
-    format: 0
-    data: 
-  shadowDatas: []
-=======
->>>>>>> fd6b24e8
 --- !u!108 &827169275
 Light:
   m_ObjectHideFlags: 0
@@ -6509,8 +6351,6 @@
   spotLightShape: 0
   lightLength: 0
   lightWidth: 0
-<<<<<<< HEAD
-=======
 --- !u!114 &834722899
 MonoBehaviour:
   m_ObjectHideFlags: 0
@@ -6525,7 +6365,6 @@
   shadowResolution: 512
   shadowDimmer: 1
   shadowFadeDistance: 10000
->>>>>>> fd6b24e8
   shadowCascadeCount: 4
   shadowCascadeRatios:
   - 0.05
@@ -6742,21 +6581,6 @@
   spotLightShape: 0
   lightLength: 0
   lightWidth: 0
-<<<<<<< HEAD
-  shadowCascadeCount: 4
-  shadowCascadeRatios:
-  - 0.05
-  - 0.2
-  - 0.3
-  shadowAlgorithm: 0
-  shadowVariant: 0
-  shadowPrecision: 0
-  shadowData:
-    format: 0
-    data: 
-  shadowDatas: []
-=======
->>>>>>> fd6b24e8
 --- !u!108 &858501141
 Light:
   m_ObjectHideFlags: 0
@@ -6960,21 +6784,6 @@
   spotLightShape: 1
   lightLength: 4
   lightWidth: 2
-<<<<<<< HEAD
-  shadowCascadeCount: 4
-  shadowCascadeRatios:
-  - 0.05
-  - 0.2
-  - 0.3
-  shadowAlgorithm: 0
-  shadowVariant: 0
-  shadowPrecision: 0
-  shadowData:
-    format: 0
-    data: 
-  shadowDatas: []
-=======
->>>>>>> fd6b24e8
 --- !u!108 &903116312
 Light:
   m_ObjectHideFlags: 0
@@ -7413,21 +7222,6 @@
   spotLightShape: 0
   lightLength: 0
   lightWidth: 0
-<<<<<<< HEAD
-  shadowCascadeCount: 4
-  shadowCascadeRatios:
-  - 0.05
-  - 0.2
-  - 0.3
-  shadowAlgorithm: 0
-  shadowVariant: 0
-  shadowPrecision: 0
-  shadowData:
-    format: 0
-    data: 
-  shadowDatas: []
-=======
->>>>>>> fd6b24e8
 --- !u!108 &970745599
 Light:
   m_ObjectHideFlags: 0
@@ -7661,21 +7455,6 @@
   spotLightShape: 0
   lightLength: 0
   lightWidth: 0
-<<<<<<< HEAD
-  shadowCascadeCount: 4
-  shadowCascadeRatios:
-  - 0.05
-  - 0.2
-  - 0.3
-  shadowAlgorithm: 0
-  shadowVariant: 0
-  shadowPrecision: 0
-  shadowData:
-    format: 0
-    data: 
-  shadowDatas: []
-=======
->>>>>>> fd6b24e8
 --- !u!108 &990293191
 Light:
   m_ObjectHideFlags: 0
@@ -8067,21 +7846,6 @@
   spotLightShape: 0
   lightLength: 0
   lightWidth: 0
-<<<<<<< HEAD
-  shadowCascadeCount: 4
-  shadowCascadeRatios:
-  - 0.05
-  - 0.2
-  - 0.3
-  shadowAlgorithm: 0
-  shadowVariant: 0
-  shadowPrecision: 0
-  shadowData:
-    format: 0
-    data: 
-  shadowDatas: []
-=======
->>>>>>> fd6b24e8
 --- !u!108 &1013563954
 Light:
   m_ObjectHideFlags: 0
@@ -8481,21 +8245,6 @@
   spotLightShape: 0
   lightLength: 0
   lightWidth: 0
-<<<<<<< HEAD
-  shadowCascadeCount: 4
-  shadowCascadeRatios:
-  - 0.05
-  - 0.2
-  - 0.3
-  shadowAlgorithm: 0
-  shadowVariant: 0
-  shadowPrecision: 0
-  shadowData:
-    format: 0
-    data: 
-  shadowDatas: []
-=======
->>>>>>> fd6b24e8
 --- !u!108 &1046252902
 Light:
   m_ObjectHideFlags: 0
@@ -8673,21 +8422,6 @@
   spotLightShape: 0
   lightLength: 0
   lightWidth: 0
-<<<<<<< HEAD
-  shadowCascadeCount: 4
-  shadowCascadeRatios:
-  - 0.05
-  - 0.2
-  - 0.3
-  shadowAlgorithm: 0
-  shadowVariant: 0
-  shadowPrecision: 0
-  shadowData:
-    format: 0
-    data: 
-  shadowDatas: []
-=======
->>>>>>> fd6b24e8
 --- !u!108 &1063426086
 Light:
   m_ObjectHideFlags: 0
@@ -8921,21 +8655,6 @@
   spotLightShape: 0
   lightLength: 0
   lightWidth: 0
-<<<<<<< HEAD
-  shadowCascadeCount: 4
-  shadowCascadeRatios:
-  - 0.05
-  - 0.2
-  - 0.3
-  shadowAlgorithm: 0
-  shadowVariant: 0
-  shadowPrecision: 0
-  shadowData:
-    format: 0
-    data: 
-  shadowDatas: []
-=======
->>>>>>> fd6b24e8
 --- !u!108 &1083738370
 Light:
   m_ObjectHideFlags: 0
@@ -9046,26 +8765,9 @@
   affectDiffuse: 1
   affectSpecular: 1
   archetype: 0
-<<<<<<< HEAD
-  lightLength: 0
-  lightWidth: 0
-  shadowCascadeCount: 4
-  shadowCascadeRatios:
-  - 0.05
-  - 0.2
-  - 0.3
-  shadowAlgorithm: 0
-  shadowVariant: 0
-  shadowPrecision: 0
-  shadowData:
-    format: 0
-    data: 
-  shadowDatas: []
-=======
   spotLightShape: 0
   lightLength: 1
   lightWidth: 1
->>>>>>> fd6b24e8
 --- !u!108 &1085128924
 Light:
   m_ObjectHideFlags: 0
@@ -9501,21 +9203,6 @@
   spotLightShape: 0
   lightLength: 0
   lightWidth: 0
-<<<<<<< HEAD
-  shadowCascadeCount: 4
-  shadowCascadeRatios:
-  - 0.05
-  - 0.2
-  - 0.3
-  shadowAlgorithm: 0
-  shadowVariant: 0
-  shadowPrecision: 0
-  shadowData:
-    format: 0
-    data: 
-  shadowDatas: []
-=======
->>>>>>> fd6b24e8
 --- !u!108 &1148469246
 Light:
   m_ObjectHideFlags: 0
@@ -9629,21 +9316,6 @@
   spotLightShape: 0
   lightLength: 0
   lightWidth: 0
-<<<<<<< HEAD
-  shadowCascadeCount: 4
-  shadowCascadeRatios:
-  - 0.05
-  - 0.2
-  - 0.3
-  shadowAlgorithm: 0
-  shadowVariant: 0
-  shadowPrecision: 0
-  shadowData:
-    format: 0
-    data: 
-  shadowDatas: []
-=======
->>>>>>> fd6b24e8
 --- !u!108 &1161056799
 Light:
   m_ObjectHideFlags: 0
@@ -10061,8 +9733,6 @@
   spotLightShape: 0
   lightLength: 0
   lightWidth: 0
-<<<<<<< HEAD
-=======
 --- !u!114 &1220024537
 MonoBehaviour:
   m_ObjectHideFlags: 0
@@ -10077,7 +9747,6 @@
   shadowResolution: 512
   shadowDimmer: 1
   shadowFadeDistance: 10000
->>>>>>> fd6b24e8
   shadowCascadeCount: 4
   shadowCascadeRatios:
   - 0.05
@@ -10256,21 +9925,6 @@
   spotLightShape: 0
   lightLength: 0
   lightWidth: 0
-<<<<<<< HEAD
-  shadowCascadeCount: 4
-  shadowCascadeRatios:
-  - 0.05
-  - 0.2
-  - 0.3
-  shadowAlgorithm: 0
-  shadowVariant: 0
-  shadowPrecision: 0
-  shadowData:
-    format: 0
-    data: 
-  shadowDatas: []
-=======
->>>>>>> fd6b24e8
 --- !u!108 &1235762390
 Light:
   m_ObjectHideFlags: 0
@@ -10763,21 +10417,6 @@
   spotLightShape: 0
   lightLength: 0
   lightWidth: 0
-<<<<<<< HEAD
-  shadowCascadeCount: 4
-  shadowCascadeRatios:
-  - 0.05
-  - 0.2
-  - 0.3
-  shadowAlgorithm: 0
-  shadowVariant: 0
-  shadowPrecision: 0
-  shadowData:
-    format: 0
-    data: 
-  shadowDatas: []
-=======
->>>>>>> fd6b24e8
 --- !u!108 &1308071701
 Light:
   m_ObjectHideFlags: 0
@@ -10891,21 +10530,6 @@
   spotLightShape: 0
   lightLength: 0
   lightWidth: 0
-<<<<<<< HEAD
-  shadowCascadeCount: 4
-  shadowCascadeRatios:
-  - 0.05
-  - 0.2
-  - 0.3
-  shadowAlgorithm: 0
-  shadowVariant: 0
-  shadowPrecision: 0
-  shadowData:
-    format: 0
-    data: 
-  shadowDatas: []
-=======
->>>>>>> fd6b24e8
 --- !u!108 &1309651670
 Light:
   m_ObjectHideFlags: 0
@@ -11485,21 +11109,6 @@
   spotLightShape: 0
   lightLength: 0
   lightWidth: 0
-<<<<<<< HEAD
-  shadowCascadeCount: 4
-  shadowCascadeRatios:
-  - 0.05
-  - 0.2
-  - 0.3
-  shadowAlgorithm: 0
-  shadowVariant: 0
-  shadowPrecision: 0
-  shadowData:
-    format: 0
-    data: 
-  shadowDatas: []
-=======
->>>>>>> fd6b24e8
 --- !u!108 &1352160402
 Light:
   m_ObjectHideFlags: 0
@@ -12685,21 +12294,6 @@
   spotLightShape: 0
   lightLength: 0
   lightWidth: 0
-<<<<<<< HEAD
-  shadowCascadeCount: 4
-  shadowCascadeRatios:
-  - 0.05
-  - 0.2
-  - 0.3
-  shadowAlgorithm: 0
-  shadowVariant: 0
-  shadowPrecision: 0
-  shadowData:
-    format: 0
-    data: 
-  shadowDatas: []
-=======
->>>>>>> fd6b24e8
 --- !u!108 &1555751258
 Light:
   m_ObjectHideFlags: 0
@@ -12813,21 +12407,6 @@
   spotLightShape: 0
   lightLength: 0
   lightWidth: 0
-<<<<<<< HEAD
-  shadowCascadeCount: 4
-  shadowCascadeRatios:
-  - 0.05
-  - 0.2
-  - 0.3
-  shadowAlgorithm: 0
-  shadowVariant: 0
-  shadowPrecision: 0
-  shadowData:
-    format: 0
-    data: 
-  shadowDatas: []
-=======
->>>>>>> fd6b24e8
 --- !u!108 &1559142270
 Light:
   m_ObjectHideFlags: 0
@@ -13251,21 +12830,6 @@
   spotLightShape: 0
   lightLength: 4
   lightWidth: 2
-<<<<<<< HEAD
-  shadowCascadeCount: 4
-  shadowCascadeRatios:
-  - 0.05
-  - 0.2
-  - 0.3
-  shadowAlgorithm: 0
-  shadowVariant: 0
-  shadowPrecision: 0
-  shadowData:
-    format: 0
-    data: 
-  shadowDatas: []
-=======
->>>>>>> fd6b24e8
 --- !u!108 &1640077385
 Light:
   m_ObjectHideFlags: 0
@@ -14062,21 +13626,6 @@
   spotLightShape: 0
   lightLength: 0
   lightWidth: 0
-<<<<<<< HEAD
-  shadowCascadeCount: 4
-  shadowCascadeRatios:
-  - 0.05
-  - 0.2
-  - 0.3
-  shadowAlgorithm: 0
-  shadowVariant: 0
-  shadowPrecision: 0
-  shadowData:
-    format: 0
-    data: 
-  shadowDatas: []
-=======
->>>>>>> fd6b24e8
 --- !u!108 &1737381190
 Light:
   m_ObjectHideFlags: 0
@@ -14896,7 +14445,6 @@
   - component: {fileID: 1828470166}
   - component: {fileID: 1828470167}
   - component: {fileID: 1828470165}
-  - component: {fileID: 1828470168}
   m_Layer: 0
   m_Name: Main Camera
   m_TagString: MainCamera
@@ -15029,25 +14577,6 @@
     motionBlending: 0.85
   fastApproximateAntialiasing:
     mobileOptimized: 0
-<<<<<<< HEAD
-  debugView:
-    display: 0
-    monitor: 1
-  m_Resources: {fileID: 11400000, guid: d82512f9c8e5d4a4d938b575d47f88d4, type: 2}
-  breakBeforeColorGrading: 0
---- !u!114 &1828470168
-MonoBehaviour:
-  m_ObjectHideFlags: 0
-  m_PrefabParentObject: {fileID: 0}
-  m_PrefabInternal: {fileID: 0}
-  m_GameObject: {fileID: 1828470159}
-  m_Enabled: 1
-  m_EditorHideFlags: 0
-  m_Script: {fileID: 11500000, guid: 6dc6eb1c59f1c9745b732f87dafd16f2, type: 3}
-  m_Name: 
-  m_EditorClassIdentifier: 
-  m_Enable: 1
-=======
   ambientOcclusion:
     enabled: 1
     intensity: 0.5
@@ -15084,7 +14613,6 @@
   m_BeforeTransparentBundles: []
   m_BeforeStackBundles: []
   m_AfterStackBundles: []
->>>>>>> fd6b24e8
 --- !u!1 &1828745839
 GameObject:
   m_ObjectHideFlags: 0
@@ -15350,8 +14878,6 @@
   spotLightShape: 0
   lightLength: 0
   lightWidth: 0
-<<<<<<< HEAD
-=======
 --- !u!114 &1854618468
 MonoBehaviour:
   m_ObjectHideFlags: 0
@@ -15366,7 +14892,6 @@
   shadowResolution: 512
   shadowDimmer: 1
   shadowFadeDistance: 10000
->>>>>>> fd6b24e8
   shadowCascadeCount: 4
   shadowCascadeRatios:
   - 0.05
@@ -15422,21 +14947,6 @@
   spotLightShape: 2
   lightLength: 4
   lightWidth: 2
-<<<<<<< HEAD
-  shadowCascadeCount: 4
-  shadowCascadeRatios:
-  - 0.05
-  - 0.2
-  - 0.3
-  shadowAlgorithm: 0
-  shadowVariant: 0
-  shadowPrecision: 0
-  shadowData:
-    format: 0
-    data: 
-  shadowDatas: []
-=======
->>>>>>> fd6b24e8
 --- !u!108 &1879857774
 Light:
   m_ObjectHideFlags: 0
@@ -16107,25 +15617,6 @@
   spotLightShape: 0
   lightLength: 0
   lightWidth: 0
-<<<<<<< HEAD
-  shadowCascadeCount: 4
-  shadowCascadeRatios:
-  - 0.05
-  - 0.2
-  - 0.3
-  shadowAlgorithm: 0
-  shadowVariant: 4
-  shadowPrecision: 0
-  shadowData:
-    format: 4
-    data: 0bd7a33b0000803f
-  shadowDatas:
-  - format: 0
-    data: 0bd7a33b0000803f
-  - format: 4
-    data: 0bd7a33b0000803f
-=======
->>>>>>> fd6b24e8
 --- !u!108 &1943835614
 Light:
   m_ObjectHideFlags: 0
@@ -16239,21 +15730,6 @@
   spotLightShape: 0
   lightLength: 0
   lightWidth: 0
-<<<<<<< HEAD
-  shadowCascadeCount: 4
-  shadowCascadeRatios:
-  - 0.05
-  - 0.2
-  - 0.3
-  shadowAlgorithm: 0
-  shadowVariant: 0
-  shadowPrecision: 0
-  shadowData:
-    format: 0
-    data: 
-  shadowDatas: []
-=======
->>>>>>> fd6b24e8
 --- !u!108 &1945509647
 Light:
   m_ObjectHideFlags: 0
@@ -16457,21 +15933,6 @@
   spotLightShape: 0
   lightLength: 0
   lightWidth: 0
-<<<<<<< HEAD
-  shadowCascadeCount: 4
-  shadowCascadeRatios:
-  - 0.05
-  - 0.2
-  - 0.3
-  shadowAlgorithm: 0
-  shadowVariant: 0
-  shadowPrecision: 0
-  shadowData:
-    format: 0
-    data: 
-  shadowDatas: []
-=======
->>>>>>> fd6b24e8
 --- !u!108 &1988224188
 Light:
   m_ObjectHideFlags: 0
@@ -16675,21 +16136,6 @@
   spotLightShape: 0
   lightLength: 0
   lightWidth: 0
-<<<<<<< HEAD
-  shadowCascadeCount: 4
-  shadowCascadeRatios:
-  - 0.05
-  - 0.2
-  - 0.3
-  shadowAlgorithm: 0
-  shadowVariant: 0
-  shadowPrecision: 0
-  shadowData:
-    format: 0
-    data: 
-  shadowDatas: []
-=======
->>>>>>> fd6b24e8
 --- !u!108 &2015022936
 Light:
   m_ObjectHideFlags: 0
