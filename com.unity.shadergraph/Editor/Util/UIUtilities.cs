using System;
using System.Collections.Generic;
using System.Linq;
<<<<<<< HEAD
using UnityEngine.Experimental.UIElements;
=======
using System.Reflection;
>>>>>>> ebb4c9c2

namespace UnityEditor.Graphing.Util
{
    public static class UIUtilities
    {
        public static bool ItemsReferenceEquals<T>(this IList<T> first, IList<T> second)
        {
            if (first.Count != second.Count)
            {
                return false;
            }

            for (int i = 0; i < first.Count; i++)
            {
                if (!ReferenceEquals(first[i], second[i]))
                {
                    return false;
                }
            }

            return true;
        }

        public static int GetHashCode(params object[] objects)
        {
            return GetHashCode(objects.AsEnumerable());
        }

        public static int GetHashCode<T>(IEnumerable<T> objects)
        {
            var hashCode = 17;
            foreach (var @object in objects)
            {
                hashCode = hashCode * 31 + (@object == null ? 79 : @object.GetHashCode());
            }
            return hashCode;
        }

        public static IEnumerable<T> ToEnumerable<T>(this T item)
        {
            yield return item;
        }

<<<<<<< HEAD
        public static void Add<T>(this VisualElement visualElement, T elementToAdd, Action<T> action)
            where T : VisualElement
        {
            visualElement.Add(elementToAdd);
            action(elementToAdd);
=======
        public static IEnumerable<Type> GetTypesOrNothing(this Assembly assembly)
        {
            try
            {
                return assembly.GetTypes();
            }
            catch
            {
                return Enumerable.Empty<Type>();
            }
>>>>>>> ebb4c9c2
        }
    }
}<|MERGE_RESOLUTION|>--- conflicted
+++ resolved
@@ -1,11 +1,8 @@
 using System;
 using System.Collections.Generic;
 using System.Linq;
-<<<<<<< HEAD
+using System.Reflection;
 using UnityEngine.Experimental.UIElements;
-=======
-using System.Reflection;
->>>>>>> ebb4c9c2
 
 namespace UnityEditor.Graphing.Util
 {
@@ -49,13 +46,13 @@
             yield return item;
         }
 
-<<<<<<< HEAD
         public static void Add<T>(this VisualElement visualElement, T elementToAdd, Action<T> action)
             where T : VisualElement
         {
             visualElement.Add(elementToAdd);
             action(elementToAdd);
-=======
+        }
+
         public static IEnumerable<Type> GetTypesOrNothing(this Assembly assembly)
         {
             try
@@ -66,7 +63,6 @@
             {
                 return Enumerable.Empty<Type>();
             }
->>>>>>> ebb4c9c2
         }
     }
 }